/*
 * The MIT License
 *
 * Copyright (c) 1997-2014 The University of Utah
 *
 * Permission is hereby granted, free of charge, to any person obtaining a copy
 * of this software and associated documentation files (the "Software"), to
 * deal in the Software without restriction, including without limitation the
 * rights to use, copy, modify, merge, publish, distribute, sublicense, and/or
 * sell copies of the Software, and to permit persons to whom the Software is
 * furnished to do so, subject to the following conditions:
 *
 * The above copyright notice and this permission notice shall be included in
 * all copies or substantial portions of the Software.
 *
 * THE SOFTWARE IS PROVIDED "AS IS", WITHOUT WARRANTY OF ANY KIND, EXPRESS OR
 * IMPLIED, INCLUDING BUT NOT LIMITED TO THE WARRANTIES OF MERCHANTABILITY,
 * FITNESS FOR A PARTICULAR PURPOSE AND NONINFRINGEMENT. IN NO EVENT SHALL THE
 * AUTHORS OR COPYRIGHT HOLDERS BE LIABLE FOR ANY CLAIM, DAMAGES OR OTHER
 * LIABILITY, WHETHER IN AN ACTION OF CONTRACT, TORT OR OTHERWISE, ARISING
 * FROM, OUT OF OR IN CONNECTION WITH THE SOFTWARE OR THE USE OR OTHER DEALINGS
 * IN THE SOFTWARE.
 */

#include "VisItControlInterface_V2.h"

#include "visit_libsim.h"
#include "visit_libsim_customUI.h"

#include <CCA/Ports/ApplicationInterface.h>
#include <CCA/Ports/Output.h>

#include <CCA/Components/Schedulers/MPIScheduler.h>
#include <CCA/Components/SimulationController/SimulationController.h>

#include <Core/Grid/Material.h>
#include <Core/OS/ProcessInfo.h>
#include <Core/Util/DebugStream.h>
#include <Core/Util/DOUT.hpp>


#include <sci_defs/visit_defs.h>

#define ALL_LEVELS 99
#define FINEST_LEVEL -1
#define IGNORE_LEVEL -2

namespace Uintah {

//---------------------------------------------------------------------
// SetTimeVars
//    Set the times values so they can be displayed in the Custon UI
//---------------------------------------------------------------------
void visit_SetTimeValues( visit_simulation_data *sim )
{
  ApplicationInterface* appInterface =
    sim->simController->getApplicationInterface();

  VisItUI_setValueI("TimeStep",      appInterface->getTimeStep(), 0);
  VisItUI_setValueI("TimeStepsMax",  appInterface->getTimeStepsMax(), 1);

  VisItUI_setValueD("SimTime",          appInterface->getSimTime(), 0);
  VisItUI_setValueD("SimTimeMax",       appInterface->getSimTimeMax(), 1);

  VisItUI_setValueI("SimTimeEndAtMax",      appInterface->getSimTimeEndAtMax(), 1);
  VisItUI_setValueI("SimTimeClampToOutput", appInterface->getSimTimeClampToOutput(), 1);

  VisItUI_setValueI("StopAtTimeStep",     sim->stopAtTimeStep,     1);
  VisItUI_setValueI("StopAtLastTimeStep", sim->stopAtLastTimeStep, 1);

  // visit_SetStripChartValue( sim, "TimeStep", (double) sim->cycle );
}

//---------------------------------------------------------------------
// SetWallTimes
//    Set the wall times so they can be displayed in the Custon UI
//---------------------------------------------------------------------
void visit_SetDeltaTValues( visit_simulation_data *sim )
{
  ApplicationInterface* appInterface =
    sim->simController->getApplicationInterface();

  int row = 0;

  VisItUI_setTableValueS("DeltaTVariableTable", -1, -1, "CLEAR_TABLE", 0);

  VisItUI_setTableValueS("DeltaTVariableTable", row, 0, "Current", 0);
  VisItUI_setTableValueD("DeltaTVariableTable", row, 1, appInterface->getDelT(), 0);
  ++row;
  
  VisItUI_setTableValueS("DeltaTVariableTable", row, 0, "Next", 0);
  VisItUI_setTableValueD("DeltaTVariableTable", row, 1, appInterface->getNextDelT(), 1);
  ++row;

  VisItUI_setTableValueS("DeltaTVariableTable", row, 0, "Multiplier", 0);
  VisItUI_setTableValueD("DeltaTVariableTable", row, 1, appInterface->getDelTMultiplier(), 1);
  ++row;

  VisItUI_setTableValueS("DeltaTVariableTable", row, 0, "MaxIncrease", 0);
  VisItUI_setTableValueD("DeltaTVariableTable", row, 1, appInterface->getDelTMaxIncrease(), 1);
  ++row;

  VisItUI_setTableValueS("DeltaTVariableTable", row, 0, "Minimum", 0);
  VisItUI_setTableValueD("DeltaTVariableTable", row, 1, appInterface->getDelTMin(), 1);
  ++row;

  VisItUI_setTableValueS("DeltaTVariableTable", row, 0, "Maximum", 0);
  VisItUI_setTableValueD("DeltaTVariableTable", row, 1, appInterface->getDelTMax(), 1);
  ++row;

  VisItUI_setTableValueS("DeltaTVariableTable", row, 0, "InitialMaximum", 0);
  VisItUI_setTableValueD("DeltaTVariableTable", row, 1, appInterface->getDelTInitialMax(), 1);
  ++row;

  VisItUI_setTableValueS("DeltaTVariableTable", row, 0, "InitialRange", 0);
  VisItUI_setTableValueD("DeltaTVariableTable", row, 1, appInterface->getDelTInitialRange(), 1);
  ++row;

  visit_SetStripChartValue( sim, "DeltaT/Current", appInterface->getDelT() );
  visit_SetStripChartValue( sim, "DeltaT/Next",    appInterface->getNextDelT() );
}

//---------------------------------------------------------------------
// SetWallTimes
//    Set the wall times so they can be displayed in the Custon UI
//---------------------------------------------------------------------
void visit_SetWallTimes( visit_simulation_data *sim )
{
  ApplicationInterface* appInterface =
    sim->simController->getApplicationInterface();

  WallTimers* walltimers  = sim->simController->getWallTimers();

  double time = walltimers->GetWallTime();

  int row = 0;

  VisItUI_setTableValueS("WallTimesVariableTable", -1, -1, "CLEAR_TABLE", 0);

  VisItUI_setTableValueS("WallTimesVariableTable", row, 0, "ExpMovingAve",  0);
  VisItUI_setTableValueD("WallTimesVariableTable", row, 1,
                         walltimers->ExpMovingAverage().seconds(), 0);
  ++row;
  VisItUI_setTableValueS("WallTimesVariableTable", row, 0, "TimeStep",  0);
  VisItUI_setTableValueD("WallTimesVariableTable", row, 1,
                         walltimers->TimeStep().seconds(), 0);
  ++row;
  VisItUI_setTableValueS("WallTimesVariableTable", row, 0, "InSitu",  0);
  VisItUI_setTableValueD("WallTimesVariableTable", row, 1,
                         walltimers->InSitu().seconds(), 0);
  ++row;
  VisItUI_setTableValueS("WallTimesVariableTable", row, 0, "Total",  0);
  VisItUI_setTableValueD("WallTimesVariableTable", row, 1,
                         time, 0);
  ++row;
  VisItUI_setTableValueS("WallTimesVariableTable", row, 0, "Maximum",  0);
  VisItUI_setTableValueD("WallTimesVariableTable", row, 1,
                         appInterface->getWallTimeMax(), 1);
  ++row;

  visit_SetStripChartValue( sim, "WallTimes/TimeStep",     walltimers->TimeStep().seconds() );
  visit_SetStripChartValue( sim, "WallTimes/ExpMovingAve", walltimers->ExpMovingAverage().seconds() );
  visit_SetStripChartValue( sim, "WallTimes/InSitu",       walltimers->InSitu().seconds() );
  visit_SetStripChartValue( sim, "WallTimes/Total",        time );
}


//---------------------------------------------------------------------
// SetReductionVariables
//    Set the reduction variables so they can be displayed in the Custon UI
//---------------------------------------------------------------------
void visit_SetReductionVariables( visit_simulation_data *sim )
{
  ApplicationInterface* appInterface =
    sim->simController->getApplicationInterface();

<<<<<<< HEAD
  Output * output       = sim->simController->getOutput();

=======
>>>>>>> be11f691
  VisItUI_setTableValueS("ReductionVariableTable",
                         -1, -1, "CLEAR_TABLE", 0);

  unsigned int nVars = appInterface->numReductionVariable();

  unsigned int row = 0;
  
  for( unsigned int i=0; i<nVars; ++ i)
  {
    std::string name = appInterface->getReductionVariableName(i);
    
    if( appInterface->activeReductionVariable( name ) )
    {
      double val = appInterface->getReductionVariable(i);
      unsigned int count = appInterface->getReductionVariableCount(i);
      bool overridden = appInterface->overriddenReductionVariable(i);
      
      VisItUI_setTableValueS("ReductionVariableTable",
                             row, 0, name.c_str(),  0);
      VisItUI_setTableValueD("ReductionVariableTable",
                             row, 1, val, 0);
      VisItUI_setTableValueI("ReductionVariableTable",
                             row, 2, count, 0);
      VisItUI_setTableValueS("ReductionVariableTable",
                             row, 3, overridden ? "Yes" : "No", 0);
      ++row;
    }
  }
}

//---------------------------------------------------------------------
// SetOutputIntervals
//    Set the output checkpoints so they can be displayed in the Custon UI
//---------------------------------------------------------------------
void visit_SetOutputIntervals( visit_simulation_data *sim )
{
<<<<<<< HEAD
  ApplicationInterface* appInterface =
    sim->simController->getApplicationInterface();

=======
>>>>>>> be11f691
  Output * output       = sim->simController->getOutput();

  VisItUI_setTableValueS("OutputIntervalVariableTable",
                         -1, -1, "CLEAR_TABLE", 0);

  if( output )
  {
    VisItUI_setValueS( "OutputIntervalGroupBox", "SHOW_WIDGET", 1);
    
    // Add in the output and checkout intervals.
    std::string name;
    double val;

    std::string nextName;
    double nextVal;

    // Output interval based on time.
    if( output->getOutputInterval() > 0 )
    {
      name = "OutputInterval";
      val = output->getOutputInterval();
      nextName = "NextOutput";
      nextVal = output->getNextOutputTime();
    } 
    // Output interval based on time step.
    else // if( output->getOutputTimeStepInterval() > 0 )
    {
      name = "OutputTimeStepInterval";
      val = output->getOutputTimeStepInterval();
      nextName = "OutputTimeStep";
      nextVal = output->getNextOutputTimeStep();
    }

    // This var must be in the row specified by OutputIntervalRow so
    // that the callback OutputIntervalVariableTableCallback can get it.
    VisItUI_setTableValueS("OutputIntervalVariableTable",
                           OutputIntervalRow, 0, name.c_str(),  0);
    VisItUI_setTableValueD("OutputIntervalVariableTable",
                           OutputIntervalRow, 1, val, 1);
    
    // This var must be in the row specified by OutputIntervalRow
    VisItUI_setTableValueS("OutputIntervalVariableTable",
                           OutputIntervalRow+1, 0, nextName.c_str(),  0);
    VisItUI_setTableValueD("OutputIntervalVariableTable",
                           OutputIntervalRow+1, 1, nextVal, 0);
    
    // This var must be in the row specified by OutputIntervalRow
    VisItUI_setTableValueS("OutputIntervalVariableTable",
                           OutputIntervalRow+2, 0, "Output Written",  0);
    VisItUI_setTableValueS("OutputIntervalVariableTable",
                           OutputIntervalRow+2, 1,
                           (output->outputTimeStepExists( sim->cycle ) ? "Yes" : "No"), 0);
    
    // Checkpoint interval based on sim time.
    if( output->getCheckpointInterval() > 0 )
    {
      name = "CheckpointInterval";
      nextName = "NextCheckpoint";
      val = output->getCheckpointInterval();
      nextVal = output->getNextCheckpointTime();
    }
    // Checkpoint interval based on the wall time.
    else if( output->getCheckpointWallTimeInterval() > 0 )
    {
      name = "CheckpointWallTimeInterval";
      val = output->getCheckpointWallTimeInterval();
      nextName = "NextCheckpointWallTime";
      nextVal = output->getNextCheckpointWallTime();
    }
    // Checkpoint interval based on the time step.
    else // if( output->getCheckpointTimeStepInterval() > 0 )
    {
      name = "CheckpointTimeStepInterval";
      val = output->getCheckpointTimeStepInterval();
      nextName = "NextCheckpointTimeStep";
      nextVal = output->getNextCheckpointTimeStep();
    }
    
    // This var must be in the row specified by CheckpointIntervalRow so
    // that the callback OutputIntervalVariableTableCallback can get it.
    VisItUI_setTableValueS("OutputIntervalVariableTable",
                           CheckpointIntervalRow, 0, name.c_str(),  0);
    VisItUI_setTableValueD("OutputIntervalVariableTable",
                           CheckpointIntervalRow, 1, val, 1);

    // This var must be in the row specified by CheckpointIntervalRow
    VisItUI_setTableValueS("OutputIntervalVariableTable",
                           CheckpointIntervalRow+1, 0, nextName.c_str(), 0);
    VisItUI_setTableValueD("OutputIntervalVariableTable",
                           CheckpointIntervalRow+1, 1, nextVal, 0);

    // This var must be in the row specified by CheckpointIntervalRow
    VisItUI_setTableValueS("OutputIntervalVariableTable",
                           CheckpointIntervalRow+2, 0, "Checkpoint Written", 0);
    VisItUI_setTableValueS("OutputIntervalVariableTable",
                           CheckpointIntervalRow+2, 1,
                           (output->checkpointTimeStepExists( sim->cycle ) ? "Yes" : "No"), 0);

    // This var must be in row specified by CheckpointCyclelRow
    VisItUI_setTableValueS("OutputIntervalVariableTable",
                           CheckpointCycleRow, 0, "CheckpointCycle",  0);
    VisItUI_setTableValueI("OutputIntervalVariableTable",
                           CheckpointCycleRow, 1, output->getCheckpointCycle(), 1);
  }
  else
    VisItUI_setValueS( "OutputIntervalGroupBox", "HIDE_WIDGET", 0);
}


//---------------------------------------------------------------------
// SetAnalysisVars
//    Set the min/max analysis vars so they can be displayed in the Custon UI
//---------------------------------------------------------------------
void visit_SetAnalysisVars( visit_simulation_data *sim )
{
  // No data for the inital setup or restart.
  if( sim->first )
    return;
  
  const char table[] = "AnalysisVariableTable";
    
  GridP           gridP      = sim->gridP;
  ApplicationInterface* appInterface =
    sim->simController->getApplicationInterface();
  SchedulerP      schedulerP = sim->simController->getSchedulerP();
  DataWarehouse  *dw         = sim->simController->getSchedulerP()->getLastDW();

  std::vector< ApplicationInterface::analysisVar > analysisVars =
    appInterface->getAnalysisVars();
    
  VisItUI_setTableValueS("AnalysisVariableTable", -1, -1, "CLEAR_TABLE", 0);

  if( analysisVars.size() )
  {
    unsigned int numLevels = gridP->numLevels();
    
    VisItUI_setValueS( "AnalysisVariableGroupBox", "SHOW_WIDGET", 1);

    unsigned int row = 0;

    for( unsigned int i=0; i<analysisVars.size(); ++i )
    {
      ApplicationInterface::analysisVar analysisVar = analysisVars[i];

      // Set level info
      for (unsigned int l=0; l<numLevels; ++l)
      {
        // Get the correct level.
        if( (analysisVar.level == IGNORE_LEVEL && l == 0) ||
            (analysisVar.level == ALL_LEVELS) ||
            (analysisVar.level == FINEST_LEVEL && l == numLevels - 1) ||
            (analysisVar.level == (int) l) )
        {
          LevelP levelP = gridP->getLevel(l);
          Level *level = levelP.get_rep();

          std::stringstream stripChartName;
          stripChartName << "Analysis/"
                         << analysisVar.component << "/"  << analysisVar.name;

          // Set the variable name, material, and level.
          VisItUI_setTableValueS(table, row, 0, analysisVar.component.c_str(), 0);
          VisItUI_setTableValueS(table, row, 1, analysisVar.name.c_str(), 0);

          // Add the material to the analysis var
          if( analysisVar.matl < 0 )
          {
            VisItUI_setTableValueS(table, row, 2, "NA", 0);
          }
          else
          {
            VisItUI_setTableValueI(table, row, 2, analysisVar.matl, 0);
            stripChartName << "/" << analysisVar.matl;
          }

          // Add the level to the analysis var
          if( analysisVar.level < 0)
          {
            VisItUI_setTableValueS(table, row, 3, "NA", 0);
          }
          else
          {
            VisItUI_setTableValueI(table, row, 3, l, 0);
            stripChartName << "/l" << l;
          }
          
          // Loop through all of the variables.
          for( unsigned int j=0; j<analysisVar.labels.size(); ++j )
          {
            const VarLabel* label = analysisVar.labels[j];

            // Work on reduction variables only (for now) and make
            // sure they exist.
            if( label->typeDescription()->isReductionVariable() &&
                ( (analysisVar.level == IGNORE_LEVEL && dw->exists( label )) ||
                  (dw->exists( label, analysisVar.matl, level )) ) )
            {
              // Get the reduction type.
              if( label->typeDescription() == min_vartype::getTypeDescription() )
              {
                VisItUI_setTableValueS(table, row, 4+j*2, "Min", 0);

                min_vartype var_min;

                if( analysisVar.level == IGNORE_LEVEL )
                  dw->get( var_min, label );
                else
                  dw->get( var_min, label, level, analysisVar.matl );
                
                double varMin = var_min;

                VisItUI_setTableValueD(table, row, 5+j*2, varMin, 0);

                visit_SetStripChartValue( sim, stripChartName.str() +
                                          "/Minimum", varMin );
              }
              else if( label->typeDescription() == max_vartype::getTypeDescription() )
              {
                VisItUI_setTableValueS(table, row, 4+j*2, "Max", 0);

                max_vartype var_max;
                if( analysisVar.level == IGNORE_LEVEL )
                  dw->get( var_max, label );
                else
                  dw->get( var_max, label, level, analysisVar.matl );

                double varMax = var_max;

                VisItUI_setTableValueD(table, row, 5+j*2, varMax, 0);

                visit_SetStripChartValue( sim, stripChartName.str() +
                                          "/Maximum", varMax );
              }
              
              else if( label->typeDescription() == minvec_vartype::getTypeDescription() )
              {
                VisItUI_setTableValueS(table, row, 4+j*2, "Min", 0);

                minvec_vartype var_min;

                if( analysisVar.level == IGNORE_LEVEL )
                  dw->get( var_min, label );
                else
                  dw->get( var_min, label, level, analysisVar.matl );

                double varMin = ((Vector) var_min).length();

                VisItUI_setTableValueV(table, row, 5+j*2,
                                       ((Vector) var_min).x(),
                                       ((Vector) var_min).y(),
                                       ((Vector) var_min).z(), 0);    

                visit_SetStripChartValue( sim, stripChartName.str() +
                                          "/Minimum", varMin );
              }
              else if( label->typeDescription() == maxvec_vartype::getTypeDescription() )
              {
                VisItUI_setTableValueS(table, row, 4+j*2, "Max", 0);

                maxvec_vartype var_max;
                if( analysisVar.level < 0 )
                  dw->get( var_max, label );
                else
                  dw->get( var_max, label, level, analysisVar.matl );

                double varMax = ((Vector) var_max).length();

                VisItUI_setTableValueV(table, row, 5+j*2,
                                       ((Vector) var_max).x(),
                                       ((Vector) var_max).y(),
                                       ((Vector) var_max).z(), 0);

                visit_SetStripChartValue( sim, stripChartName.str() +
                                          "/Maximum",
                                          varMax );
              }
              else if( label->typeDescription() == sum_vartype::getTypeDescription() )
              {
                VisItUI_setTableValueS(table, row, 4+j*2, "Sum", 0);

                sum_vartype var_sum;
                if( analysisVar.level == IGNORE_LEVEL )
                  dw->get( var_sum, label );
                else
                  dw->get( var_sum, label, level, analysisVar.matl );

                double varSum = var_sum;

                VisItUI_setTableValueD(table, row, 5+j*2, varSum, 0);

                visit_SetStripChartValue( sim, stripChartName.str() +
                                          "/Sum",
                                          varSum );
              }
              else if( label->typeDescription() == sumvec_vartype::getTypeDescription() )
              {
                VisItUI_setTableValueS(table, row, 4+j*2, "Sum", 0);

                sumvec_vartype var_sum;
                if( analysisVar.level == IGNORE_LEVEL )
                  dw->get( var_sum, label );
                else
                  dw->get( var_sum, label, level, analysisVar.matl );

                double varSum = ((Vector) var_sum).length();

                VisItUI_setTableValueV(table, row, 5+j*2,
                                       ((Vector) var_sum).x(),
                                       ((Vector) var_sum).y(),
                                       ((Vector) var_sum).z(), 0);

                visit_SetStripChartValue( sim, stripChartName.str() +
                                          "/Sum",
                                          varSum );
              }
              else
              {
                std::stringstream msg;
                msg << stripChartName.str() << "  "
                    << label->getName() << "  "
                    << label->typeDescription()->getName() << "  "
                    << "unknown_vartype";

                VisItUI_setValueS("SIMULATION_MESSAGE_WARNING", msg.str().c_str(), 1);
                VisItUI_setTableValueS(table, row, 4+j*2, "Unknown", 0);
                VisItUI_setTableValueS(table, row, 5+j*2, "NA", 0);
              }
            }
          }

          ++row;
        }
      }
    }
  }
  else
    VisItUI_setValueS( "AnalysisVariableGroupBox", "HIDE_WIDGET", 0);
}


//---------------------------------------------------------------------
// SetUPSVars
//    Set the UPS vars that the user can interact with in the Custon UI
//---------------------------------------------------------------------
void visit_SetUPSVars( visit_simulation_data *sim )
{
  ApplicationInterface* appInterface =
    sim->simController->getApplicationInterface();

  if( appInterface->getUPSVars().size() )
  {
    VisItUI_setValueS( "UPSVariableGroupBox", "SHOW_WIDGET", 1);

    std::vector< ApplicationInterface::interactiveVar > &vars =
      appInterface->getUPSVars();
      
    for( unsigned int i=0; i<vars.size(); ++i )
    {
      ApplicationInterface:: interactiveVar &var = vars[i];
      
      var.modified = false;

      std::string component = var.component;
      std::string name = var.name;
<<<<<<< HEAD
      
      // Replace all colons with and an underscore.
      std::replace( name.begin(), name.end(), ':', '_');
      std::replace( component.begin(), component.end(), ':', '_');
      
=======
      
      // Replace all colons with and an underscore.
      std::replace( name.begin(), name.end(), ':', '_');
      std::replace( component.begin(), component.end(), ':', '_');
      
>>>>>>> be11f691
      VisItUI_setTableValueS("UPSVariableTable", i, 0, component.c_str(), 0);
      VisItUI_setTableValueS("UPSVariableTable", i, 1, name.c_str(), 0);
      
      switch( var.type )
      {
        case Uintah::TypeDescription::bool_type:
        {
          bool *val = (bool*) var.value;
          VisItUI_setTableValueI("UPSVariableTable", i, 2, *val, 1);
        }
        break;
            
        case Uintah::TypeDescription::int_type:
        {
          int *val = (int*) var.value;
          VisItUI_setTableValueI("UPSVariableTable", i, 2, *val, 1);
        }
        break;
            
        case Uintah::TypeDescription::double_type:
        {
          double *val = (double*) var.value;
          VisItUI_setTableValueD("UPSVariableTable", i, 2, *val, 1);
        }
        break;
            
        case Uintah::TypeDescription::Point:
        {
          Point *val = (Point*) var.value;
          VisItUI_setTableValueV("UPSVariableTable", i, 2,
                                 val->x(), val->y(), val->z(), 1);
        }
        break;
            
        case Uintah::TypeDescription::Vector:
        {
          Vector *val = (Vector*) var.value;
          VisItUI_setTableValueV("UPSVariableTable", i, 2,
                                 val->x(), val->y(), val->z(), 1);
        }
        break;
            
      default:
        throw InternalError(" invalid data type", __FILE__, __LINE__); 
      }
    }
  }
  else
    VisItUI_setValueS( "UPSVariableGroupBox", "HIDE_WIDGET", 0);
}


//---------------------------------------------------------------------
// SetGridStats
//    Set the Grid stats
//---------------------------------------------------------------------
void visit_SetGridInfo( visit_simulation_data *sim )
{
  // ApplicationInterface* appInterface =
  //   sim->simController->getApplicationInterface();

  GridP                gridP        = sim->gridP;

  VisItUI_setValueS( "GridInfoGroupBox", "SHOW_WIDGET", 1);
  VisItUI_setTableValueS("GridInfoTable", -1, -1, "CLEAR_TABLE", 0);

  for (int l = 0; l < gridP->numLevels(); l++) 
  {
    LevelP level = gridP->getLevel(l);
    unsigned int num_patches = level->numPatches();

    if(num_patches == 0)
      break;

    double total_cells = 0;
    double sum_of_cells_squared = 0;
      
    //calculate total cells and cells squared
    for(unsigned int p=0; p<num_patches; ++p)
    {
      const Patch* patch = level->getPatch(p);
      int num_cells = patch->getNumCells();
      
      total_cells += num_cells;
      sum_of_cells_squared += num_cells * num_cells;
    }
    
    //calculate conversion factor into simulation coordinates
    double factor = 1.0;
    
    for(int d=0; d<3; d++)
      factor *= gridP->getLevel(l)->dCell()[d];
      
    //calculate mean
    double mean = total_cells /(double) num_patches;
    // double stdv = sqrt((sum_of_cells_squared-total_cells*total_cells /
    //                     (double) num_patches) / (double) num_patches);
    IntVector refineRatio = level->getRefinementRatio();

    std::stringstream ratio;
    ratio << refineRatio.x() << ","
          << refineRatio.y() << "," << refineRatio.z();
        
    VisItUI_setTableValueI("GridInfoTable", l, 0, l+1, 0);
    VisItUI_setTableValueS("GridInfoTable", l, 1, ratio.str().c_str(), 0);
    VisItUI_setTableValueI("GridInfoTable", l, 2, num_patches, 0);
    VisItUI_setTableValueI("GridInfoTable", l, 3, total_cells, 0);
    VisItUI_setTableValueD("GridInfoTable", l, 4, mean, 0);
    VisItUI_setTableValueD("GridInfoTable", l, 5, total_cells*factor, 0);
  }
}

//---------------------------------------------------------------------
// RuntimeStats template
//---------------------------------------------------------------------
template< class E, class T >
void reportStats( const char* statsName,
                  ReductionInfoMapper<E, T> runtimeStats,
                  bool calcImbalance,
                  visit_simulation_data *sim )
{
  unsigned int nStats = runtimeStats.size();
<<<<<<< HEAD

  char tableName[128];
  char groupBoxName[128];

=======

  char tableName[128];
  char groupBoxName[128];

>>>>>>> be11f691
  sprintf( tableName,    "%sStatsTable", statsName );
  sprintf( groupBoxName, "%sStatsGroupBox", statsName );
  
  if( nStats )
  {
    VisItUI_setValueS( groupBoxName, "SHOW_WIDGET", 1 );
    VisItUI_setTableValueS( tableName, -1, -1, "CLEAR_TABLE", 0 );

    int row = 0;
    
    for (unsigned int i=0; i<runtimeStats.size(); ++i)
    {
      std::string name  = runtimeStats.getName(i);
      std::string units = runtimeStats.getUnits(i);

      // Replace all colons with and an underscore.
      std::replace( name.begin(), name.end(), ':', '_');
      std::replace( units.begin(), units.end(), ':', '_');
      
      double  minimum = runtimeStats.getRankMinimum(i);
      int     minRank = runtimeStats.getRankForMinimum(i);
      double  average = runtimeStats.getRankAverage(i);
      double  stdDev  = runtimeStats.getRankStdDev(i);
      double  maximum = runtimeStats.getRankMaximum(i);
      int     maxRank = runtimeStats.getRankForMaximum(i);
<<<<<<< HEAD

      int col = 0;

=======

      int col = 0;

>>>>>>> be11f691
      if( average > 0 ) {
        
        if( units == std::string("MBytes"))
        {
          VisItUI_setTableValueS(tableName, row, col++, name.c_str(), 0);
          VisItUI_setTableValueS(tableName, row, col++, units.c_str(), 0);
          if( runtimeStats.calculateMinimum() ) {
            VisItUI_setTableValueS(tableName, row, col++,
                                   ProcessInfo::toHumanUnits(minimum).c_str(), 0);
            VisItUI_setTableValueI(tableName, row, col++, minRank, 0);
          }
          if( runtimeStats.calculateAverage() )
            VisItUI_setTableValueS(tableName, row, col++,
                                   ProcessInfo::toHumanUnits(average).c_str(), 0);
          if( runtimeStats.calculateStdDev() )
            VisItUI_setTableValueS(tableName, row, col++,
                                   ProcessInfo::toHumanUnits(stdDev).c_str(), 0);
          if( runtimeStats.calculateMaximum() ) {
            VisItUI_setTableValueS(tableName, row, col++,
                                   ProcessInfo::toHumanUnits(maximum).c_str(), 0);
            VisItUI_setTableValueI(tableName, row, col++, maxRank, 0);
          }
        }
        
        else
        {
          VisItUI_setTableValueS(tableName, row, col++, name.c_str(), 0);
          VisItUI_setTableValueS(tableName, row, col++, units.c_str(), 0);
          if( runtimeStats.calculateMinimum() ) {
            VisItUI_setTableValueD(tableName, row, col++, minimum, 0);
            VisItUI_setTableValueI(tableName, row, col++, minRank, 0);
          }
          if( runtimeStats.calculateAverage() )
            VisItUI_setTableValueD(tableName, row, col++, average, 0);
          if( runtimeStats.calculateStdDev() )
            VisItUI_setTableValueD(tableName, row, col++, stdDev, 0);
          if( runtimeStats.calculateMaximum() ) {
            VisItUI_setTableValueD(tableName, row, col++, maximum, 0);
            VisItUI_setTableValueI(tableName, row, col++, maxRank, 0);
          }
        }
        
        if( calcImbalance )
        {
          if( maximum != 0 )
            VisItUI_setTableValueD(tableName, row, col++,
                                   100.0*(1.0-(average/maximum)), 0);
          else
            VisItUI_setTableValueD(tableName, row, col++, 0.0, 0);
        }
        
        ++row;
      }
      
      std::string menuName = std::string(statsName) + "Stats/" + name;

      if( runtimeStats.calculateMinimum() )
        visit_SetStripChartValue( sim, menuName+"/Minimum", minimum );
      if( runtimeStats.calculateAverage() )
        visit_SetStripChartValue( sim, menuName+"/Average", average );
      if( runtimeStats.calculateStdDev() )
        visit_SetStripChartValue( sim, menuName+"/StdDev",  stdDev  );
      if( runtimeStats.calculateMaximum() )
        visit_SetStripChartValue( sim, menuName+"/Maximum", maximum );
    }
<<<<<<< HEAD
  }
  else
  {
    VisItUI_setValueS( groupBoxName, "HIDE_WIDGET", 0 );
    VisItUI_setTableValueS( tableName, -1, -1, "CLEAR_TABLE", 0 );
=======
>>>>>>> be11f691
  }
  else
  {
    VisItUI_setValueS( groupBoxName, "HIDE_WIDGET", 0 );
    VisItUI_setTableValueS( tableName, -1, -1, "CLEAR_TABLE", 0 );
  }
}

//---------------------------------------------------------------------
// SetRuntimeStats
//    Set the Runtime stats
//---------------------------------------------------------------------
void visit_SetRuntimeStats( visit_simulation_data *sim )
{
  ReductionInfoMapper< RuntimeStatsEnum, double > runtimeStats =
    sim->simController->getRuntimeStats();

  reportStats( "Runtime", runtimeStats, true, sim );
}

//---------------------------------------------------------------------
// SetRuntimeStats
//    Set the Runtime stats
//---------------------------------------------------------------------
void visit_SetRuntimeStats( visit_simulation_data *sim )
{
  ReductionInfoMapper< RuntimeStatsEnum, double > runtimeStats =
    sim->simController->getRuntimeStats();

  reportStats( "Runtime", runtimeStats, true, sim );
}

//---------------------------------------------------------------------
// SetMPIStats
//    Set the MPI stats
//---------------------------------------------------------------------
void visit_SetMPIStats( visit_simulation_data *sim )
{
  MPIScheduler *mpiScheduler = dynamic_cast<MPIScheduler*>
    (sim->simController->getSchedulerP().get_rep());
  
  // Add in the mpi run time stats.
  if( mpiScheduler && mpiScheduler->mpi_info_.size() )
  {
    ReductionInfoMapper< MPIScheduler::TimingStatEnum, double > &mpiStats =
      mpiScheduler->mpi_info_;

    reportStats( "MPI", mpiStats, true, sim );
  }
  else
  {
    VisItUI_setValueS( "MPIStatsGroupBox", "HIDE_WIDGET", 0);
    VisItUI_setTableValueS("MPIStatsTable", -1, -1, "CLEAR_TABLE", 0);
  }
}


//---------------------------------------------------------------------
// SetApplicationStats
//    Set the application stats
//---------------------------------------------------------------------
void visit_SetApplicationStats( visit_simulation_data *sim )
{
  ApplicationInterface* appInterface =
    sim->simController->getApplicationInterface();

  ReductionInfoMapper< ApplicationInterface::ApplicationStatsEnum, double > 
    appStats = appInterface->getApplicationStats();
  
  reportStats( "Application", appStats, false, sim );
}

//---------------------------------------------------------------------
// SetImageVars
//    
//---------------------------------------------------------------------
void visit_SetImageVars( visit_simulation_data *sim )
{
  VisItUI_setValueI("ImageGroupBox", sim->imageGenerate, 1);
  VisItUI_setValueS("ImageFilename", sim->imageFilename.c_str(), 1);
  VisItUI_setValueI("ImageHeight",   sim->imageHeight, 1);
  VisItUI_setValueI("ImageWidth",    sim->imageWidth,  1);
  VisItUI_setValueI("ImageFormat",   sim->imageFormat, 1);
}

//---------------------------------------------------------------------
// SetStripChartValue
//    
//---------------------------------------------------------------------
void visit_SetStripChartValue( visit_simulation_data *sim,
                               std::string name,
                               double value )
{
  VisItUI_setValueS("STRIP_CHART_ADD_MENU_ITEM", name.c_str(), 1);
  
  for( unsigned int chart=0; chart<5; ++chart ) // Five Charts
  {
    for( unsigned int curve=0; curve<5; ++curve) // Five curves
    {
      if( name == sim->stripChartNames[chart][curve] )
      {
        VisItUI_addStripChartPoint( chart, curve, (double) sim->cycle, value ); 
      }
    }
  }
}
  
//---------------------------------------------------------------------
// SetStateVars
//    Set the state vars that the user can interact with in the Custon UI
//---------------------------------------------------------------------
void visit_SetStateVars( visit_simulation_data *sim )
{
  ApplicationInterface* appInterface =
    sim->simController->getApplicationInterface();

  if( appInterface->getStateVars().size() )
  {
    VisItUI_setValueS( "StateVariableGroupBox", "SHOW_WIDGET", 1);

    std::vector< ApplicationInterface::interactiveVar > &vars =
      appInterface->getStateVars();
      
    for( unsigned int i=0; i<vars.size(); ++i )
    {
      ApplicationInterface::interactiveVar &var = vars[i];
      
      var.modified = false;
      
      std::string component = var.component;
      std::string name = var.name;
      
      // Replace all colons with and an underscore.
      std::replace( name.begin(), name.end(), ':', '_');
      std::replace( component.begin(), component.end(), ':', '_');

      VisItUI_setTableValueS("StateVariableTable", i, 0, component.c_str(), 0);
      VisItUI_setTableValueS("StateVariableTable", i, 1, name.c_str(), 0);
      
      switch( var.type )
      {
        case Uintah::TypeDescription::bool_type:
        {
          bool *val = (bool*) var.value;
          VisItUI_setTableValueI("StateVariableTable", i, 2, *val, 1);
        }
        break;
            
        case Uintah::TypeDescription::int_type:
        {
          int *val = (int*) var.value;
          VisItUI_setTableValueI("StateVariableTable", i, 2, *val, 1);
        }
        break;

        case Uintah::TypeDescription::double_type:
        {
          double *val = (double*) var.value;
          VisItUI_setTableValueD("StateVariableTable", i, 2, *val, 1);
        }
        break;

        case Uintah::TypeDescription::Point:
        {
          Point *val = (Point*) var.value;
          VisItUI_setTableValueV("StateVariableTable", i, 2,
                                 val->x(), val->y(), val->z(), 1);
        }
        break;
        
        case Uintah::TypeDescription::Vector:
        {
          Vector *val = (Vector*) var.value;
          VisItUI_setTableValueV("StateVariableTable", i, 2,
                                 val->x(), val->y(), val->z(), 1);
        }
        break;
            
      default:
        throw InternalError(" invalid data type", __FILE__, __LINE__); 
      }
    }
  }
  else
    VisItUI_setValueS( "StateVariableGroupBox", "HIDE_WIDGET", 0);
}


//---------------------------------------------------------------------
// SetDebugStreams
//    Set the debug streams so they can be displayed in the Custon UI
//---------------------------------------------------------------------
void visit_SetDebugStreams( visit_simulation_data *sim )
{
  VisItUI_setTableValueS("DebugStreamTable",
                         -1, -1, "CLEAR_TABLE", 0);

  if( DebugStream::m_all_debug_streams.size() )
  {
    VisItUI_setValueS( "DebugStreamGroupBox", "SHOW_WIDGET", 1);

    int i = 0;
    
    for (auto iter = DebugStream::m_all_debug_streams.begin();
         iter != DebugStream::m_all_debug_streams.end();
         ++iter, ++i)
    {
      // Add in the stream and state.
      std::string name        = (*iter).second->getName();
      std::string component   = (*iter).second->getComponent();
      // Can not show the description because of spaces.
      // std::string description = (*iter).second->getDescription();
      std::string filename    = (*iter).second->getFilename();
      bool        active      = (*iter).second->active();

      // Replace all colons with and an underscore.
      std::replace( name.begin(), name.end(), ':', '_');
      std::replace( component.begin(), component.end(), ':', '_');
      
      unsigned int col = 0;
      VisItUI_setTableValueS("DebugStreamTable",
                             i, col++, (active ? "true":"false"), 1);
      VisItUI_setTableValueS("DebugStreamTable",
                             i, col++, name.c_str(), 0);
      // VisItUI_setTableValueS("DebugStreamTable",
      //                        i, col++, description.c_str(), 0);
      VisItUI_setTableValueS("DebugStreamTable",
                             i, col++, component.c_str(), 0);
      VisItUI_setTableValueS("DebugStreamTable",
                             i, col++, filename.c_str(), 1);
    }
  }
  else
    VisItUI_setValueS( "DebugStreamGroupBox", "HIDE_WIDGET", 0);
}

//---------------------------------------------------------------------
// SetDouts
//    Set the douts so they can be displayed in the Custon UI
//---------------------------------------------------------------------
void visit_SetDouts( visit_simulation_data *sim )
{
  VisItUI_setTableValueS("DoutTable",
                         -1, -1, "CLEAR_TABLE", 0);

  if( Dout::m_all_douts.size() )
  {
    VisItUI_setValueS( "DoutGroupBox", "SHOW_WIDGET", 1);

    int i = 0;
    
    for (auto iter = Dout::m_all_douts.begin();
         iter != Dout::m_all_douts.end();
         ++iter, ++i)
    {
      // Add in the stream and state.
      std::string name        = (*iter).second->name();
      std::string component   = (*iter).second->component();
      // Can not show the description because of spaces.
      // std::string description = (*iter).second->description();
      std::string filename    = "cout"; // (*iter).second->getFilename();
      bool        active      = (*iter).second->active();

      // Replace all colons with and an underscore.
      std::replace( name.begin(), name.end(), ':', '_');
      std::replace( component.begin(), component.end(), ':', '_');
      
      unsigned int col = 0;
      VisItUI_setTableValueS("DoutTable",
                             i, col++, (active ? "true":"false"), 1);
      VisItUI_setTableValueS("DoutTable",
                             i, col++, name.c_str(), 0);
      // VisItUI_setTableValueS("DoutTable",
      //                        i, col++, description.c_str(), 0);
      VisItUI_setTableValueS("DoutTable",
                             i, col++, component.c_str(), 0);
      VisItUI_setTableValueS("DoutTable",
                             i, col++, filename.c_str(), 0);
    }
  }
  else
    VisItUI_setValueS( "DoutGroupBox", "HIDE_WIDGET", 0);
}

//---------------------------------------------------------------------
// SetDatabase
//    Set the database behavior so they can be displayed in the Custon UI
//---------------------------------------------------------------------
void visit_SetDatabase( visit_simulation_data *sim )
{
  VisItUI_setValueI("LoadExtraGeometry", sim->loadExtraGeometry, 1);
}

} // End namespace Uintah<|MERGE_RESOLUTION|>--- conflicted
+++ resolved
@@ -174,11 +174,6 @@
   ApplicationInterface* appInterface =
     sim->simController->getApplicationInterface();
 
-<<<<<<< HEAD
-  Output * output       = sim->simController->getOutput();
-
-=======
->>>>>>> be11f691
   VisItUI_setTableValueS("ReductionVariableTable",
                          -1, -1, "CLEAR_TABLE", 0);
 
@@ -215,12 +210,6 @@
 //---------------------------------------------------------------------
 void visit_SetOutputIntervals( visit_simulation_data *sim )
 {
-<<<<<<< HEAD
-  ApplicationInterface* appInterface =
-    sim->simController->getApplicationInterface();
-
-=======
->>>>>>> be11f691
   Output * output       = sim->simController->getOutput();
 
   VisItUI_setTableValueS("OutputIntervalVariableTable",
@@ -585,19 +574,11 @@
 
       std::string component = var.component;
       std::string name = var.name;
-<<<<<<< HEAD
       
       // Replace all colons with and an underscore.
       std::replace( name.begin(), name.end(), ':', '_');
       std::replace( component.begin(), component.end(), ':', '_');
       
-=======
-      
-      // Replace all colons with and an underscore.
-      std::replace( name.begin(), name.end(), ':', '_');
-      std::replace( component.begin(), component.end(), ':', '_');
-      
->>>>>>> be11f691
       VisItUI_setTableValueS("UPSVariableTable", i, 0, component.c_str(), 0);
       VisItUI_setTableValueS("UPSVariableTable", i, 1, name.c_str(), 0);
       
@@ -720,17 +701,10 @@
                   visit_simulation_data *sim )
 {
   unsigned int nStats = runtimeStats.size();
-<<<<<<< HEAD
 
   char tableName[128];
   char groupBoxName[128];
 
-=======
-
-  char tableName[128];
-  char groupBoxName[128];
-
->>>>>>> be11f691
   sprintf( tableName,    "%sStatsTable", statsName );
   sprintf( groupBoxName, "%sStatsGroupBox", statsName );
   
@@ -756,15 +730,9 @@
       double  stdDev  = runtimeStats.getRankStdDev(i);
       double  maximum = runtimeStats.getRankMaximum(i);
       int     maxRank = runtimeStats.getRankForMaximum(i);
-<<<<<<< HEAD
 
       int col = 0;
 
-=======
-
-      int col = 0;
-
->>>>>>> be11f691
       if( average > 0 ) {
         
         if( units == std::string("MBytes"))
@@ -830,32 +798,12 @@
       if( runtimeStats.calculateMaximum() )
         visit_SetStripChartValue( sim, menuName+"/Maximum", maximum );
     }
-<<<<<<< HEAD
   }
   else
   {
     VisItUI_setValueS( groupBoxName, "HIDE_WIDGET", 0 );
     VisItUI_setTableValueS( tableName, -1, -1, "CLEAR_TABLE", 0 );
-=======
->>>>>>> be11f691
-  }
-  else
-  {
-    VisItUI_setValueS( groupBoxName, "HIDE_WIDGET", 0 );
-    VisItUI_setTableValueS( tableName, -1, -1, "CLEAR_TABLE", 0 );
-  }
-}
-
-//---------------------------------------------------------------------
-// SetRuntimeStats
-//    Set the Runtime stats
-//---------------------------------------------------------------------
-void visit_SetRuntimeStats( visit_simulation_data *sim )
-{
-  ReductionInfoMapper< RuntimeStatsEnum, double > runtimeStats =
-    sim->simController->getRuntimeStats();
-
-  reportStats( "Runtime", runtimeStats, true, sim );
+  }
 }
 
 //---------------------------------------------------------------------
