<?xml version="1.0" encoding="UTF-8"?>
<ui version="4.0">
 <class>MainWindow</class>
 <widget class="QMainWindow" name="MainWindow">
  <property name="geometry">
   <rect>
    <x>0</x>
    <y>0</y>
    <width>698</width>
    <height>837</height>
   </rect>
  </property>
  <property name="windowTitle">
   <string>MainWindow</string>
  </property>
  <widget class="QWidget" name="centralwidget">
   <widget class="QTabWidget" name="tabWidget">
    <property name="geometry">
     <rect>
      <x>0</x>
      <y>0</y>
      <width>681</width>
      <height>781</height>
     </rect>
    </property>
    <property name="currentIndex">
     <number>0</number>
    </property>
    <widget class="QWidget" name="tab">
     <attribute name="title">
      <string>Simulation Info</string>
     </attribute>
     <widget class="QGroupBox" name="TimeInfoGroupBox">
      <property name="geometry">
       <rect>
        <x>10</x>
        <y>0</y>
        <width>661</width>
        <height>131</height>
       </rect>
      </property>
      <property name="title">
       <string>TIme Info</string>
      </property>
      <widget class="QLineEdit" name="SimTimeMax">
       <property name="geometry">
        <rect>
         <x>330</x>
         <y>60</y>
         <width>81</width>
         <height>20</height>
        </rect>
       </property>
      </widget>
      <widget class="QLabel" name="SimTimeMaxLabel">
       <property name="geometry">
        <rect>
         <x>230</x>
         <y>60</y>
         <width>100</width>
         <height>20</height>
        </rect>
       </property>
       <property name="text">
        <string>Max Sim Time</string>
       </property>
      </widget>
      <widget class="QLabel" name="TimeStepLabel">
       <property name="geometry">
        <rect>
         <x>10</x>
         <y>30</y>
         <width>111</width>
         <height>16</height>
        </rect>
       </property>
       <property name="text">
        <string>Time Step</string>
       </property>
      </widget>
      <widget class="QLineEdit" name="TimeStep">
       <property name="geometry">
        <rect>
         <x>120</x>
         <y>30</y>
         <width>81</width>
         <height>20</height>
        </rect>
       </property>
      </widget>
      <widget class="QLineEdit" name="SimTime">
       <property name="geometry">
        <rect>
         <x>330</x>
         <y>30</y>
         <width>81</width>
         <height>20</height>
        </rect>
       </property>
      </widget>
      <widget class="QLabel" name="SimTimeLabel">
       <property name="geometry">
        <rect>
         <x>230</x>
         <y>30</y>
         <width>91</width>
         <height>16</height>
        </rect>
       </property>
       <property name="text">
        <string>Sim Time</string>
       </property>
      </widget>
      <widget class="QLabel" name="TimeStepMaxLabel">
       <property name="geometry">
        <rect>
         <x>10</x>
         <y>60</y>
         <width>111</width>
         <height>16</height>
        </rect>
       </property>
       <property name="text">
        <string>Max Time Steps</string>
       </property>
      </widget>
      <widget class="QLineEdit" name="TimeStepsMax">
       <property name="geometry">
        <rect>
         <x>120</x>
         <y>60</y>
         <width>81</width>
         <height>20</height>
        </rect>
       </property>
      </widget>
      <widget class="QCheckBox" name="SimTimeEndAtMax">
       <property name="geometry">
        <rect>
         <x>440</x>
         <y>60</y>
         <width>211</width>
         <height>20</height>
        </rect>
       </property>
       <property name="text">
        <string>End at max sim time exactly</string>
       </property>
      </widget>
      <widget class="QCheckBox" name="SimTimeClampToOutput">
       <property name="geometry">
        <rect>
         <x>440</x>
         <y>30</y>
         <width>211</width>
         <height>20</height>
        </rect>
       </property>
       <property name="text">
        <string>Clamp sim time to output times</string>
       </property>
      </widget>
      <widget class="QLabel" name="StopATimeStepLabel">
       <property name="geometry">
        <rect>
         <x>10</x>
         <y>100</y>
         <width>170</width>
         <height>20</height>
        </rect>
       </property>
       <property name="text">
        <string>Stop execution at time step</string>
       </property>
      </widget>
      <widget class="QLineEdit" name="StopAtTimeStep">
       <property name="geometry">
        <rect>
         <x>180</x>
         <y>100</y>
         <width>81</width>
         <height>20</height>
        </rect>
       </property>
      </widget>
      <widget class="QCheckBox" name="StopAtLastTimeStep">
       <property name="geometry">
        <rect>
         <x>330</x>
         <y>100</y>
         <width>250</width>
         <height>20</height>
        </rect>
       </property>
       <property name="text">
        <string>Stop execution at the last time step</string>
       </property>
      </widget>
      <widget class="Line" name="line">
       <property name="geometry">
        <rect>
         <x>10</x>
         <y>80</y>
         <width>581</width>
         <height>20</height>
        </rect>
       </property>
       <property name="orientation">
        <enum>Qt::Horizontal</enum>
       </property>
      </widget>
     </widget>
     <widget class="QGroupBox" name="GridInfoGroupBox">
      <property name="geometry">
       <rect>
        <x>10</x>
        <y>590</y>
        <width>661</width>
        <height>151</height>
       </rect>
      </property>
      <property name="title">
       <string>Grid Information</string>
      </property>
      <widget class="QTableWidget" name="GridInfoTable">
       <property name="geometry">
        <rect>
         <x>10</x>
         <y>30</y>
         <width>641</width>
         <height>110</height>
        </rect>
       </property>
       <column>
        <property name="text">
         <string>Level</string>
        </property>
       </column>
       <column>
        <property name="text">
         <string>Refinement Ratio</string>
        </property>
       </column>
       <column>
        <property name="text">
         <string>Patches</string>
        </property>
       </column>
       <column>
        <property name="text">
         <string>Cells</string>
        </property>
       </column>
       <column>
        <property name="text">
         <string>Mean</string>
        </property>
       </column>
       <column>
        <property name="text">
         <string>Volume</string>
        </property>
       </column>
      </widget>
     </widget>
     <widget class="QGroupBox" name="AnalysisVariableGroupBox">
      <property name="geometry">
       <rect>
        <x>280</x>
        <y>370</y>
        <width>391</width>
        <height>221</height>
       </rect>
      </property>
      <property name="title">
       <string>Analysis Variables</string>
      </property>
      <widget class="QTableWidget" name="AnalysisVariableTable">
       <property name="geometry">
        <rect>
         <x>10</x>
         <y>30</y>
         <width>371</width>
         <height>181</height>
        </rect>
       </property>
       <column>
        <property name="text">
         <string>Component</string>
        </property>
       </column>
       <column>
        <property name="text">
         <string>Variable</string>
        </property>
       </column>
       <column>
        <property name="text">
         <string>Material</string>
        </property>
       </column>
       <column>
        <property name="text">
         <string>Level</string>
        </property>
       </column>
      </widget>
     </widget>
     <widget class="QGroupBox" name="UPSVariableGroupBox">
      <property name="geometry">
       <rect>
        <x>280</x>
        <y>130</y>
        <width>391</width>
        <height>241</height>
       </rect>
      </property>
      <property name="title">
       <string>UPS Variables</string>
      </property>
      <widget class="QTableWidget" name="UPSVariableTable">
       <property name="geometry">
        <rect>
         <x>9</x>
         <y>30</y>
         <width>371</width>
         <height>201</height>
        </rect>
       </property>
       <column>
        <property name="text">
         <string>Component</string>
        </property>
       </column>
       <column>
        <property name="text">
         <string>Variable</string>
        </property>
       </column>
       <column>
        <property name="text">
         <string>Value</string>
        </property>
       </column>
      </widget>
     </widget>
     <widget class="QGroupBox" name="WallTimesGroupBox">
      <property name="geometry">
       <rect>
        <x>10</x>
        <y>370</y>
        <width>261</width>
        <height>221</height>
       </rect>
      </property>
      <property name="title">
       <string>Wall Times</string>
      </property>
      <widget class="QTableWidget" name="WallTimesVariableTable">
       <property name="geometry">
        <rect>
         <x>10</x>
         <y>30</y>
         <width>241</width>
         <height>181</height>
        </rect>
       </property>
       <column>
        <property name="text">
         <string>Variable</string>
        </property>
       </column>
       <column>
        <property name="text">
         <string>Seconds</string>
        </property>
       </column>
      </widget>
     </widget>
     <widget class="QGroupBox" name="DeltaTGroupBox">
      <property name="geometry">
       <rect>
        <x>10</x>
        <y>130</y>
        <width>261</width>
        <height>241</height>
       </rect>
      </property>
      <property name="title">
       <string>Delta T</string>
      </property>
      <widget class="QTableWidget" name="DeltaTVariableTable">
       <property name="geometry">
        <rect>
         <x>10</x>
         <y>30</y>
         <width>241</width>
         <height>201</height>
        </rect>
       </property>
       <column>
        <property name="text">
         <string>Variable</string>
        </property>
       </column>
       <column>
        <property name="text">
         <string>Seconds</string>
        </property>
       </column>
      </widget>
     </widget>
    </widget>
    <widget class="QWidget" name="tab_2">
     <attribute name="title">
      <string>Runtime Info</string>
     </attribute>
     <widget class="QGroupBox" name="RuntimeStatsGroupBox">
      <property name="geometry">
       <rect>
        <x>10</x>
        <y>0</y>
        <width>661</width>
        <height>301</height>
       </rect>
      </property>
      <property name="title">
       <string>Runtime Performance Stats</string>
      </property>
      <widget class="QTableWidget" name="RuntimeStatsTable">
       <property name="geometry">
        <rect>
         <x>10</x>
         <y>30</y>
         <width>641</width>
         <height>261</height>
        </rect>
       </property>
       <column>
        <property name="text">
         <string>Variable</string>
        </property>
       </column>
       <column>
        <property name="text">
         <string>Units</string>
        </property>
       </column>
       <column>
        <property name="text">
         <string>Average</string>
        </property>
       </column>
       <column>
        <property name="text">
         <string>Maxium</string>
        </property>
       </column>
       <column>
        <property name="text">
         <string>Rank</string>
        </property>
       </column>
       <column>
        <property name="text">
         <string>%</string>
        </property>
       </column>
      </widget>
     </widget>
     <widget class="QGroupBox" name="MPIStatsGroupBox">
      <property name="geometry">
       <rect>
        <x>10</x>
        <y>300</y>
        <width>661</width>
        <height>281</height>
       </rect>
      </property>
      <property name="title">
       <string>MPI Performance Stats</string>
      </property>
      <widget class="QTableWidget" name="MPIStatsTable">
       <property name="geometry">
        <rect>
         <x>10</x>
         <y>30</y>
         <width>641</width>
         <height>241</height>
        </rect>
       </property>
       <column>
        <property name="text">
         <string>Variable</string>
        </property>
       </column>
       <column>
        <property name="text">
         <string>Units</string>
        </property>
       </column>
       <column>
        <property name="text">
         <string>Average</string>
        </property>
       </column>
       <column>
        <property name="text">
         <string>Maxium</string>
        </property>
       </column>
       <column>
        <property name="text">
         <string>Rank</string>
        </property>
       </column>
       <column>
        <property name="text">
         <string>%</string>
        </property>
       </column>
      </widget>
     </widget>
     <widget class="QGroupBox" name="ApplicationStatsGroupBox">
      <property name="geometry">
       <rect>
        <x>10</x>
        <y>580</y>
        <width>661</width>
        <height>171</height>
       </rect>
      </property>
      <property name="title">
       <string>Application Performance Stats</string>
      </property>
      <widget class="QTableWidget" name="ApplicationStatsTable">
       <property name="geometry">
        <rect>
         <x>10</x>
         <y>30</y>
         <width>641</width>
         <height>131</height>
        </rect>
       </property>
       <column>
        <property name="text">
         <string>Variable</string>
        </property>
       </column>
       <column>
        <property name="text">
         <string>Units</string>
        </property>
       </column>
       <column>
        <property name="text">
         <string>Minimum</string>
        </property>
       </column>
       <column>
        <property name="text">
         <string>Rank</string>
        </property>
       </column>
       <column>
        <property name="text">
         <string>Average</string>
        </property>
       </column>
       <column>
        <property name="text">
         <string>Std. Dev.</string>
        </property>
       </column>
       <column>
        <property name="text">
         <string>Maxium</string>
        </property>
       </column>
       <column>
        <property name="text">
         <string>Rank</string>
        </property>
       </column>
      </widget>
     </widget>
    </widget>
    <widget class="QWidget" name="tab_3">
     <attribute name="title">
      <string>Misc</string>
     </attribute>
     <widget class="QGroupBox" name="ImageGroupBox">
      <property name="geometry">
       <rect>
        <x>10</x>
        <y>10</y>
        <width>661</width>
        <height>70</height>
       </rect>
      </property>
      <property name="title">
       <string>Generate Images</string>
      </property>
      <property name="checkable">
       <bool>true</bool>
      </property>
      <widget class="QLabel" name="ImageFilenameLabel">
       <property name="geometry">
        <rect>
         <x>10</x>
         <y>30</y>
         <width>55</width>
         <height>15</height>
        </rect>
       </property>
       <property name="text">
        <string>Filename</string>
       </property>
      </widget>
      <widget class="QLabel" name="ImageHeightLabel">
       <property name="geometry">
        <rect>
         <x>250</x>
         <y>30</y>
         <width>55</width>
         <height>15</height>
        </rect>
       </property>
       <property name="text">
        <string>Height</string>
       </property>
      </widget>
      <widget class="QLabel" name="ImageWidthLabel">
       <property name="geometry">
        <rect>
         <x>370</x>
         <y>30</y>
         <width>55</width>
         <height>15</height>
        </rect>
       </property>
       <property name="text">
        <string>Width</string>
       </property>
      </widget>
      <widget class="QLabel" name="ImageFormatLabel">
       <property name="geometry">
        <rect>
         <x>490</x>
         <y>30</y>
         <width>55</width>
         <height>15</height>
        </rect>
       </property>
       <property name="text">
        <string>Format</string>
       </property>
      </widget>
      <widget class="QComboBox" name="ImageFormat">
       <property name="geometry">
        <rect>
         <x>540</x>
         <y>30</y>
         <width>105</width>
         <height>25</height>
        </rect>
       </property>
       <item>
        <property name="text">
         <string>BMP</string>
        </property>
       </item>
       <item>
        <property name="text">
         <string>JPEG</string>
        </property>
       </item>
       <item>
        <property name="text">
         <string notr="true">PNG</string>
        </property>
       </item>
       <item>
        <property name="text">
         <string>POVRAY</string>
        </property>
       </item>
       <item>
        <property name="text">
         <string>PPM</string>
        </property>
       </item>
       <item>
        <property name="text">
         <string>RGB</string>
        </property>
       </item>
       <item>
        <property name="text">
         <string>TIFF</string>
        </property>
       </item>
      </widget>
      <widget class="QLineEdit" name="ImageWidth">
       <property name="geometry">
        <rect>
         <x>420</x>
         <y>30</y>
         <width>60</width>
         <height>20</height>
        </rect>
       </property>
       <property name="text">
        <string>0</string>
       </property>
      </widget>
      <widget class="QLineEdit" name="ImageHeight">
       <property name="geometry">
        <rect>
         <x>300</x>
         <y>30</y>
         <width>60</width>
         <height>20</height>
        </rect>
       </property>
       <property name="text">
        <string>0</string>
       </property>
      </widget>
      <widget class="QLineEdit" name="ImageFilename">
       <property name="geometry">
        <rect>
         <x>70</x>
         <y>30</y>
         <width>171</width>
         <height>20</height>
        </rect>
       </property>
      </widget>
     </widget>
     <widget class="QGroupBox" name="InteractionGroupBox">
      <property name="geometry">
       <rect>
        <x>10</x>
        <y>80</y>
        <width>661</width>
        <height>671</height>
       </rect>
      </property>
      <property name="title">
       <string>Simulation Intereaction</string>
      </property>
      <widget class="QGroupBox" name="StateVariableGroupBox">
       <property name="geometry">
        <rect>
         <x>10</x>
         <y>20</y>
         <width>311</width>
         <height>141</height>
        </rect>
       </property>
       <property name="title">
        <string>State Variables</string>
       </property>
       <widget class="QTableWidget" name="StateVariableTable">
        <property name="geometry">
         <rect>
          <x>10</x>
          <y>30</y>
          <width>291</width>
          <height>101</height>
         </rect>
        </property>
        <column>
         <property name="text">
          <string>Component</string>
         </property>
        </column>
        <column>
         <property name="text">
          <string>State Variable</string>
         </property>
        </column>
        <column>
         <property name="text">
          <string>Value</string>
         </property>
        </column>
       </widget>
      </widget>
      <widget class="QGroupBox" name="DebugStreamGroupBox">
       <property name="geometry">
        <rect>
         <x>10</x>
         <y>480</y>
         <width>641</width>
         <height>181</height>
        </rect>
       </property>
       <property name="title">
        <string>Debug Streams</string>
       </property>
       <widget class="QTableWidget" name="DebugStreamTable">
        <property name="geometry">
         <rect>
          <x>10</x>
          <y>30</y>
          <width>621</width>
          <height>141</height>
         </rect>
        </property>
        <column>
         <property name="text">
          <string>Active</string>
         </property>
        </column>
        <column>
         <property name="text">
          <string>Debug Stream</string>
         </property>
        </column>
        <column>
         <property name="text">
          <string>Component</string>
         </property>
        </column>
        <column>
         <property name="text">
          <string>Stream</string>
         </property>
        </column>
       </widget>
      </widget>
      <widget class="QGroupBox" name="OutputIntervalGroupBox">
       <property name="geometry">
        <rect>
         <x>340</x>
         <y>20</y>
         <width>311</width>
         <height>211</height>
        </rect>
       </property>
       <property name="title">
        <string>Output Intervals</string>
       </property>
       <widget class="QTableWidget" name="OutputIntervalVariableTable">
        <property name="geometry">
         <rect>
          <x>10</x>
          <y>30</y>
          <width>291</width>
          <height>171</height>
         </rect>
        </property>
        <column>
         <property name="text">
          <string>Variable</string>
         </property>
        </column>
        <column>
         <property name="text">
          <string>Value</string>
         </property>
        </column>
       </widget>
      </widget>
      <widget class="QGroupBox" name="DoutGroupBox">
       <property name="geometry">
        <rect>
         <x>10</x>
         <y>300</y>
         <width>641</width>
         <height>181</height>
        </rect>
       </property>
       <property name="title">
        <string>Douts</string>
       </property>
       <widget class="QTableWidget" name="DoutTable">
        <property name="geometry">
         <rect>
          <x>10</x>
          <y>30</y>
          <width>621</width>
          <height>141</height>
         </rect>
        </property>
        <column>
         <property name="text">
          <string>Active</string>
         </property>
        </column>
        <column>
         <property name="text">
          <string>Dout</string>
         </property>
        </column>
        <column>
         <property name="text">
          <string>Component</string>
         </property>
        </column>
        <column>
         <property name="text">
          <string>Stream</string>
         </property>
        </column>
       </widget>
      </widget>
      <widget class="QGroupBox" name="groupBox">
       <property name="geometry">
        <rect>
         <x>340</x>
         <y>240</y>
         <width>311</width>
         <height>61</height>
        </rect>
       </property>
       <property name="title">
        <string>Database</string>
       </property>
       <widget class="QComboBox" name="LoadExtraGeometry">
        <property name="geometry">
         <rect>
          <x>160</x>
          <y>20</y>
          <width>105</width>
          <height>30</height>
         </rect>
        </property>
        <item>
         <property name="text">
          <string>None</string>
         </property>
        </item>
        <item>
         <property name="text">
          <string notr="true">Cells</string>
         </property>
        </item>
        <item>
         <property name="text">
          <string>Patches</string>
         </property>
        </item>
       </widget>
       <widget class="QLabel" name="LoadExtraGeometryLabel">
        <property name="geometry">
         <rect>
          <x>10</x>
          <y>30</y>
          <width>131</width>
          <height>16</height>
         </rect>
        </property>
        <property name="text">
         <string>Load extra geometry</string>
        </property>
       </widget>
      </widget>
      <widget class="QGroupBox" name="ReductionVariableGroupBox">
       <property name="geometry">
        <rect>
         <x>10</x>
         <y>160</y>
         <width>311</width>
         <height>141</height>
        </rect>
       </property>
       <property name="title">
        <string>Reduction variables</string>
       </property>
       <widget class="QTableWidget" name="ReductionVariableTable">
        <property name="geometry">
         <rect>
          <x>10</x>
          <y>30</y>
          <width>291</width>
          <height>101</height>
         </rect>
        </property>
        <column>
         <property name="text">
          <string>Variable</string>
         </property>
        </column>
        <column>
         <property name="text">
          <string>Value</string>
         </property>
        </column>
        <column>
         <property name="text">
          <string>Count</string>
         </property>
        </column>
        <column>
         <property name="text">
          <string>Overridden</string>
         </property>
        </column>
       </widget>
      </widget>
      <widget class="QGroupBox" name="ReductionVariableGroupBox">
       <property name="geometry">
        <rect>
         <x>10</x>
         <y>160</y>
         <width>311</width>
         <height>141</height>
        </rect>
       </property>
       <property name="title">
        <string>Reduction variables</string>
       </property>
       <widget class="QTableWidget" name="ReductionVariableTable">
        <property name="geometry">
         <rect>
          <x>10</x>
          <y>30</y>
          <width>291</width>
          <height>101</height>
         </rect>
        </property>
        <column>
         <property name="text">
          <string>Variable</string>
         </property>
        </column>
        <column>
         <property name="text">
          <string>Value</string>
         </property>
        </column>
        <column>
         <property name="text">
          <string>Count</string>
         </property>
        </column>
        <column>
         <property name="text">
          <string>Overridden</string>
         </property>
        </column>
       </widget>
      </widget>
     </widget>
    </widget>
   </widget>
  </widget>
  <widget class="QMenuBar" name="menubar">
   <property name="geometry">
    <rect>
     <x>0</x>
     <y>0</y>
     <width>698</width>
     <height>22</height>
    </rect>
   </property>
  </widget>
  <widget class="QStatusBar" name="statusbar"/>
 </widget>
 <tabstops>
  <tabstop>tabWidget</tabstop>
  <tabstop>TimeStep</tabstop>
  <tabstop>TimeStepsMax</tabstop>
  <tabstop>SimTime</tabstop>
  <tabstop>SimTimeMax</tabstop>
  <tabstop>SimTimeEndAtMax</tabstop>
  <tabstop>StopAtTimeStep</tabstop>
  <tabstop>StopAtLastTimeStep</tabstop>
  <tabstop>DeltaTVariableTable</tabstop>
  <tabstop>WallTimesVariableTable</tabstop>
  <tabstop>UPSVariableTable</tabstop>
  <tabstop>AnalysisVariableTable</tabstop>
  <tabstop>GridInfoTable</tabstop>
  <tabstop>RuntimeStatsTable</tabstop>
  <tabstop>MPIStatsTable</tabstop>
  <tabstop>ApplicationStatsTable</tabstop>
  <tabstop>ImageGroupBox</tabstop>
  <tabstop>ImageFilename</tabstop>
  <tabstop>ImageHeight</tabstop>
  <tabstop>ImageWidth</tabstop>
  <tabstop>ImageFormat</tabstop>
  <tabstop>StateVariableTable</tabstop>
<<<<<<< HEAD
  <tabstop>LoadExtraElements</tabstop>
=======
  <tabstop>LoadExtraGeometry</tabstop>
>>>>>>> be11f691
  <tabstop>OutputIntervalVariableTable</tabstop>
  <tabstop>DoutTable</tabstop>
  <tabstop>DebugStreamTable</tabstop>
 </tabstops>
 <resources/>
 <connections/>
</ui><|MERGE_RESOLUTION|>--- conflicted
+++ resolved
@@ -1001,49 +1001,6 @@
         </column>
        </widget>
       </widget>
-      <widget class="QGroupBox" name="ReductionVariableGroupBox">
-       <property name="geometry">
-        <rect>
-         <x>10</x>
-         <y>160</y>
-         <width>311</width>
-         <height>141</height>
-        </rect>
-       </property>
-       <property name="title">
-        <string>Reduction variables</string>
-       </property>
-       <widget class="QTableWidget" name="ReductionVariableTable">
-        <property name="geometry">
-         <rect>
-          <x>10</x>
-          <y>30</y>
-          <width>291</width>
-          <height>101</height>
-         </rect>
-        </property>
-        <column>
-         <property name="text">
-          <string>Variable</string>
-         </property>
-        </column>
-        <column>
-         <property name="text">
-          <string>Value</string>
-         </property>
-        </column>
-        <column>
-         <property name="text">
-          <string>Count</string>
-         </property>
-        </column>
-        <column>
-         <property name="text">
-          <string>Overridden</string>
-         </property>
-        </column>
-       </widget>
-      </widget>
      </widget>
     </widget>
    </widget>
@@ -1083,11 +1040,7 @@
   <tabstop>ImageWidth</tabstop>
   <tabstop>ImageFormat</tabstop>
   <tabstop>StateVariableTable</tabstop>
-<<<<<<< HEAD
-  <tabstop>LoadExtraElements</tabstop>
-=======
   <tabstop>LoadExtraGeometry</tabstop>
->>>>>>> be11f691
   <tabstop>OutputIntervalVariableTable</tabstop>
   <tabstop>DoutTable</tabstop>
   <tabstop>DebugStreamTable</tabstop>
