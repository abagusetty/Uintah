--- conflicted
+++ resolved
@@ -84,17 +84,10 @@
   SimulationController *simController {nullptr};
   GridP gridP {nullptr};
   
-<<<<<<< HEAD
-  TimeStepInfo* stepInfo;
-
-  int    cycle;
-  double time;
-=======
   TimeStepInfo* stepInfo {nullptr};
 
   int    cycle {0};
   double time  {0};
->>>>>>> be11f691
 
   // UDA archive variables.
   LoadExtraGeometry loadExtraGeometry {NO_EXTRA_GEOMETRY};
