--- conflicted
+++ resolved
@@ -163,11 +163,7 @@
 buildbot --verbose try \
          --connect=pb \
          --master=uintah-build.chpc.utah.edu:8031 \
-<<<<<<< HEAD
-         --branch=kokkos_dev \
-=======
          --branch=${BRANCH} \
->>>>>>> fb9ab5f6
          --repository='https://github.com/Uintah/Uintah.git' \
          --username=buildbot_try \
          --passwd=try_buildbot \
