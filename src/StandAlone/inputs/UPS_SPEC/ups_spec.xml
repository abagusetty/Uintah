<!--
   UPS_SPEC:
     This specification defines the valid tags, their attributes, and
     their values.  

   DTD/XML Schema:

     This file is similar to a DTD or an XML Schema, however we didn't
     use either of these approaches for the following reasons: DTDs
     do not (easily) allow you to have optional Tags and Tags that may
     appear in any order.  They also don't do (minimal) validation of
     the type of data in each tag.  XML Schema may actually allow for
     some or all of this type of validation, however, we don't have an
     XML library capable of using XML Schema (as libxml2 (the lib we
     use) doesn't (yet?) support it).  We could have tried using
     another XML library (off-line), such as Xerces, but we wanted the
     validation to take place as the code begins to execute.

   Format of this specification:

     A tag specification must look like this:

     <name spec="..." 
           attribute#="..."
           children#="..."
           need_applies_to="..."
     >

     need_applies_to="<var>..." => An optional parameter.  If present, the tag refers to a parent
                             attribute <var>.  This tag allows for specifying how children are to
                             be required (see Values, below).
       * var must be the 'name' of a previously defined attribute for the tag's parent.
       * If a 'need_applies_to' is used, then the parent's attribute must be REQUIRED!
       * Values:
         - ALL => This child tag is required for all versions of the parent tag.  This
                     is the default 
         - list of values => The child tag is required only for the given versions of the parent's attribute.
         

     Only 'spec' is required for a tag.

     name => the name of a given tag (eg: cylinder, Time, etc)

     spec => "need  type  [validValues]"

       * need: OPTIONAL, REQUIRED, MULTIPLE   (Probably need MULTIPLE-REQ and MULTIPLE-OPT.
                                             Currently MULTIPLE means 0 or more...)
       * type: DOUBLE, INTEGER, STRING, VECTOR, MULTIPLE_INTEGERS, MULTIPLE_DOUBLES,
               MULTIPLE_VECTORS, BOOLEAN, NO_DATA (NO_DATA means the tag doesn't have any
                                          data (text) but can have attributes and/or
                                          sub-tags.)
         - MULTIPLE_INTEGERS:  [ #... ]
         - VECTOR:             [ #, #, # ] // 3 numbers (ie: an IntVector)

       * validValues: an optional _single_ string (see below for how it is parsed) that contains valid values
                      or the value of the tag.  The specification of valid values depends on the
                      type of the tag:
  
         - STRING: a comma separated lists of strings which enumerate
                   explicitly which values the string can take on. If 
                   valid values for a string are not provided, then
                   all strings will be accepted.
         - INTEGER/DOUBLE: "positive" = a positive value, "num, num" =
                   min, max values.  If not specified, then any
                   integer/double will be accepted.
               
         - VECTOR: not quite sure how to specify valid values for a
                   vector yet...

                   children => how to handle child tags of this tag.

     attribute#="name _spec_" => attributes for a tag.  The '#' should be replaced with 1, 2, 3... etc,
                   (the numbers must be unique.)  The _spec_ is as above.  (eg: attribute1="label OPTIONAL STRING")

     children# => how to handle child tags of this tag.  The '#' should be replaced with 1, 2, 3... etc,
                   (the numbers must be unique.) 

       * ONE_OF( [ATTRIBUTE|CHILD], [child1|attr1], [child2|attr2], ...) - specifies that only one of the specified child tags is allowed.
                                                           Use ATTRIBUTE or CHILD to specify what this requirement
                                                           applies to.  (One child MUST exist!)
       * ALL_OR_NONE_OF( [ATTRIBUTE|CHILD] child1, child2, ... ) - Must have either all of the child tags, or none.  The child tags
                                                 must be declared OPTIONAL, as this flag will govern their use.

-->

<Uintah_specification> 

  <!--===========================================================-->
  <!-- Begin Common Block -->
  <CommonTags>
    <!-- 
       Tags in this <CommonTags> block are used more than once in the
       Uintah_specification.  In the Uintah_specification, they
       should just be referenced as <tag/>.  Optionally, if the 
       OPTIONAL/REQUIRED spec has changed, they can be referred to as
       <tag spec="NEW_VALUE">.  [Note, do NOT use <CommonTags> for
       any other tag name.]
     
       Note, you can 're-open' the <CommonTags> (anywhere by just
       creating a new <CommonTags></CommonTags> block) to add new
       common tags to it.  Note, however, that the names of all
       'common' tags must be unique across the entire UPS spec.
    -->

    <box                      spec="OPTIONAL NO_DATA"
                                attribute1="label OPTIONAL STRING"
                                children1="ALL_OR_NONE_OF(CHILD min,max)" >
      <min                    spec="OPTIONAL VECTOR" />
      <max                    spec="OPTIONAL VECTOR" />
    </box>

    <cone                     spec="OPTIONAL NO_DATA"
                                attribute1="label    OPTIONAL STRING"
                                children1="ALL_OR_NONE_OF(CHILD bottom,bottom_radius,top,top_radius)" >
      <bottom                 spec="OPTIONAL VECTOR" /> <!-- FYI, ALL_OR_NONE_OF (above) makes all of these required -->
      <bottom_radius          spec="OPTIONAL DOUBLE" />
      <top                    spec="OPTIONAL VECTOR" />
      <top_radius             spec="OPTIONAL DOUBLE" />
    </cone>

    <cylinder                 spec="OPTIONAL NO_DATA"
                                attribute1="label    OPTIONAL STRING" >
      <bottom                 spec="REQUIRED VECTOR" />
      <top                    spec="REQUIRED VECTOR" />
      <radius                 spec="REQUIRED DOUBLE 'positive'" />
      <!-- The following are only used for applying pressure BCs -->
      <cylinder_end           spec="OPTIONAL BOOLEAN" />
      <axisymmetric_end       spec="OPTIONAL BOOLEAN" />
      <axisymmetric_side      spec="OPTIONAL BOOLEAN" />
    </cylinder>

    <torus                 spec="OPTIONAL NO_DATA"
                                attribute1="label    OPTIONAL STRING" >
      <center                 spec="REQUIRED VECTOR" />
      <major_radius           spec="REQUIRED DOUBLE 'positive'" />
      <minor_radius           spec="REQUIRED DOUBLE 'positive'" />
      <axis                   spec="REQUIRED STRING" />
      <theta                  spec="OPTIONAL DOUBLE" />
    </torus>

    <parallelepiped           spec="OPTIONAL NO_DATA"
                                attribute1="label    OPTIONAL STRING" >
      <p1                     spec="OPTIONAL VECTOR" />
      <p2                     spec="OPTIONAL VECTOR" />
      <p3                     spec="OPTIONAL VECTOR" />
      <p4                     spec="OPTIONAL VECTOR" />
    </parallelepiped>
    
    <sphere                   spec="OPTIONAL NO_DATA"
                                attribute1="label    OPTIONAL STRING"
                                children1="ALL_OR_NONE_OF( CHILD origin, radius )" >
      <origin                 spec="OPTIONAL VECTOR" />
      <radius                 spec="OPTIONAL DOUBLE 'positive'" />
    </sphere>
    
    <ellipsoid                   spec="OPTIONAL NO_DATA"
                                attribute1="label    OPTIONAL STRING" >
      <origin                 spec="OPTIONAL VECTOR" />
      <rx                     spec="OPTIONAL DOUBLE 'positive'" />
      <ry                     spec="OPTIONAL DOUBLE 'positive'" />
      <rz                     spec="OPTIONAL DOUBLE 'positive'" />
      <v1                     spec="OPTIONAL VECTOR" />
      <v2                     spec="OPTIONAL VECTOR" />
      <v3                     spec="OPTIONAL VECTOR" />
    </ellipsoid>

    <sphere_membrane          spec="OPTIONAL NO_DATA"
                                attribute1="label    OPTIONAL STRING" >
      <origin                 spec="REQUIRED VECTOR" />
      <radius                 spec="REQUIRED DOUBLE 'positive'" />
      <thickness              spec="REQUIRED DOUBLE 'positive'" />
      <num_lat                spec="REQUIRED DOUBLE 'positive'" />
      <num_long               spec="REQUIRED DOUBLE 'positive'" />
    </sphere_membrane>

    <sphere_shell             spec="OPTIONAL NO_DATA"
                                attribute1="label    OPTIONAL STRING" >
      <origin                 spec="REQUIRED VECTOR" />
      <radius                 spec="REQUIRED DOUBLE 'positive'" />
      <thickness              spec="REQUIRED DOUBLE 'positive'" />
      <num_lat                spec="REQUIRED DOUBLE 'positive'" />
      <num_long                spec="REQUIRED DOUBLE 'positive'" />
    </sphere_shell>

    <cylinder_shell             spec="OPTIONAL NO_DATA"
                                attribute1="label    OPTIONAL STRING" >
      <top                    spec="REQUIRED VECTOR" />
      <bottom                 spec="REQUIRED VECTOR" />
      <radius                 spec="REQUIRED DOUBLE 'positive'" />
      <thickness              spec="REQUIRED DOUBLE 'positive'" />
      <num_axis               spec="REQUIRED DOUBLE 'positive'" />
      <num_circum             spec="REQUIRED DOUBLE 'positive'" />
    </cylinder_shell>

    <plane_shell              spec="OPTIONAL NO_DATA"
                                attribute1="label    OPTIONAL STRING" >
      <center                 spec="REQUIRED VECTOR" />
      <normal                 spec="REQUIRED VECTOR" />
      <radius                 spec="REQUIRED DOUBLE 'positive'" />
      <thickness              spec="REQUIRED DOUBLE 'positive'" />
      <num_radius             spec="REQUIRED DOUBLE 'positive'" />
    </plane_shell>
    

    <!--  Note:  smoothcyl is not intended to be used with the union, difference intersection -->
    <smoothcyl                spec="OPTIONAL NO_DATA"
                                attribute1="label    OPTIONAL STRING" >
      <discretization_scheme  spec="REQUIRED STRING" />
      <bottom                 spec="REQUIRED VECTOR" />
      <top                    spec="REQUIRED VECTOR" />
      <inner_radius           spec="REQUIRED DOUBLE 'positive'" />
      <outer_radius           spec="OPTIONAL DOUBLE 'positive'" />
      <num_radial             spec="REQUIRED DOUBLE 'positive'" />
      <num_axial              spec="REQUIRED DOUBLE 'positive'" />
      <num_angular            spec="OPTIONAL DOUBLE 'positive'" />
      <arc_start_angle        spec="OPTIONAL DOUBLE 'positive'" />
      <arc_angle              spec="OPTIONAL DOUBLE 'positive'" />
      <endcap_thickness       spec="OPTIONAL DOUBLE 'positive'" />
    </smoothcyl>

    <tri                      spec="OPTIONAL NO_DATA"
                                attribute1="label    OPTIONAL STRING"
                                children1="ALL_OR_NONE_OF( CHILD name )" >
      <name                   spec="OPTIONAL STRING" /> <!-- The name of a file containing triangles... I think. -->
    </tri>

    <difference               spec="FORWARD_DECLARATION" />
    <union                    spec="FORWARD_DECLARATION" />
    <intersection             spec="FORWARD_DECLARATION" />

    <union                    spec="OPTIONAL NO_DATA"
                                attribute1="label    OPTIONAL STRING" >
      <box                    spec="MULTIPLE" />
      <cone                   spec="MULTIPLE" />
      <cylinder               spec="MULTIPLE" />
      <torus                  spec="MULTIPLE" />
      <difference             spec="MULTIPLE" />
      <intersection           spec="MULTIPLE" />
      <ellipsoid              spec="MULTIPLE" />
      <sphere                 spec="MULTIPLE" />
      <sphere_membrane        spec="MULTIPLE" />
      <sphere_shell           spec="MULTIPLE" />
      <cylinder_shell         spec="MULTIPLE" />
      <plane_shell            spec="MULTIPLE" />
      <tri                    spec="MULTIPLE" />
      <union                  spec="MULTIPLE" />
      <parallelepiped         spec="MULTIPLE" />
      <smoothcyl              spec="MULTIPLE" />
    </union>

    <!-- FIXME: only can have 2 children, right? how to specify? -->
    <difference               spec="OPTIONAL NO_DATA" 
                                attribute1="label OPTIONAL STRING" >
      <box                    spec="MULTIPLE" />
      <cone                   spec="MULTIPLE" />
      <cylinder               spec="MULTIPLE" />
      <torus                  spec="MULTIPLE" />
      <difference             spec="MULTIPLE" />
      <intersection           spec="MULTIPLE" />
      <ellipsoid              spec="MULTIPLE" />
      <sphere                 spec="MULTIPLE" />
      <sphere_membrane        spec="MULTIPLE" />
      <sphere_shell           spec="MULTIPLE" />
      <cylinder_shell         spec="MULTIPLE" />
      <plane_shell            spec="MULTIPLE" />
      <tri                    spec="MULTIPLE" />
      <union                  spec="MULTIPLE" />
      <parallelepiped         spec="MULTIPLE" />
    </difference>

    <intersection             spec="OPTIONAL NO_DATA"
                                attribute1="label OPTIONAL STRING" >
      <box                    spec="MULTIPLE" />
      <cone                   spec="MULTIPLE" />
      <cylinder               spec="MULTIPLE" />
      <torus                  spec="MULTIPLE" />
      <difference             spec="MULTIPLE" />
      <intersection           spec="MULTIPLE" />
      <ellipsoid              spec="MULTIPLE" />
      <sphere                 spec="MULTIPLE" />
      <sphere_membrane        spec="MULTIPLE" />
      <sphere_shell           spec="MULTIPLE" />
      <cylinder_shell         spec="MULTIPLE" />
      <plane_shell            spec="MULTIPLE" />
      <tri                    spec="MULTIPLE" />
      <union                  spec="MULTIPLE" />
      <parallelepiped         spec="MULTIPLE" />
    </intersection>

    <geom_object              spec="REQUIRED NO_DATA"
                                attribute1="name OPTIONAL STRING" >
      <box                    spec="MULTIPLE" />
      <cone                   spec="MULTIPLE" />
      <cylinder               spec="MULTIPLE" />
      <torus                  spec="MULTIPLE" />
      <difference             spec="MULTIPLE" />
      <intersection           spec="MULTIPLE" />
      <ellipsoid              spec="MULTIPLE" />
      <sphere                 spec="MULTIPLE" />
      <sphere_membrane        spec="MULTIPLE" />
      <sphere_shell           spec="MULTIPLE" />
      <cylinder_shell         spec="MULTIPLE" />
      <plane_shell            spec="MULTIPLE" />
      <smoothcyl              spec="MULTIPLE" />
      <tri                    spec="MULTIPLE" />
      <union                  spec="MULTIPLE" />
      <parallelepiped         spec="MULTIPLE" />

      <file                    spec="OPTIONAL NO_DATA"
                                attribute1="label    OPTIONAL STRING" >
        <name                 spec="OPTIONAL STRING" />
        <var                  spec="MULTIPLE STRING" />
        <format               spec="OPTIONAL STRING" />
        <usePFS               spec="OPTIONAL BOOLEAN"/>
      </file>
      
      <image                  spec="OPTIONAL NO_DATA" >
        <name                 spec="REQUIRED STRING" />
        <res                  spec="OPTIONAL VECTOR" />
        <threshold            spec="OPTIONAL MULTIPLE_DOUBLES" />
      </image>

      <res                     spec="OPTIONAL VECTOR" /> <!-- FIXME: ?? These are only  optional in some cases... -->
      <velocity                spec="OPTIONAL VECTOR" /> <!--           eg, ARCHES doesn't use them... -->
      <level                   spec="OPTIONAL INTEGER"/> 
      <temperature             spec="OPTIONAL DOUBLE" />
      <color                   spec="OPTIONAL DOUBLE" />
      <density                 spec="OPTIONAL DOUBLE" />
      <pressure                spec="OPTIONAL DOUBLE" />
      <volumeFraction          spec="OPTIONAL DOUBLE" />
      <affineTransformation_A0 spec="OPTIONAL VECTOR" /> <!-- If you like to add some new input variables to ... -->
      <affineTransformation_A1 spec="OPTIONAL VECTOR" /> <!-- "geom_object" section, you should also mention them in ... -->
      <affineTransformation_A2 spec="OPTIONAL VECTOR" /> <!-- /src/CCA/Components/MPM/Materials/ConstitutiveModel/MPMMaterial.cc -->
      <affineTransformation_b  spec="OPTIONAL VECTOR" />

      <null                   spec="OPTIONAL NO_DATA" /> <!-- FIXME: What is this? -->

      <corrugated              spec="OPTIONAL NO_DATA" >   <!-- FIXME: is this really optional?  Default? -->        
        <xymin                 spec="REQUIRED VECTOR" />                                                             
        <xymax                 spec="REQUIRED VECTOR" />                                                             
        <thickness             spec="REQUIRED DOUBLE" />                                                             
        <normal                spec="REQUIRED VECTOR" />                                                             
        <corr_edge             spec="REQUIRED STRING 'x+, x-, y+, y-'" />                                            
        <curve                 spec="REQUIRED STRING 'sin'" />                                                       
        <wavelength            spec="REQUIRED DOUBLE" />                                                             
        <amplitude             spec="REQUIRED DOUBLE" />                                                             
      </corrugated>

      <coeff                     spec="OPTIONAL VECTOR"/>
      <cubicInitialize           spec="OPTIONAL BOOLEAN"/>
      <exponentialInitialize_1D  spec="OPTIONAL BOOLEAN"/>
      <freq                      spec="OPTIONAL VECTOR"/>
      <linearInitialize          spec="OPTIONAL BOOLEAN"/>
      <scalar                    spec="OPTIONAL DOUBLE"/>
      <maxScalar                 spec="OPTIONAL DOUBLE"/>
      <sinusoidalInitialize      spec="OPTIONAL BOOLEAN"/>
      <slope                     spec="OPTIONAL VECTOR"/>
      <triangularInitialize      spec="OPTIONAL BOOLEAN"/>
      <quadraticInitialize       spec="OPTIONAL BOOLEAN"/>
      <exponentialInitialize_1D  spec="OPTIONAL BOOLEAN"/>
      <exponentialInitialize_2D  spec="OPTIONAL BOOLEAN"/>
      <concentration             spec="OPTIONAL DOUBLE"/>
      <conductivity              spec="OPTIONAL DOUBLE"/>
      <pos_charge_density        spec="OPTIONAL DOUBLE"/>
      <neg_charge_density        spec="OPTIONAL DOUBLE"/>
      <permittivity              spec="OPTIONAL DOUBLE"/>
    </geom_object>
      
    <SimulationComponent          spec="REQUIRED NO_DATA"
                                    attribute1="type REQUIRED STRING
                                                'arches,
                                                burger,dosweep, ice,
                                                impm, mpm,
                                                mpmarches, sfmpm, 
                                                mpmf, mpmice, amrmpm, wasatch, postProcessUda,
                                                electrostatic_solver,
                                                gauss_solver,
                                                mpnp,
                                                esmpm,
                                                esmpm2,
                                                unifiedschedulertest, poisson1,
                                                poisson2, poisson3, poisson4, benchmark,
                                                rigidmpmice,reduce_uda, rmpmice,smpm,
                                                smpmice,switcher,wave,
                                                solvertest, solvertest2, heat,
                                                fdheat, phasefield,
                                                RMCRT_Test particletest'" >
                                  <!-- The 'type' above is used in CCA/Components/Parent/ComponentFactory.cc -->
        <carry_over               spec="MULTIPLE NO_DATA"
                                    attribute1="var   REQUIRED STRING"
                                    attribute2="matls OPTIONAL INTEGER"
                                    attribute3="level OPTIONAL STRING 'finest'" />
                                  
        <subcomponent             spec="MULTIPLE NO_DATA"
                                    attribute1="type OPTIONAL STRING 'arches, burger, ice, impm, mpm, mpmarches, mpmf, mpmice,
                                                                     poisson1, poisson2, poisson3, poisson4, benchmark, rigidmpmice, smpmice, smpm, switcher, wave'" >
                                  <!-- The 'type' above is used in CCA/Components/Parent/ComponentFactory.cc -->
          <input_file               spec="REQUIRED STRING" />
          <SwitchCriteria           spec="OPTIONAL NO_DATA"  attribute1="type REQUIRED STRING 'steadyBurn, DDT1, Timestep, simpleBurn'" >
            <timestep               spec="REQUIRED INTEGER" need_applies_to="type Timestep"   />
            <reactant_material      spec="REQUIRED INTEGER" need_applies_to="type steadyBurn" />
            <BoundaryParticles      spec="REQUIRED INTEGER" need_applies_to="type steadyBurn" />
            <ThresholdTemperature   spec="REQUIRED INTEGER" need_applies_to="type steadyBurn" />
          </SwitchCriteria>
          <init                     spec="MULTIPLE NO_DATA" 
                                      attribute1="var    REQUIRED STRING"
                                      attribute2="matls  REQUIRED STRING"
                                      attribute3="levels OPTIONAL STRING"/>
          <SimulationComponent      spec="OPTIONAL" />
        </subcomponent>
    </SimulationComponent>

  </CommonTags>
  <!-- End Common Block -->
  <!--===========================================================-->

  <Meta                   spec="OPTIONAL NO_DATA">
    <title                spec="OPTIONAL STRING" />
    <info                 spec="OPTIONAL STRING" />
  </Meta>

  <Unit                   spec="OPTIONAL NO_DATA"
                            attribute1="name REQUIRED STRING 'KG^2'" />  <!-- FIXME: is this a good idea?  If so, how to specify?  Make required! -->

  <ParticlePosition          spec="OPTIONAL NO_DATA" attribute1="label REQUIRED STRING"/>

  <!-- Simulation Controller Block -->
  <!--===========================================================-->
  <SimulationController spec="OPTIONAL NO_DATA">
    <RuntimeStats       spec="OPTIONAL NO_DATA">
      <frequency        spec="OPTIONAL INTEGER 'positive'" /> <!-- Only output on every n^th timestep -->
      <onTimeStep       spec="OPTIONAL INTEGER 'positive'" /> <!-- Output on time steps which end with this ordinal -->
    </RuntimeStats>
  </SimulationController>
  <!-- End Simulation Controller Block -->
  <!--===========================================================-->

                                                                                
  <Time                      spec="REQUIRED NO_DATA">
    <!-- Initial simulation time -->
    <initTime                spec="REQUIRED DOUBLE  'positive'" />
    <!-- Maximum simulation time -->
    <maxTime                 spec="REQUIRED DOUBLE  'positive'" />
    <!-- End the simulation at exactly the maximum simulation time -->
    <end_at_max_time_exactly spec="OPTIONAL BOOLEAN" />

    <!-- Clamp the simulation time to match the output / checkpoint time -->
    <clamp_time_to_output spec="OPTIONAL BOOLEAN" />

    <!-- When restarting use this delta T value -->
    <override_restart_delt   spec="OPTIONAL DOUBLE  'positive'" />

    <!-- Multiply the next delta T value by this value -->
    <timestep_multiplier     spec="REQUIRED DOUBLE  'positive'" />

    <!-- The maximum delta T can increase as a percent over the previous value,
	 optionally one can output or checkpoint if the value is exceeded -->
    <max_delt_increase       spec="OPTIONAL DOUBLE  'positive'"
                             attribute1="    output OPTIONAL STRING 'false, true'"
                             attribute2="checkpoint OPTIONAL STRING 'false, true'" />
    <!-- The maximum delta T for the initial simulation time until
	 initial_delt_range is reached.
	 optionally one can output or checkpoint if the value is exceeded -->
    <delt_init               spec="OPTIONAL DOUBLE  'positive'"
                             attribute1="    output OPTIONAL STRING 'false, true'"
                             attribute2="checkpoint OPTIONAL STRING 'false, true'" />
    <!-- The maximum simulation time which to enforce the delt_init -->
    <initial_delt_range      spec="OPTIONAL DOUBLE  'positive'" />

    <!-- The minimum delta T value,
	 optionally one can output or checkpoint if the value is exceeded -->
    <delt_min                spec="REQUIRED DOUBLE  'positive'"
                             attribute1="    output OPTIONAL STRING 'false, true'"
                             attribute2="checkpoint OPTIONAL STRING 'false, true'" />
    <!-- The maximum delta T value,
	 optionally one can output or checkpoint if the value is exceeded -->
    <delt_max                spec="REQUIRED DOUBLE  'positive'"
                             attribute1="    output OPTIONAL STRING 'false, true'"
                             attribute2="checkpoint OPTIONAL STRING 'false, true'" />

    <!-- Maximum number of time steps -->
    <max_Timesteps           spec="OPTIONAL INTEGER 'positive'" />

    <!-- Maximum wall time -->
    <max_wall_time           spec="OPTIONAL DOUBLE  'positive'" />
<<<<<<< HEAD
    <currentTime             spec="OPTIONAL DOUBLE  'positive'" />
=======

>>>>>>> be11f691
  </Time>

  <!--______________________________________________________________________-->
  
  <!-- NOTE: while the DataArchiver section is required, if no 'save' tags are specified,
             then no data will be saved (and no .uda dir will be created). -->
  <DataArchiver               spec="REQUIRED NO_DATA"
                                attribute1="type        OPTIONAL STRING 'PIDX, UDA'"
                                children1="ONE_OF(CHILD outputInterval, outputTimestepInterval)" >
      <!-- CHECKPOINT attributes:
              interval              - How often (in simulation time - seconds) to save a checkpoint.
              cycle                 - How many check points to keep around before one is overwritten (to save disk space).
              timestepInterval      - Checkpoint after this many timesteps have occurred.
              walltimeStart         - Start check pointing after this much real time (in seconds) has elapsed (since beginning the simulation).
              walltimeInterval      - How much real time (in seconds) must pass before the next check point is written.
              walltimeStartHours    - Start check pointing after this much real time (in hours) has elapsed (since beginning the simulation).
              walltimeIntervalHorus - How much real time (in hours) must pass before the next check point is written.  -->
      <checkpoint             spec="OPTIONAL NO_DATA"
                                children1="ONE_OF(ATTRIBUTE interval, walltimeInterval, walltimeIntervalHours, timestepInterval)"
                                children2="ALL_OR_NONE_OF(ATTRIBUTE walltimeStart, walltimeInterval)"
                                children3="ALL_OR_NONE_OF(ATTRIBUTE walltimeStartHours, walltimeIntervalHours)"

                                attribute1="interval              OPTIONAL DOUBLE  'positive'"
                                attribute2="cycle                 REQUIRED INTEGER 'positive'"
                                attribute3="timestepInterval      OPTIONAL INTEGER 'positive'"
                                attribute4="walltimeStart         OPTIONAL INTEGER 'positive'"
                                attribute5="walltimeInterval      OPTIONAL INTEGER 'positive'"
                                attribute6="walltimeStartHours    OPTIONAL DOUBLE  'positive'"
                                attribute7="walltimeIntervalHours OPTIONAL DOUBLE  'positive'"
                                attribute8="lastTimestep          OPTIONAL BOOLEAN" />

      <compression            spec="OPTIONAL STRING 'gzip'" />
      <filebase               spec="REQUIRED STRING" />
      <outputInterval         spec="OPTIONAL DOUBLE 'positive'" />
      <outputInitTimestep     spec="OPTIONAL NO_DATA" />
      <outputTimestepInterval spec="OPTIONAL INTEGER 'positive'" />
      <outputLastTimestep     spec="OPTIONAL BOOLEAN" />

     <!-- HACK: until we know what to do about checking the label names-->
      <save                   spec="MULTIPLE NO_DATA"
                                attribute1="label        REQUIRED STRING"
                                attribute2="levels       OPTIONAL STRING"
                                attribute3="material     OPTIONAL STRING" 
                                attribute4="table_lookup OPTIONAL BOOLEAN" /> <!-- FIXME: are these really STRINGs? and what are the valid values? -->
      <save_crack_geometry    spec="OPTIONAL BOOLEAN" /> <!-- FIXME: default? -->
      <frequency              spec="OPTIONAL INTEGER 'positive'" /> <!-- Only output global vars on every n^th timestep -->
      <onTimeStep             spec="OPTIONAL INTEGER 'positive'" /> <!-- Output global vars on time steps which end with this ordinal -->
      <outputDoubleAsFloat    spec="OPTIONAL NO_DATA" />
      
      <PIDX                   spec="OPTIONAL NO_DATA">
        <debugOutput          spec="OPTIONAL BOOLEAN" />
        <checkpoint           spec="OPTIONAL NO_DATA"
                                children1="ONE_OF(CHILD idxIo, rawIo)" >
          <compressionType    spec="OPTIONAL STRING 'None, Chunking, Chunking_Zfp" />
          <compressionBitrate spec="OPTIONAL DOUBLE" />
          <idxIo              spec="OPTIONAL NO_DATA">      <!-- If provided, then use IDX I/O -->
            <partitionCount     spec="OPTIONAL VECTOR" />
            <idxBlockSize       spec="OPTIONAL INTEGER" />
            <idxBlockCount      spec="OPTIONAL INTEGER" />
          </idxIo>
          <rawIo              spec="OPTIONAL NO_DATA">      <!-- If provided, then use RAW I/O -->
            <restructureBoxSize spec="OPTIONAL VECTOR" />
            <pipeSize           spec="OPTIONAL INTEGER" />
          </rawIo>
        </checkpoint>
        <visIO                spec="OPTIONAL NO_DATA">
          <compressionType    spec="OPTIONAL STRING 'None, Chunking, Chunking_Zfp" />
          <compressionBitrate spec="OPTIONAL DOUBLE" />
          <idxIo              spec="OPTIONAL NO_DATA">
            <partitionCount     spec="OPTIONAL VECTOR" />
            <idxBlockSize       spec="OPTIONAL INTEGER" />
            <idxBlockCount      spec="OPTIONAL INTEGER" />
          </idxIo>
          <rawIo              spec="OPTIONAL NO_DATA">
            <restructureBoxSize spec="OPTIONAL VECTOR" />
            <pipeSize           spec="OPTIONAL INTEGER" />
          </rawIo>
        </visIO>
      </PIDX>
  </DataArchiver>

  <InitialConditions        spec="OPTIONAL NO_DATA">
    <MPM                    spec="OPTIONAL NO_DATA" />
    <ARCHES                 spec="OPTIONAL NO_DATA" />
  </InitialConditions>
  
  <!--______________________________________________________________________-->
  <!-- Grid Attributes:
          doAMR:      If set to true, then Adaptive Mesh Refinement is turned on. Defaults to off. -->
  <Grid                     spec="REQUIRED NO_DATA"
                            attribute1="doAMR      OPTIONAL BOOLEAN">
    <!--____Begin BoundaryConditions section______________________________-->
    <BoundaryConditions     spec="OPTIONAL NO_DATA">
      
      <DefaultMaterial spec="OPTIONAL STRING '0,1,2,3,4,5,6,7,8,9,10,11,12,13,14,15,all'"/>

      <!-- Specify interior boundary conditions. A minus interior face will return an iterator
      with the cells on the minus side of the boundary. A plus interior face will return an 
      iterator with cells on the plus side of the boundary -->
      <InteriorFace     spec="MULTIPLE NO_DATA"                                                                             
                          attribute1="annulus       OPTIONAL STRING 'x-, x+, y-, y+, z-, z+'"                               
                          attribute2="circle        OPTIONAL STRING 'x-, x+, y-, y+, z-, z+'"                               
                          attribute3="inner_radius  OPTIONAL DOUBLE 'positive'"                                             
                          attribute4="origin        OPTIONAL MULTIPLE_DOUBLES"                                              
                          attribute5="outer_radius  OPTIONAL DOUBLE 'positive'"                                             
                          attribute6="radius        OPTIONAL DOUBLE 'positive'"                                             
                          attribute7="rectangle     OPTIONAL STRING 'x-, x+, y-, y+, z-, z+'"                               
                          attribute8="lower         OPTIONAL MULTIPLE_DOUBLES"                                              
                          attribute9="upper         OPTIONAL MULTIPLE_DOUBLES"                                               
                          attribute10="ellipse      OPTIONAL STRING 'x-, x+, y-, y+, z-, z+'"                                  
                          attribute11="major_radius OPTIONAL DOUBLE 'positive'"                                             
                          attribute12="minor_radius OPTIONAL DOUBLE 'positive'"                                             
                          attribute13="angle        OPTIONAL DOUBLE"                                                                                              
                          attribute14="name         OPTIONAL STRING"                                                        
                          attribute15="type         OPTIONAL STRING 'Wall, Velocity, Outflow, Open, User'">                                  
                                                                                                                            
        <BCType       spec="MULTIPLE NO_DATA"                                                                               
                        attribute1="id        OPTIONAL STRING '0,1,2,3,4,5,6,7,8,9,10,11,12,13,14,15,all'"                  
                        attribute2="var       REQUIRED STRING 'Neumann, Dirichlet, Custom'"                                 
                        attribute3="label     REQUIRED STRING "                                                             
                        attribute4="type      OPTIONAL STRING 'int, subgrid_injector'"                                      
                        attribute5="value     OPTIONAL STRING" >                                                            
                                                                                                                            
          <value      spec="OPTIONAL STRING"/>                                                                              

          <!-- Area for the subgrid injector. The total contribution to the RHS is
               RHS += area*value
               so that value = rho*phi*velocity
               If area is not specified, then area = cell face area respectively -->
          <area             spec="OPTIONAL DOUBLE"/> 

        </BCType>
      </InteriorFace>
      
      <!-- angle in degrees for ellipse -->
      <Face           spec="MULTIPLE NO_DATA"                                                                                                       
                        attribute1="annulus       OPTIONAL STRING 'x-, x+, y-, y+, z-, z+'"                                                         
                        attribute2="circle        OPTIONAL STRING 'x-, x+, y-, y+, z-, z+'"                                                         
                        attribute3="inner_radius  OPTIONAL DOUBLE 'positive'"                                                                       
                        attribute4="origin        OPTIONAL MULTIPLE_DOUBLES"                                                                        
                        attribute5="outer_radius  OPTIONAL DOUBLE 'positive'"                                                                       
                        attribute6="side          OPTIONAL STRING 'x-, x+, y-, y+, z-, z+'"                                                         
                        attribute7="radius        OPTIONAL DOUBLE 'positive'"                                                                       
                        attribute8="rectangle     OPTIONAL STRING 'x-, x+, y-, y+, z-, z+'"                                                         
                        attribute9="lower         OPTIONAL MULTIPLE_DOUBLES"                                                                        
                        attribute10="upper        OPTIONAL MULTIPLE_DOUBLES"                                                                        
                        attribute11="ellipse      OPTIONAL STRING 'x-, x+, y-, y+, z-, z+'"                                                         
                        attribute12="major_radius OPTIONAL DOUBLE 'positive'"                                                                       
                        attribute13="minor_radius OPTIONAL DOUBLE 'positive'"                                                                       
                        attribute14="angle        OPTIONAL DOUBLE"                                                                                                
                        attribute15="name         OPTIONAL STRING"                                                                                  
                        attribute16="type         OPTIONAL STRING 'Wall, Velocity, MassFlow, Inlet, Outflow, Open, Pressure, User'"                 
                        attribute17="inner_lower  OPTIONAL MULTIPLE_DOUBLES"                                                                        
                        attribute18="outer_lower  OPTIONAL MULTIPLE_DOUBLES"                                                                        
                        attribute19="inner_upper  OPTIONAL MULTIPLE_DOUBLES"                                                                        
                        attribute20="outer_upper  OPTIONAL MULTIPLE_DOUBLES"                                                                        
                        attribute21="rectangulus   OPTIONAL STRING 'x-, x+, y-, y+, z-, z+'">                                                       
         <!--__________________________________-->
         <!--  Wasatch                         -->                       
        <ParticleBC     spec="OPTIONAL NO_DATA" children1="ONE_OF(CHILD Wall, Inlet)">
          <!-- spec for particle wall boundary -->                                
          <Wall                   spec="OPTIONAL NO_DATA" attribute1="walltype REQUIRED STRING 'Elastic, Inelastic, PartiallyElastic'">
            <Restitution          spec="OPTIONAL DOUBLE ' positive'" need_applies_to="walltype PartiallyElastic"/>
          </Wall>
          
          <!-- spec for adding particles - Designates that this face injects particles into the domain -->
          <Inlet                  spec="OPTIONAL NO_DATA">
            <ParticlesPerSecond   spec="OPTIONAL DOUBLE"/>
          </Inlet>                                                                
        </ParticleBC>

        <BCType             spec="MULTIPLE NO_DATA"
                              attribute1="id        OPTIONAL STRING '0,1,2,3,4,5,6,7,8,9,10,11,12,13,14,15,all'"
                              attribute2="var       REQUIRED STRING 'Neumann, Dirichlet, symmetry, LODI, computeFromDensity, Sine, slip, Custom, 
                                                                     VelocityInlet, StABL, PressureBC, WallBC, OutletBC, NOutletBC, VelocityFileInput, MassFlowInlet, PartMassFlowInlet,
                                                                     Swirl, FromFile, ForcedDirichlet, TurbulentInlet, Tabulated powerLawProfile logWindProfile'"
                              attribute3="label     REQUIRED STRING "
                              attribute4="type      OPTIONAL STRING 'int, velocity, handoff,MMS_almgren,PressureOutlet'" 
                              attribute5="value     OPTIONAL STRING" >
                                                                
          <value            spec="OPTIONAL STRING"/>
          
          <!--__________________________________-->
          <!--  Arches                          -->
          <inputfile        spec="REQUIRED STRING"  need_applies_to="var TurbulentInlet" />
          
          <period           spec="OPTIONAL INTEGER 'positive'" need_applies_to="var TurbulentInlet"/>
          <timeperiod       spec="OPTIONAL DOUBLE  'positive'" need_applies_to="var TurbulentInlet"/>

          <relative_xyz     spec="REQUIRED VECTOR" need_applies_to="var VelocityFileInput FromFile"/>

          <variable         spec="OPTIONAL NO_DATA" attribute1="label REQUIRED STRING"/> 

          <!-- When using the FromFile or VelocityFileInput interface, one must supply a default in the 
          event that the handoff file does not contain an iterator for the specified geometry --> 
          <default          spec="REQUIRED NO_DATA" 
                              attribute1="type      REQUIRED STRING 'Neumann, Dirichlet" 
                              attribute2="value     OPTIONAL DOUBLE" 
                              attribute3="velvalue  OPTIONAL VECTOR"
                              need_applies_to="var VelocityFileInput FromFile"/> 
          
          <swirl_no         spec="REQUIRED DOUBLE"  need_applies_to="var Swirl"/>

          <!--swirl_centriod is only required for geometries that don't have "origin" set.  See BoundaryCondition.cc for details.-->
          <swirl_centroid   spec="OPTIONAL VECTOR"  need_applies_to="var Swirl"/>

          <!-- Stabilized Atmospheric Boundary Layer --> 
          <!-- When using StABL, the free stream velocity is specified in the <value> tag. --> 
          <roughness        spec="REQUIRED DOUBLE" need_applies_to="var StABL"/> <!-- roughness height for the ground [m]--> 
          <freestream_h     spec="REQUIRED DOUBLE" need_applies_to="var StABL"/> <!-- height of the free stream velocity --> 
          <k                spec="OPTIONAL DOUBLE" need_applies_to="var StABL"/> <!-- von Karman constant, default=0.41 --> 

          <!-- One might want to specify a non-normal, mass flow inlet. This allows one to specify those components -->
          <massflow_unitVector  spec="OPTIONAL VECTOR" need_applies_to="var MassFlowInlet, PartMassFlowInlet"/> <!-- Specify the vector. The Normal component value is ignored. -->

          <which_vel   spec="OPTIONAL STRING" need_applies_to= "var Custom"/> <!--This a MMS BC for almgren problem only for verification-->
          <coordinates spec="OPTIONAL NO_DATA" attribute1 = "x REQUIRED STRING"
                       attribute2 = "y REQUIRED STRING" need_applies_to= "var Custom"/> <!-- used in MMS_almgren BC -->
        </BCType>
      </Face>
      
      
      <!--__________________________________-->
      <!--        I C E                     -->
      <LODI                 spec="OPTIONAL NO_DATA">
        <press_infinity     spec="REQUIRED DOUBLE 'positive'" />
        <sigma              spec="REQUIRED DOUBLE '0, 3.15'"/>
        <Li_scale           spec="OPTIONAL DOUBLE '0, 1.0'"/>
        <material           spec="REQUIRED STRING"/>
      </LODI>    

      <SINE_BC              spec="OPTIONAL NO_DATA">
        <omega              spec="REQUIRED DOUBLE 'positive'"/>
        <A                  spec="REQUIRED DOUBLE 'positive'"/>
        <reference_pressure spec="REQUIRED DOUBLE 'positive'"/>
        <reference_velocity spec="REQUIRED VECTOR 'positive'"/>
      </SINE_BC>

      <microSlip            spec="OPTIONAL NO_DATA">
        <alpha_momentum     spec="REQUIRED DOUBLE 'positive'"/>
        <alpha_temperature  spec="REQUIRED DOUBLE 'positive'"/>
        <SlipModel          spec="REQUIRED NO_DATA" attribute1="type REQUIRED STRING 'FirstOrder SecondOrder_Deissler SecondOrder_Karniadakis-Beskok'"/>
        <CreepFlow          spec="REQUIRED BOOLEAN" />
      </microSlip>

      <inletVelocity        spec="OPTIONAL NO_DATA" attribute1="type REQUIRED STRING 'powerLawProfile, logWindProfile'">
        <material           spec="REQUIRED STRING"/>
        <roughness          spec="REQUIRED DOUBLE 'positive'" need_applies_to="type logWindProfile" />
        <exponent           spec="REQUIRED DOUBLE 'positive'" need_applies_to="type powerLawProfile" /> 
        <verticalDirection  spec="REQUIRED INTEGER '0,2'" />
        <maxHeight          spec="OPTIONAL DOUBLE"            need_applies_to="type powerLawProfile"/>
        <variance           spec="OPTIONAL NO_DATA">
          <C_mu             spec="REQUIRED DOUBLE 'positive'"/>
          <frictionVel      spec="REQUIRED DOUBLE 'positive'"/>
        </variance>
      </inletVelocity>
      
    </BoundaryConditions>
    
    <!--__________________________________-->
    
    <Level              spec="MULTIPLE NO_DATA">
      <Box              spec="MULTIPLE NO_DATA"
                          attribute1="label     OPTIONAL STRING" 
                          children1="ONE_OF(CHILD autoPatch,patches)">
        <autoPatch      spec="OPTIONAL INTEGER 'positive'" />
        <lower          spec="REQUIRED VECTOR" />
        <upper          spec="REQUIRED VECTOR" />
        <resolution     spec="OPTIONAL VECTOR" />
        <patches        spec="OPTIONAL VECTOR" />
        <extraCells     spec="OPTIONAL VECTOR" /> 
      </Box>
      <spacing          spec="OPTIONAL VECTOR" /> 
      <periodic         spec="OPTIONAL VECTOR 'positive'"/>
    </Level>
  </Grid>
  
  <!--__________________________________-->
  
  <PhysicalConstants    spec="OPTIONAL NO_DATA"> 
    <gravity            spec="REQUIRED VECTOR" />
    <reference_pressure spec="OPTIONAL DOUBLE" />
    <reference_point    spec="OPTIONAL VECTOR" />
    <viscosity          spec="OPTIONAL DOUBLE" />
  </PhysicalConstants>

  
  <!--__________________________________-->
  
  <CFD                 spec="OPTIONAL NO_DATA" >                                                                     

    <CanAddICEMaterial spec="OPTIONAL BOOLEAN" />            <!-- FIXME: This belongs in CFD/ICE -->                 
    <cfl               spec="OPTIONAL INTEGER 'positive'" /> <!-- FIX ME: REALLY OPTIONAL??? -->                     

    <include href="ice_spec.xml"    section="CFD/ICE" />
    <include href="arches_spec.xml" section="CFD/ARCHES" />

  </CFD>

  <!--__________________________________-->

  <DataAnalysis                         spec="OPTIONAL NO_DATA" >
    <Module                             spec="MULTIPLE NO_DATA"
<<<<<<< HEAD
                                          attribute1="name REQUIRED STRING 'containerExtract, firstLawThermo, flatPlate_heatFlux, 
                                                                            lineExtract,      minMax,         momentumAnalysis, 
=======
                                          attribute1="name REQUIRED STRING 'firstLawThermo, flatPlate_heatFlux, 
                                                                            lineExtract,      meanTurbFluxes, minMax,         momentumAnalysis, 
>>>>>>> be11f691
                                                                            particleExtract,  planeAverage,   planeExtract, 
                                                                            radiometer,       statistics,     vorticity'" >
      
      <!--  Common __________________________________-->
      <material                         spec="OPTIONAL STRING" />
      <materialIndex                    spec="OPTIONAL INTEGER" />
<<<<<<< HEAD
      <samplingFrequency                spec="REQUIRED DOUBLE"  need_applies_to="name lineExtract,     planeExtract,    containerExtract, 
                                                                                      particleExtract, firstLawThermo,  minMax"/>
                                                                                      
      <timeStart                        spec="REQUIRED DOUBLE"  need_applies_to="name containerExtract, firstLawThermo,  lineExtract, 
                                                                                      minMax,           particleExtract, planeAverage, 
                                                                                      planeExtract,     statistics"/>
                                                                                      
      <timeStop                         spec="REQUIRED DOUBLE"  need_applies_to="name containerExtract, firstLawThermo,  lineExtract, 
=======
      <samplingFrequency                spec="REQUIRED DOUBLE"  need_applies_to="name lineExtract,     planeExtract, 
                                                                                      particleExtract, firstLawThermo,  minMax"/>
                                                                                      
      <timeStart                        spec="REQUIRED DOUBLE"  need_applies_to="name firstLawThermo,  lineExtract, 
                                                                                      minMax,           particleExtract, planeAverage, 
                                                                                      planeExtract,     statistics"/>
                                                                                      
      <timeStop                         spec="REQUIRED DOUBLE"  need_applies_to="name firstLawThermo,  lineExtract, 
>>>>>>> be11f691
                                                                                      minMax,           particleExtract, planeAverage, 
                                                                                      planeExtract,     statistics"/>
                                                                                      
      <colorThreshold                   spec="REQUIRED DOUBLE"  need_applies_to="name particleExtract"/>
       
<<<<<<< HEAD
      <Variables                        spec="OPTIONAL NO_DATA" need_applies_to="name lineExtract minMax particleExtract planeAverage planeExtract statistics">
=======
      <Variables                        spec="OPTIONAL NO_DATA" need_applies_to="name lineExtract meanTurbFluxes, minMax particleExtract planeAverage planeExtract statistics">
>>>>>>> be11f691
        <analyze                        spec="MULTIPLE NO_DATA"
                                          attribute1="label REQUIRED STRING" 
                                          attribute2="matl  OPTIONAL STRING"
                                          attribute3="level OPTIONAL STRING"
                                          attribute4="computeReynoldsStress OPTIONAL STRING"
                                          attribute5="weighting OPTIONAL STRING 'none, nCells, mass'" />
      </Variables>
      
      <!--  lineExtract __________________________________-->
      <lines                            spec="OPTIONAL NO_DATA" need_applies_to="name lineExtract">
        <line                           spec="MULTIPLE NO_DATA" attribute1="name REQUIRED STRING" > 
          <startingPt                   spec="REQUIRED VECTOR" />
          <endingPt                     spec="REQUIRED VECTOR" />
          <stepSize                     spec="OPTIONAL DOUBLE 'positive'"/>
        </line>
      </lines>
      
<<<<<<< HEAD
      <!--  planeAverage __________________________________-->
      <planeOrientation                 spec="REQUIRED STRING  'XY XZ YZ'" need_applies_to="name planeAverage"/>
      <weight                           spec= "OPTIONAL NO_DATA" need_applies_to="name planeAverage"
=======
      <!--  meanTurbFluxes __________________________________-->
      <monitorCell                      spec= "OPTIONAL VECTOR" />
      
      <enableVerification               spec= "OPTIONAL NO_DATA" />
      
      <velocity                         spec= "OPTIONAL NO_DATA" need_applies_to="name meanTurbFluxes"
                                          attribute1="label REQUIRED STRING"
                                          attribute2="weighting OPTIONAL STRING 'none, nCells, mass'" />     
      
      <!--  planeAverage __________________________________-->
      <planeOrientation                 spec="REQUIRED STRING  'XY XZ YZ'" need_applies_to="name meanTurbFluxes, planeAverage"/>
      <weight                           spec= "OPTIONAL NO_DATA" need_applies_to="name meanTurbFluxes, planeAverage"
>>>>>>> be11f691
                                          attribute1="label REQUIRED STRING" />

      <!--  planeExtract __________________________________-->
      <planes                           spec="OPTIONAL NO_DATA" need_applies_to="name planeExtract">
        <plane                          spec="MULTIPLE NO_DATA" attribute1="name REQUIRED STRING" > 
          <startingPt                   spec="REQUIRED VECTOR" />
          <endingPt                     spec="REQUIRED VECTOR" />
        </plane>
      </planes>      
      
      <!--  flatPlate_heatFlux ____________________________-->
      <plane                           spec="MULTIPLE NO_DATA" need_applies_to="name flatPlate_heatFlux"> 
        <startingPt                    spec="REQUIRED VECTOR" />
        <endingPt                      spec="REQUIRED VECTOR" />
      </plane>
      
      <!--1st lawThermo __________________________________-->
      <engy_convt_factor                spec="OPTIONAL DOUBLE"  need_applies_to="name firstLawThermo"/> 
      <controlVolume                    spec="OPTIONAL NO_DATA" need_applies_to="name firstLawThermo momentumAnalysis">       
        <Face                           spec="MULTIPLE NO_DATA"  
                                          attribute1="side REQUIRED STRING 'x-, x+, y-, y+, z-, z+'" 
                                          attribute2="extents REQUIRED STRING 'entireFace, partialFace'">
          <startPt                      spec="OPTIONAL VECTOR" />
          <endPt                        spec="OPTIONAL VECTOR" />
        </Face>
      </controlVolume>

      <!--momentumAnalysis__________________________________--> 
      <uvel_FC                          spec="OPTIONAL NO_DATA"     need_applies_to="name momentumAnalysis" attribute1="label REQUIRED STRING"/> 
      <vvel_FC                          spec="OPTIONAL NO_DATA"     need_applies_to="name momentumAnalysis" attribute1="label REQUIRED STRING"/>
      <wvel_FC                          spec="OPTIONAL NO_DATA"     need_applies_to="name momentumAnalysis" attribute1="label REQUIRED STRING"/>
      <vel_CC                           spec="OPTIONAL NO_DATA"     need_applies_to="name momentumAnalysis" attribute1="label REQUIRED STRING"/>
      <rho_CC                           spec="OPTIONAL NO_DATA"     need_applies_to="name momentumAnalysis" attribute1="label REQUIRED STRING"/>      

      <!--Radiometer ____________________________________--> 
      <radiometerCalc_freq                spec="REQUIRED DOUBLE"  need_applies_to="name radiometer" />
      <include href="RMCRT_radiometer.xml" section="Radiometer" />
 
      <!--statistics ____________________________________--> 
      <computeHigherOrderStats         spec="OPTIONAL BOOLEAN"  need_applies_to="name statistics" />
            
    </Module>
  </DataAnalysis>

  <!--__________________________________-->
  <PostProcess                          spec="OPTIONAL NO_DATA" >
    <Module                             spec="MULTIPLE NO_DATA"
                                          attribute1="type REQUIRED STRING 'statistics, spatioTemporalAvg, reduceUda" >
      
      <!--  Common __________________________________-->
      <material                         spec="OPTIONAL STRING" />
      <materialIndex                    spec="OPTIONAL INTEGER" />
      <timeStart                        spec="REQUIRED DOUBLE"  need_applies_to="type statistics, spatioTemporalAvg"/>
      <timeStop                         spec="REQUIRED DOUBLE"  need_applies_to="type statistics, spatioTemporalAvg"/>
      <monitorCell                      spec="OPTIONAL VECTOR"  need_applies_to="type statistics, spatioTemporalAvg"/>
      <Variables                        spec="OPTIONAL NO_DATA" need_applies_to="type statistics, spatioTemporalAvg">
        <analyze                        spec="MULTIPLE NO_DATA"
                                          attribute1="label REQUIRED STRING" 
                                          attribute2="matl  OPTIONAL STRING"
                                          attribute3="level OPTIONAL STRING" />
      </Variables>
 
      <!--statistics ____________________________________--> 
      <computeHigherOrderStats         spec="OPTIONAL BOOLEAN"  need_applies_to="type statistics" />
      
      <!--spatioTemporalAvg _____________________________--> 
      <domain                          spec="OPTIONAL STRING 'everywhere interior, boundaries'"  need_applies_to="type spatioTemporalAvg" />
      <avgBoxCells                     spec="REQUIRED VECTOR"  need_applies_to="type spatioTemporalAvg" />
      <TemporalAvg                     spec="REQUIRED NO_DATA" need_applies_to="type spatioTemporalAvg" attribute1="OnOff REQUIRED STRING ">
        <baseTimestep                  spec="REQUIRED DOUBLE 'positive'"/>
      </TemporalAvg>
    </Module>
  </PostProcess>

  
  <!--__________________________________-->
  
  <AMR                                  spec="OPTIONAL NO_DATA" attribute1="type OPTIONAL STRING 'Dynamic StaticGridML'">
    <doMultiTaskgraphing                spec="OPTIONAL BOOLEAN" />
    <useLockStep                        spec="OPTIONAL BOOLEAN" /> <!-- defaults to FALSE.  FIXME: correct?  Is it optional? -->

    <include href="ice_spec.xml"        section="AMR/ICE" />
    <include href="mpm_spec.xml"        section="AMR/MPM" />
    <include href="fvm_spec.xml"        section="AMR/FVM" />

    <Regridder                          spec="OPTIONAL NO_DATA"
                                          attribute1="type REQUIRED STRING 'Tiled, SingleLevel'" >
      <adaptive                         spec="OPTIONAL BOOLEAN" />
      
      <!-- Generic Required Regridder Options --> 
      <max_levels                       spec="REQUIRED INTEGER 'positive'" />
      
      <!-- Generic Optional Regridder Options --> 
      <regrid_once                      spec="OPTIONAL BOOLEAN" />
      <amr_overhead_high                spec="OPTIONAL DOUBLE '0,1'" />   
      <amr_overhead_low                 spec="OPTIONAL DOUBLE '0,1'" />   
      <cell_stability_dilation          spec="OPTIONAL VECTOR" />
      <cell_regrid_dilation             spec="OPTIONAL VECTOR" />
      <dynamic_dilation                 spec="OPTIONAL BOOLEAN" />   
      <max_dilation                     spec="OPTIONAL BOOLEAN" />
      <max_timestep_interval            spec="OPTIONAL INTEGER" />   
      <min_timestep_interval            spec="OPTIONAL INTEGER" />   
      
      <!-- Required SingleLevel Regridder -->
      <new_patch_layout                 spec="REQUIRED VECTOR"             need_applies_to="type SingleLevel"/>
      <level                            spec="OPTIONAL INTEGER 'positive'" need_applies_to="type SingleLevel"/>
      
      <!--Required BNR Regridder & Tiled Regridder Options-->
      <min_patch_size                   spec="REQUIRED MULTIPLE_VECTORS" need_applies_to="type Tiled"/>
      <min_boundary_cells               spec="REQUIRED VECTOR"           need_applies_to="type Tiled"/>
      <cell_refinement_ratio            spec="REQUIRED STRING"           need_applies_to="type Tiled"/>
      

      <!-- Optional Options-->
      <patches_per_level_per_proc       spec="OPTIONAL DOUBLE 'positive'" need_applies_to="type Tiled" />

    </Regridder>
  </AMR>
  
  <!--__________________________________-->
  <!--  Scheduler Options               -->
  
  <Scheduler              spec="OPTIONAL NO_DATA"
                            attribute1="type OPTIONAL STRING 'MPI DynamicMPI Unified KokkosOpenMP'">
    <small_messages       spec="OPTIONAL BOOLEAN" />
    <taskReadyQueueAlg    spec="OPTIONAL STRING 'MostChildren LeastChildren MostAllChildren LeastAllChildren MostL2Children LeastL2Children PatchOrder PatchOrderRandom MostMessages LeastMessages Random FCFS Stack'" />

    <!-- TaskMonitoring Example

    To monitor global values and a particular task (the same name
    given to the scheduler:

    <TaskMonitoring>

      <attribute>LoadBalancerCost</attribute>
      <attribute>ExecTime</attribute>
      <task name="SchedulerCommon::recordTaskMonitoring" attribute="ExecTime"> </task>
    </TaskMonitoring>

    To save the values the names are concatenated together with a
    forward lash. Global values begin with AllTasks.

    <save label="AllTasks/LoadBalancerCost"/>
    <save label="AllTasks/ExecTime"/>
    <save label="SchedulerCommon/recordTaskMonitoring/ExecTime"/> 

    The values must be saved otherwise they are only availble in situ.
    -->
    
    <TaskMonitoring       spec="OPTIONAL NO_DATA">
      <per_cell           spec="OPTIONAL BOOLEAN" />
      <attribute          spec="MULTIPLE STRING 'LoadBalancerCost ExecTime WaitTime'" />
      <task               spec="MULTIPLE NO_DATA"
                          attribute1="name REQUIRED STRING"
                          attribute2="attribute REQUIRED STRING 'ExecTime WaitTime'" />
    </TaskMonitoring>
    
    <VarTracker           spec="OPTIONAL NO_DATA">
      <start_time         spec="REQUIRED DOUBLE"  />
      <end_time           spec="REQUIRED DOUBLE"  />
      <level              spec="OPTIONAL INTEGER" />
      <start_index        spec="REQUIRED VECTOR"  />
      <end_index          spec="REQUIRED VECTOR"  />
      <patchid            spec="OPTIONAL INTEGER" />
      <var                spec="MULTIPLE NO_DATA"
                            attribute1="label REQUIRED STRING"
                            attribute2="dw    REQUIRED STRING 'NewDW OldDW CoarseNewDW CoarseOldDW ParentOldDW ParentNewDW'" />
      <locations          spec="OPTIONAL NO_DATA"
                            attribute1="before_comm OPTIONAL BOOLEAN"
                            attribute2="before_exec OPTIONAL BOOLEAN"
                            attribute3="after_exec  OPTIONAL BOOLEAN" />
      <task               spec="MULTIPLE NO_DATA"
                            attribute1="name REQUIRED STRING" />
    </VarTracker>
  </Scheduler>

  <!--__________________________________-->
  <!-- image or preprocessing specs     -->
  <PreprocessTools        spec="OPTIONAL NO_DATA" >
    <rawToUniqueGrains    spec="OPTIONAL NO_DATA" >
      <image              spec="REQUIRED STRING" />
      <ppc                spec="REQUIRED VECTOR 'positive'" />
      <res                spec="REQUIRED VECTOR 'positive'" />
      <outputBasename     spec="REQUIRED STRING" />
      
      <matl               spec="MULTIPLE NO_DATA"
                          attribute1="index REQUIRED STRING">
        <threshold        spec="REQUIRED MULTIPLE_DOUBLES" />
      </matl>
      
      <uniqueGrains       spec="OPTIONAL NO_DATA">
        <matlIndex        spec="REQUIRED MULTIPLE_DOUBLES" />
        <threshold        spec="REQUIRED MULTIPLE_DOUBLES" />
      </uniqueGrains>
      

    </rawToUniqueGrains>
  </PreprocessTools>
  
  <!--__________________________________-->
  <LoadBalancer            spec="OPTIONAL NO_DATA" 
                             attribute1="type REQUIRED STRING 'Simple SimpleLoadBalancer RoundRobin DLB PLB'" >
                             
    <costAlgorithm         spec="OPTIONAL STRING 'Model,ModelLS,Kalman,Memory'" />
    <dynamicAlgorithm      spec="OPTIONAL STRING 'particle3, patchFactor, patchFactorParticles, random, Zoltan'" />
    <doSpaceCurve          spec="OPTIONAL BOOLEAN" /> <!-- default is true-->
    <hasParticles          spec="OPTIONAL BOOLEAN" /> <!-- should the cost algorithms take into account particles-->
    <timestepInterval      spec="REQUIRED INTEGER 'positive'" />

    <profileTimestepWindow spec="OPTIONAL INTEGER 'positive'" /> <!-- the number of timesteps that the profiled weight will take up 99% of the weight -->
    <gainThreshold         spec="OPTIONAL DOUBLE '0,1'" /> <!-- the percent improvement that a reloadbalance must have over an old load balance to be used-->
    <levelIndependent      spec="OPTIONAL BOOLEAN" /> <!-- default is true -->
    <outputNthProc         spec="OPTIONAL INTEGER 'positive'"/>

    <zoltanAlgorithm       spec="OPTIONAL STRING 'HSFC RIB RCB'" />
    <zoltanIMBTol          spec="OPTIONAL DOUBLE 'positive'" />
    
    <!--The remaining tags should not need to be set unless using "Model"-->
    <cellCost              spec="OPTIONAL DOUBLE 'positive'" /> <!--The weight per cell -->
    <particleCost          spec="OPTIONAL DOUBLE 'positive'" /> <!-- The weight per particle -->
    <patchCost             spec="OPTIONAL DOUBLE 'positive'" /> <!-- The weight per patch -->
    <extraCellCost         spec="OPTIONAL DOUBLE 'positive'" /> <!--The weight extra cell -->
  </LoadBalancer>

  <Multimaterial                       spec="OPTIONAL NO_DATA" >               
    <fluidThermalConductivity          spec="REQUIRED DOUBLE" />               
    <heatExchange                      spec="REQUIRED BOOLEAN" />              
    <turbulentPrandtNo                 spec="REQUIRED DOUBLE" />               
    <fluidHeatCapacity                 spec="REQUIRED DOUBLE" />               
    <IfCutCell                         spec="REQUIRED BOOLEAN" />              
    <StationarySolid                   spec="REQUIRED BOOLEAN" />              
    <inviscid                          spec="REQUIRED BOOLEAN" />              
    <restart                           spec="REQUIRED BOOLEAN" />              
    <fixedCellType                     spec="REQUIRED BOOLEAN" />              
    <fixedTemp                         spec="REQUIRED BOOLEAN" />              
    <TestCutCells                      spec="REQUIRED BOOLEAN" />              
    <stairstep                         spec="REQUIRED BOOLEAN" />              
  </Multimaterial>

  <include href="mpm_spec.xml" section="Uintah_specification/MPM"   />
  <include href="fvm_spec.xml" section="Uintah_specification/FVM"   />
  <include href="fvm_spec.xml" section="Uintah_specification/ESMPM" />

  <MaterialProperties                    spec="MULTIPLE NO_DATA"
                                           attribute1="add OPTIONAL BOOLEAN" >
    <include href="mpm_spec.xml" section="MaterialProperties/MPM" />
    <include href="ice_spec.xml" section="MaterialProperties/ICE" />
    <include href="fvm_spec.xml" section="MaterialProperties/FVM" />

  </MaterialProperties>
  
  <!--  Models        -->
  <include href="Models.xml" />
  
  <!--  MPM           -->
  <include href="mpm_spec.xml" section="Uintah_specification/PhysicalBC" />

  <SimulationComponent          spec="REQUIRED" />

  <Solver                     spec="OPTIONAL NO_DATA" 
                              attribute1="type REQUIRED STRING 'CGSolver, hypre, hypreamr'" />
     
  <!--______________________________________________________________________-->
  <!--                 EXAMPLES                                             -->
  
  <!-- RMCRT_Test   component  -->
  <include href="RMCRT_test.xml"/>
  
  <!-- Burger         -->
  <Burger                     spec="OPTIONAL NO_DATA">
    <delt                     spec="REQUIRED DOUBLE 'positive'" />
  </Burger>

  <!--  DOSWeep  Component -->
  <DOSweep                    spec="OPTIONAL NO_DATA">
    <delt                     spec="REQUIRED DOUBLE 'positive'" />
    <X_Laplacian              spec="OPTIONAL NO_DATA" />
    <Y_Laplacian              spec="OPTIONAL NO_DATA" />
    <Z_Laplacian              spec="OPTIONAL NO_DATA" />
    <include href="solver_spec.xml" section="Parameters" />
  </DOSweep>

  <!-- Heat -->
  <Heat                       spec="OPTIONAL NO_DATA" >
    <delt                     spec="REQUIRED DOUBLE" />
    <alpha                    spec="REQUIRED DOUBLE" />
    <R0                       spec="REQUIRED DOUBLE" />
    <gamma                    spec="REQUIRED DOUBLE" />
    <refine_threshold         spec="OPTIONAL DOUBLE" />
  </Heat>

  <!-- Poisson        -->
  <Poisson                    spec="OPTIONAL NO_DATA" >
    <delt                     spec="REQUIRED DOUBLE" />
    <maxresidual              spec="REQUIRED DOUBLE" />
  </Poisson>

  <FDHeat spec="OPTIONAL NO_DATA" >
    <delt                     spec="REQUIRED DOUBLE" />
    <alpha                    spec="REQUIRED DOUBLE" />
    <R0                       spec="REQUIRED DOUBLE" />
    <gamma                    spec="OPTIONAL DOUBLE" />
    <scheme                   spec="OPTIONAL STRING 'forward_euler, backward_euler, crank_nicolson'" />
    <refine_threshold         spec="OPTIONAL DOUBLE" />
    <node_centered            spec="OPTIONAL BOOLEAN"/>
    <dimension                spec="OPTIONAL INTEGER '2,3'"/>
    <verbosity                spec="OPTIONAL INTEGER '0,4'"/>
  </FDHeat>

  <PhaseField spec="OPTIONAL NO_DATA" >
    <delt                     spec="REQUIRED DOUBLE" />
    <alpha                    spec="REQUIRED DOUBLE" />
    <R0                       spec="REQUIRED DOUBLE" />
    <Delta                    spec="REQUIRED DOUBLE" />
    <epsilon                  spec="REQUIRED DOUBLE" />
    <phi0                     spec="OPTIONAL DOUBLE" />
    <refine_threshold         spec="OPTIONAL DOUBLE" />
    <gamma_psi                spec="OPTIONAL DOUBLE" />
    <gamma_u                  spec="OPTIONAL DOUBLE" />
    <node_centered            spec="OPTIONAL BOOLEAN"/>
    <dimension                spec="OPTIONAL INTEGER"/>
    <verbosity                spec="OPTIONAL INTEGER"/>
    <ws_test                  spec="OPTIONAL BOOLEAN"/>
  </PhaseField>
  
  <UnifiedSchedulerTest       spec="OPTIONAL NO_DATA" >
    <delt                     spec="REQUIRED DOUBLE" />
    <maxresidual              spec="REQUIRED DOUBLE" />
  </UnifiedSchedulerTest>  

  <!--  Particle Test Component -->
  <ParticleTest1              spec="OPTIONAL NO_DATA" >
    <doOutput                 spec="OPTIONAL INTEGER" />
    <doGhostCells             spec="OPTIONAL INTEGER" />
  </ParticleTest1>
  
  <!--  Wave  Component -->
  <Wave                       spec="OPTIONAL NO_DATA" >
    <radius                   spec="OPTIONAL DOUBLE 'positive'" />
    <initial_condition        spec="OPTIONAL STRING" />
    <integration              spec="OPTIONAL STRING" />
    <refine_threshold         spec="OPTIONAL INTEGER" />
  </Wave>
  
  <!--  Solver Test  Component -->
  <SolverTest                 spec="OPTIONAL NO_DATA">
    <delt                     spec="REQUIRED DOUBLE 'positive'" />
    <X_Laplacian              spec="OPTIONAL NO_DATA" />
    <Y_Laplacian              spec="OPTIONAL NO_DATA" />
    <Z_Laplacian              spec="OPTIONAL NO_DATA" />

    <include href="solver_spec.xml" section="Parameters" />
    
  </SolverTest>

  <!-- Wasatch Component -->
  <include href="wasatch_spec.xml" section="" />

</Uintah_specification><|MERGE_RESOLUTION|>--- conflicted
+++ resolved
@@ -483,11 +483,7 @@
 
     <!-- Maximum wall time -->
     <max_wall_time           spec="OPTIONAL DOUBLE  'positive'" />
-<<<<<<< HEAD
     <currentTime             spec="OPTIONAL DOUBLE  'positive'" />
-=======
-
->>>>>>> be11f691
   </Time>
 
   <!--______________________________________________________________________-->
@@ -791,29 +787,14 @@
 
   <DataAnalysis                         spec="OPTIONAL NO_DATA" >
     <Module                             spec="MULTIPLE NO_DATA"
-<<<<<<< HEAD
-                                          attribute1="name REQUIRED STRING 'containerExtract, firstLawThermo, flatPlate_heatFlux, 
-                                                                            lineExtract,      minMax,         momentumAnalysis, 
-=======
                                           attribute1="name REQUIRED STRING 'firstLawThermo, flatPlate_heatFlux, 
                                                                             lineExtract,      meanTurbFluxes, minMax,         momentumAnalysis, 
->>>>>>> be11f691
                                                                             particleExtract,  planeAverage,   planeExtract, 
                                                                             radiometer,       statistics,     vorticity'" >
       
       <!--  Common __________________________________-->
       <material                         spec="OPTIONAL STRING" />
       <materialIndex                    spec="OPTIONAL INTEGER" />
-<<<<<<< HEAD
-      <samplingFrequency                spec="REQUIRED DOUBLE"  need_applies_to="name lineExtract,     planeExtract,    containerExtract, 
-                                                                                      particleExtract, firstLawThermo,  minMax"/>
-                                                                                      
-      <timeStart                        spec="REQUIRED DOUBLE"  need_applies_to="name containerExtract, firstLawThermo,  lineExtract, 
-                                                                                      minMax,           particleExtract, planeAverage, 
-                                                                                      planeExtract,     statistics"/>
-                                                                                      
-      <timeStop                         spec="REQUIRED DOUBLE"  need_applies_to="name containerExtract, firstLawThermo,  lineExtract, 
-=======
       <samplingFrequency                spec="REQUIRED DOUBLE"  need_applies_to="name lineExtract,     planeExtract, 
                                                                                       particleExtract, firstLawThermo,  minMax"/>
                                                                                       
@@ -822,17 +803,12 @@
                                                                                       planeExtract,     statistics"/>
                                                                                       
       <timeStop                         spec="REQUIRED DOUBLE"  need_applies_to="name firstLawThermo,  lineExtract, 
->>>>>>> be11f691
                                                                                       minMax,           particleExtract, planeAverage, 
                                                                                       planeExtract,     statistics"/>
                                                                                       
       <colorThreshold                   spec="REQUIRED DOUBLE"  need_applies_to="name particleExtract"/>
        
-<<<<<<< HEAD
-      <Variables                        spec="OPTIONAL NO_DATA" need_applies_to="name lineExtract minMax particleExtract planeAverage planeExtract statistics">
-=======
       <Variables                        spec="OPTIONAL NO_DATA" need_applies_to="name lineExtract meanTurbFluxes, minMax particleExtract planeAverage planeExtract statistics">
->>>>>>> be11f691
         <analyze                        spec="MULTIPLE NO_DATA"
                                           attribute1="label REQUIRED STRING" 
                                           attribute2="matl  OPTIONAL STRING"
@@ -850,11 +826,6 @@
         </line>
       </lines>
       
-<<<<<<< HEAD
-      <!--  planeAverage __________________________________-->
-      <planeOrientation                 spec="REQUIRED STRING  'XY XZ YZ'" need_applies_to="name planeAverage"/>
-      <weight                           spec= "OPTIONAL NO_DATA" need_applies_to="name planeAverage"
-=======
       <!--  meanTurbFluxes __________________________________-->
       <monitorCell                      spec= "OPTIONAL VECTOR" />
       
@@ -867,7 +838,6 @@
       <!--  planeAverage __________________________________-->
       <planeOrientation                 spec="REQUIRED STRING  'XY XZ YZ'" need_applies_to="name meanTurbFluxes, planeAverage"/>
       <weight                           spec= "OPTIONAL NO_DATA" need_applies_to="name meanTurbFluxes, planeAverage"
->>>>>>> be11f691
                                           attribute1="label REQUIRED STRING" />
 
       <!--  planeExtract __________________________________-->
