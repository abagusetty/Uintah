--- conflicted
+++ resolved
@@ -16,12 +16,6 @@
                                                                           co2, h2o, soot, specific_heat'"/>
       </VarID>
 
-<<<<<<< HEAD
-      <PropertyModelsV2                 spec="OPTIONAL NO_DATA">
-        <model                          spec="MULTIPLE NO_DATA"
-                                        attribute1="label REQUIRED STRING"
-                                        attribute2="type REQUIRED STRING 'wall_heatflux_variable'">
-=======
       <!-- These are new task properties --> 
       <PropertyModelsV2                 spec="OPTIONAL NO_DATA">
         <model                          spec="MULTIPLE NO_DATA"
@@ -34,16 +28,10 @@
                is that determination fails. -->
           <variable_type                spec="OPTIONAL STRING 'svol, xvol, yvol, zvol'"
                                         need_applies_to="type variable_stats"/>
->>>>>>> d1d65a4e
 
           <frequency                    spec="OPTIONAL INTEGER 'positive'"
                                         need_applies_to="type wall_heatflux_variable"/> <!-- How often should the fluxes be computed (frequency = every N timesteps). 
                                                                                              Otherwise it just copies old fluxes forward. Default = 1. -->
-<<<<<<< HEAD
-
-        </model>
-      </PropertyModelsV2>
-=======
           <new_model                    spec="OPTIONAL NO_DATA"
                                         need_applies_to="type wall_heatflux_variable"/> <!-- When turning on these models during restart, this variable is required
                                                                                              to allocate the variables in the old_dw. It must be turned OFF for subsequent 
@@ -87,7 +75,6 @@
         </model>
       </PropertyModelsV2>
 
->>>>>>> d1d65a4e
       <PropertyModels                   spec="OPTIONAL NO_DATA" >
         <model                          spec="MULTIPLE NO_DATA" 
                                         attribute1="label REQUIRED STRING"
@@ -376,16 +363,6 @@
           <RichardsFletcher_coefficients          spec="OPTIONAL MULTIPLE_DOUBLES" />
           <!-- RichardsFletcher 2 step rate coefficients in the following order:  -->
           <!-- A1[1/s], A2[1/s], E1[kcal/kmol], E2[kcal/kmol], Y1[volatile fraction from prox analysis], Y2[fraction devolatilzed at higher temperatures], c0_1-c5_1, c0_2-c5_2  --> 
-<<<<<<< HEAD
-          <BTDevol                        spec="OPTIONAL NO_DATA">
-            <v_hiT                        spec="REQUIRED DOUBLE" />
-            <Tig                          spec="REQUIRED DOUBLE" />
-            <c                            spec="REQUIRED DOUBLE" />
-            <A                            spec="REQUIRED DOUBLE" />
-            <Ta                           spec="REQUIRED DOUBLE" />
-            <d                            spec="REQUIRED DOUBLE" />
-          </BTDevol>
-=======
           <FOWYDevol                        spec="OPTIONAL NO_DATA">
             <v_hiT                        spec="REQUIRED DOUBLE" />
             <Tig                          spec="REQUIRED DOUBLE" />
@@ -397,7 +374,6 @@
             <e                            spec="REQUIRED DOUBLE" />  
             <sigma                        spec="REQUIRED DOUBLE" />
           </FOWYDevol>
->>>>>>> d1d65a4e
           <Shaddix_char_coefficients      spec="OPTIONAL MULTIPLE_DOUBLES" /> 
           <!-- Shaddix char oxidation coefficients in the following order:  -->
           <!-- D1[O2/CO2 m2/s], D2[O2/H2O m2/s], D3[O2/CO2 m2/s], T0[K], As[mol/s.m^2.atm^n], Es[J/mol] n[], HF_CO2[J/mol], HF_CO[J/mol]  -->
@@ -1434,11 +1410,7 @@
         
           <model                        spec="MULTIPLE NO_DATA"
                                         attribute1="label REQUIRED STRING"
-<<<<<<< HEAD
-                                        attribute2="type REQUIRED STRING 'BTDevol, 
-=======
                                         attribute2="type REQUIRED STRING 'FOWYDevol, 
->>>>>>> d1d65a4e
                                                                           RichardsFletcherDevol, 
                                                                           KobayashiSarofimDevol, 
                                                                           YamamotoDevol, 
