#
#  The MIT License
#
#  Copyright (c) 1997-2019 The University of Utah
# 
#  Permission is hereby granted, free of charge, to any person obtaining a copy
#  of this software and associated documentation files (the "Software"), to
#  deal in the Software without restriction, including without limitation the
#  rights to use, copy, modify, merge, publish, distribute, sublicense, and/or
#  sell copies of the Software, and to permit persons to whom the Software is
#  furnished to do so, subject to the following conditions:
# 
#  The above copyright notice and this permission notice shall be included in
#  all copies or substantial portions of the Software.
# 
#  THE SOFTWARE IS PROVIDED "AS IS", WITHOUT WARRANTY OF ANY KIND, EXPRESS OR
#  IMPLIED, INCLUDING BUT NOT LIMITED TO THE WARRANTIES OF MERCHANTABILITY,
#  FITNESS FOR A PARTICULAR PURPOSE AND NONINFRINGEMENT. IN NO EVENT SHALL THE
#  AUTHORS OR COPYRIGHT HOLDERS BE LIABLE FOR ANY CLAIM, DAMAGES OR OTHER
#  LIABILITY, WHETHER IN AN ACTION OF CONTRACT, TORT OR OTHERWISE, ARISING
#  FROM, OUT OF OR IN CONNECTION WITH THE SOFTWARE OR THE USE OR OTHER DEALINGS
#  IN THE SOFTWARE.
# 
# 
# Makefile fragment for this subdirectory 

SRCDIR  := StandAlone/tools/puda
PROGRAM := StandAlone/tools/puda/puda

SRCS := \
<<<<<<< HEAD
        $(SRCDIR)/AA_MMS.cc       \
        $(SRCDIR)/asci.cc         \
        $(SRCDIR)/contactStress.cc\
        $(SRCDIR)/ER_MMS.cc       \
        $(SRCDIR)/geocosm.cc      \
        $(SRCDIR)/geocosmtets.cc  \
        $(SRCDIR)/GV_MMS.cc       \
        $(SRCDIR)/ICE_momentum.cc \
        $(SRCDIR)/jacquie.cc      \
        $(SRCDIR)/jim1.cc         \
        $(SRCDIR)/jim2.cc         \
        $(SRCDIR)/jim3.cc         \
        $(SRCDIR)/PIC.cc          \
        $(SRCDIR)/POL.cc          \
        $(SRCDIR)/pressure.cc     \
        $(SRCDIR)/puda.cc         \
        $(SRCDIR)/todd1.cc        \
        $(SRCDIR)/util.cc         \
        $(SRCDIR)/varsummary.cc   
=======
        $(SRCDIR)/AA_MMS.cc            \
        $(SRCDIR)/asci.cc              \
        $(SRCDIR)/ER_MMS.cc            \
        $(SRCDIR)/gridStats.cc         \
        $(SRCDIR)/GV_MMS.cc            \
        $(SRCDIR)/ICE_momentum.cc      \
        $(SRCDIR)/jacquie.cc           \
        $(SRCDIR)/jim1.cc              \
        $(SRCDIR)/jim2.cc              \
        $(SRCDIR)/DOP.cc               \
        $(SRCDIR)/PIC.cc               \
        $(SRCDIR)/POL.cc               \
        $(SRCDIR)/printCellStresses.cc \
        $(SRCDIR)/printParticleVar.cc  \
        $(SRCDIR)/pressure.cc          \
        $(SRCDIR)/pStressHistogram.cc  \
        $(SRCDIR)/puda.cc              \
        $(SRCDIR)/todd1.cc             \
        $(SRCDIR)/util.cc              \
        $(SRCDIR)/varsummary.cc 
  
>>>>>>> f53397a7

ifeq ($(IS_STATIC_BUILD),yes)
  PSELIBS := $(ALL_STATIC_PSE_LIBS)
else # Non-static build
  ifeq ($(LARGESOS),yes)
    PSELIBS := Datflow Packages/Uintah
  else
    PSELIBS := $(ALL_PSE_LIBS)
  endif
endif

PSELIBS := $(GPU_EXTRA_LINK) $(PSELIBS)

ifeq ($(IS_STATIC_BUILD),yes)
  LIBS := $(CORE_STATIC_LIBS) $(ZOLTAN_LIBRARY)        \
          $(BOOST_LIBRARY)                             \
          $(EXPRLIB_LIBRARY) $(SPATIALOPS_LIBRARY)     \
          $(TABPROPS_LIBRARY) $(RADPROPS_LIBRARY)      \
          $(M_LIBRARY) $(PIDX_LIBRARY)
else
  LIBS := $(XML2_LIBRARY) $(MPI_LIBRARY) $(M_LIBRARY)  \
          $(F_LIBRARY) $(BLAS_LIBRARY)                 \
          $(CUDA_LIBRARY) $(PIDX_LIBRARY)
endif

include $(SCIRUN_SCRIPTS)/program.mk

###########################################################
#
# grid_reader
#
# Program used to display a binary grid.xml file in human readable (XML) format.
#
LIBS := 
PSELIBS :=

SRCS    := $(SRCDIR)/grid_reader.cc
PROGRAM := StandAlone/tools/puda/grid_reader

include $(SCIRUN_SCRIPTS)/program.mk

<|MERGE_RESOLUTION|>--- conflicted
+++ resolved
@@ -28,31 +28,13 @@
 PROGRAM := StandAlone/tools/puda/puda
 
 SRCS := \
-<<<<<<< HEAD
-        $(SRCDIR)/AA_MMS.cc       \
-        $(SRCDIR)/asci.cc         \
-        $(SRCDIR)/contactStress.cc\
-        $(SRCDIR)/ER_MMS.cc       \
-        $(SRCDIR)/geocosm.cc      \
-        $(SRCDIR)/geocosmtets.cc  \
-        $(SRCDIR)/GV_MMS.cc       \
-        $(SRCDIR)/ICE_momentum.cc \
-        $(SRCDIR)/jacquie.cc      \
-        $(SRCDIR)/jim1.cc         \
-        $(SRCDIR)/jim2.cc         \
-        $(SRCDIR)/jim3.cc         \
-        $(SRCDIR)/PIC.cc          \
-        $(SRCDIR)/POL.cc          \
-        $(SRCDIR)/pressure.cc     \
-        $(SRCDIR)/puda.cc         \
-        $(SRCDIR)/todd1.cc        \
-        $(SRCDIR)/util.cc         \
-        $(SRCDIR)/varsummary.cc   
-=======
         $(SRCDIR)/AA_MMS.cc            \
         $(SRCDIR)/asci.cc              \
+        $(SRCDIR)/contactStress.cc     \
         $(SRCDIR)/ER_MMS.cc            \
         $(SRCDIR)/gridStats.cc         \
+        $(SRCDIR)/geocosm.cc           \
+        $(SRCDIR)/geocosmtets.cc       \
         $(SRCDIR)/GV_MMS.cc            \
         $(SRCDIR)/ICE_momentum.cc      \
         $(SRCDIR)/jacquie.cc           \
@@ -69,8 +51,6 @@
         $(SRCDIR)/todd1.cc             \
         $(SRCDIR)/util.cc              \
         $(SRCDIR)/varsummary.cc 
-  
->>>>>>> f53397a7
 
 ifeq ($(IS_STATIC_BUILD),yes)
   PSELIBS := $(ALL_STATIC_PSE_LIBS)
