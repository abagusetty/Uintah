--- conflicted
+++ resolved
@@ -819,12 +819,9 @@
   // Make sure other variables requested are in the saved data
   for(unsigned int pv=0;pv<particleVariable.size();pv++){
     bool variableFound = false;
-<<<<<<< HEAD
     if(particleVariable[pv]=="t.tracerID"){
       have_partIDs = false;
     }
-=======
->>>>>>> be11f691
     for(unsigned int v=0;v<vars.size();v++){
       std::string var = vars[v];
       const Uintah::TypeDescription* td = types[v];
