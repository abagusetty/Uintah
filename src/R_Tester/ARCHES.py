--- conflicted
+++ resolved
@@ -154,14 +154,9 @@
    ("channel_LagPart_inlet"             , "LagrangianParticles/channel_flow_x_lagrangian_inlet.ups" , 1.1 , "All"  , ["exactComparison"   , "no_restart"]) , 
    
 # multi-threaded LOCAL tests
-<<<<<<< HEAD
-   #("rmcrt_bm1_1L_thread"                , "RMCRT/rmcrt_bm1_1L.ups"               , 1.1 , "ALL"    , ["no_restart", "exactComparison", "sus_options=-nthreads 4"]),
-   #("rmcrt_bm1_DO_thread"                , "RMCRT/rmcrt_bm1_DO.ups"               , 1.1 , "ALL"    , ["no_restart", "exactComparison", "sus_options=-nthreads 8"]),   
-=======
    ("rmcrt_bm1_1L_thread"                , "RMCRT/rmcrt_bm1_1L.ups"               , 1.1 , "Linux"    , ["no_restart", "exactComparison", "sus_options=-nthreads 4"]),
    ("rmcrt_bm1_ML_thread"                , "RMCRT/rmcrt_bm1_ML.ups"               , 1.1 , "Linux"    , ["no_restart", "exactComparison", "sus_options=-nthreads 4"]),
    ("rmcrt_bm1_DO_thread"                , "RMCRT/rmcrt_bm1_DO.ups"               , 1.1 , "Linux"    , ["no_restart", "exactComparison", "sus_options=-nthreads 8"]),   
->>>>>>> d1d65a4e
 ]
 
 NEWTESTS = [
