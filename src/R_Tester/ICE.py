#!/usr/bin/env python3

from sys import argv, exit
from os import environ, system
from helpers.runSusTests import runSusTests, ignorePerformanceTests, getInputsDir
from helpers.modUPS import modUPS, modUPS2


the_dir = "%s/%s" % ( getInputsDir(),"ICE" )

riemann_1L_ups    = modUPS( the_dir,                       \
                             "riemann_sm.ups" ,            \
                             ["<maxTime>            0.0001      </maxTime>", \
                              "<outputInterval> 0.000025 </outputInterval>"])


advectAMR_perf_ups = modUPS2( the_dir, \
                               "advectAMR.ups", \
                               [("delete", "/Uintah_specification/DataAnalysis")] )

riemann_AMR_3L_ups = modUPS( the_dir,                       \
                             "riemann_AMR.ups" ,            \
                             ["<maxTime>            0.0001      </maxTime>", \
                              "<outputInterval> 0.000025 </outputInterval>"])

hotBlob_AMR_3L_ups = modUPS( the_dir,                       \
                             "hotBlob_AMR.ups",             \
                             ["<max_levels>3</max_levels>", \
                              "<filebase>AMR_HotBlob_3L.uda</filebase>"])

#______________________________________________________________________
#  Test syntax: ( "folder name", "input file", # processors, "OS",["flags1","flag2"])
#
#  OS:  Linux, Darwin, or ALL
#
#  flags:
#       gpu:                    - run test if machine is gpu enabled
#       no_uda_comparison:      - skip the uda comparisons
#       no_memoryTest:          - skip all memory checks
#       no_restart:             - skip the restart tests
#       no_dbg:                 - skip all debug compilation tests
#       no_opt:                 - skip all optimized compilation tests
#       no_cuda:                - skip test if this is a cuda enable build
#       do_performance_test:    - Run the performance test, log and plot simulation runtime.
#                                 (You cannot perform uda comparsions with this flag set)
#       doesTestRun:            - Checks if a test successfully runs
#       abs_tolerance=[double]  - absolute tolerance used in comparisons
#       rel_tolerance=[double]  - relative tolerance used in comparisons
#       exactComparison         - set absolute/relative tolerance = 0  for uda comparisons
#       postProcessRun          - start test from an existing uda in the checkpoints directory.  Compute new quantities and save them in a new uda
#       startFromCheckpoint     - start test from checkpoint. (/home/rt/CheckPoints/..../testname.uda.000)
#       sus_options="string"    - Additional command line options for sus command
#
#  Notes:
#  1) The "folder name" must be the same as input file without the extension.
#  2) Performance_tests are not run on a debug build.
#______________________________________________________________________

NIGHTLYTESTS = [   ("advect",             "advect.ups",              1, "All", ["exactComparison"]),
                   ("riemann_1L",         riemann_1L_ups,            1, "All", ["exactComparison"]),
                   ("hotBlob2mat",        "hotBlob2mat.ups",         1, "All", ["exactComparison"]),
                   ("hotBlob2mat_sym",    "hotBlob2mat_sym.ups",     1, "All", ["exactComparison"]),
                   ("impAdvect",          "impAdvect.ups",           8, "All", ["exactComparison"]),
                   ("impHotBlob",         "impHotBlob.ups",          1, "All", ["exactComparison"]),
                   ("hotBlob2mat8patch",  "hotBlob2mat8patch.ups",   8, "All", ["exactComparison"]),
                   ("waterAirOscillator", "waterAirOscillator.ups",  4, "All", ["exactComparison"])    
              ]
              
DIFFUSION  = [     ("Poiseuille_XY",      "CouettePoiseuille/XY.ups", 1, "All", ["exactComparison"]), 
<<<<<<< HEAD
                   ("Poiseuille_XZ",      "CouettePoiseuille/XZ.ups", 1, "All", ["exactComparison"]), 
=======
                   ("Poiseuille_ZX",      "CouettePoiseuille/ZX.ups", 1, "All", ["exactComparison"]), 
>>>>>>> be11f691
                   ("Poiseuille_YZ",      "CouettePoiseuille/YZ.ups", 1, "All", ["exactComparison"]), 
                   ("rayleigh_dx",        "rayleigh_dx.ups",          1, "All", ["exactComparison"]),      
                   ("rayleigh_dy",        "rayleigh_dy.ups",          1, "All", ["exactComparison"]),      
                   ("rayleigh_dz",        "rayleigh_dz.ups",          1, "All", ["exactComparison"])      
              ]
              
LODI        = [    ("Lodi_pulse",        "Lodi_pulse.ups",         8, "All", ["exactComparison"])
              ]


AMRTESTS =    [   ("advectAMR",          "advectAMR.ups",           8, "All", ["exactComparison"]),
                  ("advectAMR_perf",     advectAMR_perf_ups,        8, "All", ["do_performance_test"]),
                  ("riemann_AMR_3L",      riemann_AMR_3L_ups,       8, "All", ["exactComparison"]),
                  ("advect2matAMR",      "advect2matAMR.ups",       1, "All", ["exactComparison"]),
                  ("hotBlob_AMR",        "hotBlob_AMR.ups",         4, "All", ["exactComparison"]),
                  ("hotBlob_AMR_3L",      hotBlob_AMR_3L_ups,       4, "All", ["exactComparison"]),
                  ("impAdvect_ML_5L",    "impAdvect_ML_5L.ups",     8, "All", ["exactComparison"])
              ]

DEBUGGING =   [   ("advect",           "advect.ups",           1, "All", ["exactComparison"]),
                  ("riemann_sm",       "riemann_sm.ups",       1, "All", ["exactComparison"])
              ]
#__________________________________


#__________________________________
# The following line is parsed by the local RT script
# and allows the user to select the different subsets
#LIST:  AMRTESTS DIFFUSION DEBUGGING LOCALTESTS LODI NIGHTLYTESTS BUILDBOTTESTS
#__________________________________
# returns the list

NIGHTLYTESTS = NIGHTLYTESTS + AMRTESTS + DIFFUSION + LODI

def getTestList(me) :
  if me == "AMRTESTS":
    TESTS = AMRTESTS
  elif me == "DEBUGGING":
    TESTS = DEBUGGING
  elif me == "DIFFUSION":
    TESTS = DIFFUSION
  elif me == "LOCALTESTS":
    TESTS = NIGHTLYTESTS
  elif me == "LODI":
    TESTS = LODI
  elif me == "NIGHTLYTESTS":
    TESTS = NIGHTLYTESTS
  elif me == "BUILDBOTTESTS":
    TESTS = ignorePerformanceTests( NIGHTLYTESTS )
  else:
    print("\nERROR:ICE.py  getTestList:  The test list (%s) does not exist!\n\n" % me)
    exit(1)
  return TESTS

#__________________________________
if __name__ == "__main__":

  TESTS = getTestList( environ['WHICH_TESTS'] )

  result = runSusTests(argv, TESTS, "ICE")

  # cleanup modified files
  command = "/bin/rm -rf %s/tmp > /dev/null 2>&1 " % (the_dir)
  system( command )

  exit( result )
<|MERGE_RESOLUTION|>--- conflicted
+++ resolved
@@ -67,11 +67,7 @@
               ]
               
 DIFFUSION  = [     ("Poiseuille_XY",      "CouettePoiseuille/XY.ups", 1, "All", ["exactComparison"]), 
-<<<<<<< HEAD
-                   ("Poiseuille_XZ",      "CouettePoiseuille/XZ.ups", 1, "All", ["exactComparison"]), 
-=======
                    ("Poiseuille_ZX",      "CouettePoiseuille/ZX.ups", 1, "All", ["exactComparison"]), 
->>>>>>> be11f691
                    ("Poiseuille_YZ",      "CouettePoiseuille/YZ.ups", 1, "All", ["exactComparison"]), 
                    ("rayleigh_dx",        "rayleigh_dx.ups",          1, "All", ["exactComparison"]),      
                    ("rayleigh_dy",        "rayleigh_dy.ups",          1, "All", ["exactComparison"]),      
