/*
 * The MIT License
 *
 * Copyright (c) 1997-2019 The University of Utah
 *
 * Permission is hereby granted, free of charge, to any person obtaining a copy
 * of this software and associated documentation files (the "Software"), to
 * deal in the Software without restriction, including without limitation the
 * rights to use, copy, modify, merge, publish, distribute, sublicense, and/or
 * sell copies of the Software, and to permit persons to whom the Software is
 * furnished to do so, subject to the following conditions:
 *
 * The above copyright notice and this permission notice shall be included in
 * all copies or substantial portions of the Software.
 *
 * THE SOFTWARE IS PROVIDED "AS IS", WITHOUT WARRANTY OF ANY KIND, EXPRESS OR
 * IMPLIED, INCLUDING BUT NOT LIMITED TO THE WARRANTIES OF MERCHANTABILITY,
 * FITNESS FOR A PARTICULAR PURPOSE AND NONINFRINGEMENT. IN NO EVENT SHALL THE
 * AUTHORS OR COPYRIGHT HOLDERS BE LIABLE FOR ANY CLAIM, DAMAGES OR OTHER
 * LIABILITY, WHETHER IN AN ACTION OF CONTRACT, TORT OR OTHERWISE, ARISING
 * FROM, OUT OF OR IN CONNECTION WITH THE SOFTWARE OR THE USE OR OTHER DEALINGS
 * IN THE SOFTWARE.
 */

#ifndef CORE_UTIL_INFOMAPPER_H
#define CORE_UTIL_INFOMAPPER_H

#include <Core/Exceptions/InternalError.h>
#include <Core/Parallel/ProcessorGroup.h>
#include <Core/Parallel/UintahMPI.h>
#include <Core/Util/DOUT.hpp>

#include <sci_defs/visit_defs.h>

<<<<<<< HEAD
=======
#include <cfloat>
>>>>>>> be11f691
#include <cmath>
#include <iostream>
#include <map>
#include <sstream>
#include <vector>

namespace Uintah {

struct double_int
{
  double val;
  int rank;
  double_int(double val, int rank): val(val), rank(rank) {}
  double_int(): val(0), rank(-1) {}
};


template<class E, class T>class InfoMapper
{
  template<class e, class t>
    friend class VectorInfoMapper;

public:

  InfoMapper()
  {
    m_values.clear();
    m_counts.clear();
    m_names.clear();
    m_units.clear();
  };

  virtual ~InfoMapper() {};

  virtual size_t size() const
  {
    return m_keys.size();
  };

  virtual void clear()
  {
    m_values.clear();
    m_counts.clear();
    m_names.clear();
    m_units.clear();
  };

  virtual void reset( const T val )
  {
    for (unsigned int i = 0; i < m_values.size(); ++i) {
      m_values[i] = val;
      m_counts[i] = 0;
    }
  };

  virtual void validKey( const E key ) const
  {
    if (!exists(key)) {
      std::stringstream msg;
      msg << "Requesting an undefined key (" << key << ") ";
      throw Uintah::InternalError( msg.str(), __FUNCTION__, __LINE__);
    }
  };

  virtual bool exists( const E key ) const
  {
    return (m_keys.find( key ) != m_keys.end());
  };

  virtual bool exists( const unsigned int index ) const
  {
    return (index < m_keys.size());
  };

  virtual bool exists( const std::string name ) const
  {
    for (unsigned int i = 0; i < m_names.size(); ++i) {
      if( name == m_names[i] ) {
        return true;
      }
    }
    return false;
  };

  virtual void insert( const E key, const std::string name,
                                    const std::string units )
  {
    if (!exists(key) && !exists(name)) {
      unsigned int index = m_keys.size();
      m_keys[key] = index;
      m_values.push_back(0);
      m_counts.push_back(0);
      m_names.push_back(name);
      m_units.push_back(units);
    }
    else {
      std::stringstream msg;
      msg << "Adding a key (" << key << ") with name, " << name << " that already exists.";
      throw Uintah::InternalError( msg.str(), __FUNCTION__, __LINE__);
    }
  };

        T& operator[](const E key)       { return m_values[ m_keys[key] ]; };
  const T& operator[](const E key) const { return m_values[ m_keys[key] ]; };


        T& operator[](unsigned int index)       { return m_values[index]; };
  const T& operator[](unsigned int index) const { return m_values[index]; };

  // Set value
  virtual void setValue( const E key, const T value )
  {
    validKey( key );

    m_values[ m_keys[key] ] = value;
    m_counts[ m_keys[key] ] = 0;
  };

  // Get value
  virtual T getRankValue( const E key )
  {
    validKey( key );

    if( m_counts[ m_keys[key] ] )
      return m_values[ m_keys[key] ] / m_counts[ m_keys[key] ];
    else
      return m_values[ m_keys[key] ];
  };

  virtual T getRankValue( const unsigned int index )
  {
    const E key = getKey(index);

    return getRankValue( key );
  };

  virtual T getRankValue( const std::string name )
  {
    const E key = getKey(name);

    return getRankValue( key );
  };

  // Get count
  virtual unsigned int getCount( const E key )
  {
    validKey( key );

    return m_counts[ m_keys[key] ];
  };

  virtual unsigned int getCount( const unsigned int index )
  {
    const E key = getKey(index);

    return getCount( key );
  };

  virtual unsigned int getCount( const std::string name )
  {
    const E key = getKey(name);

    return getCount( key );
  };

  // Increment count
  virtual unsigned int incrCount( const E key )
  {
    validKey( key );

    return ++m_counts[ m_keys[key] ];
  };

  virtual unsigned int incrCount( const unsigned int index )
  {
    const E key = getKey(index);

    return incrCount( key );
  };

  virtual unsigned int incrCount( const std::string name )
  {
    const E key = getKey(name);

    return incrCount( key );
  };

  // Get name
  virtual std::string getName( const E key )
  {
    validKey( key );

    return m_names[ m_keys[key] ];
  };

  virtual std::string getName( const unsigned int index )
  {
    const E key = getKey(index);

    return getName( key );
  };

  virtual std::string getName( const std::string name )
  {
    const E key = getKey(name);

    return getName( key );
  };

  // Get units
  virtual std::string getUnits( const E key )
  {
    validKey( key );

    return m_units[ m_keys[key] ];
  };

  virtual std::string getUnits( const unsigned int index )
  {
    const E key = getKey(index);

    return getUnits( key );
  };

  virtual std::string getUnits( const std::string name )
  {
    const E key = getKey(name);

    return getUnits( key );
  };

  // Get key
  virtual E getKey( const unsigned int index )
  {
    for (typename std::map< E, unsigned int >::iterator it=m_keys.begin();
         it!=m_keys.end(); ++it)
    {
      if( index == it->second )
        return it->first;
    }

    std::cerr << "InfoMapper::getKey bad index " << index << std::endl;

    return m_keys.begin()->first;
  };

  virtual E getKey( const std::string name )
  {
    for (unsigned int i = 0; i < m_names.size(); ++i) {
      if( name == m_names[ i ] ) {
        return getKey( i );
      }
    }

    std::cerr << "InfoMapper::getKey bad name " << name << std::endl;

    return m_keys.begin()->first;
  };

protected:
  std::map< E, unsigned int > m_keys;
  std::vector< T >            m_values;
  std::vector< unsigned int > m_counts;
  std::vector< std::string >  m_names;
  std::vector< std::string >  m_units;
};


template<class E, class T> class ReductionInfoMapper : public InfoMapper<E, T>
{
public:
  ReductionInfoMapper()
  {
    m_rank_average.clear();
    m_rank_minimum.clear();
    m_rank_maximum.clear();
    m_rank_std_dev.clear();
  };

  virtual ~ReductionInfoMapper() {};

  virtual void calculateAverage( bool val ) { calculate_average = val; }
  virtual void calculateMinimum( bool val ) { calculate_minimum = val; }
  virtual void calculateMaximum( bool val ) { calculate_maximum = val; }
  virtual void calculateStdDev ( bool val ) { calculate_std_dev = val; }
  
  virtual bool calculateAverage() { return calculate_average; }
  virtual bool calculateMinimum() { return calculate_minimum; }
  virtual bool calculateMaximum() { return calculate_maximum; }
  virtual bool calculateStdDev () { return calculate_std_dev; }
  
  virtual void clear()
  {
    InfoMapper<E, T>::clear();

    m_rank_average.clear();
    m_rank_minimum.clear();
    m_rank_maximum.clear();
    m_rank_std_dev.clear();
  };

  virtual void insert( const E key, const std::string name,
                       const std::string units )
  {
    InfoMapper<E, T>::insert( key, name, units );

    m_rank_average.push_back(0);
    m_rank_minimum.push_back(double_int(0,-1));
    m_rank_maximum.push_back(double_int(0,-1));
    m_rank_std_dev.push_back(0);
  }

  // Get the sum for all ranks on a single node
  virtual double getNodeSum( const E key )
  {
    InfoMapper<E, T>::validKey( key );

    return m_node_sum[ InfoMapper<E, T>::m_keys[key] ];
  };

  virtual double getNodeSum( const unsigned int index )
<<<<<<< HEAD
  {
    const E key = InfoMapper<E, T>::getKey(index);

    return getNodeSum( key );
  };
  
  virtual double getNodeSum( const std::string name )
  {
    const E key = InfoMapper<E, T>::getKey(name);

    return getNodeSum( key );
  };

  // Get the average for all ranks on a single node
  virtual double getNodeAverage( const E key )
  {
    InfoMapper<E, T>::validKey( key );

    return m_node_average[ InfoMapper<E, T>::m_keys[key] ];
  };

  virtual double getNodeAverage( const unsigned int index )
  {
    const E key = InfoMapper<E, T>::getKey(index);

    return getNodeAverage( key );
  };
  
  virtual double getNodeAverage( const std::string name )
  {
    const E key = InfoMapper<E, T>::getKey(name);

    return getNodeAverage( key );
  };

=======
  {
    const E key = InfoMapper<E, T>::getKey(index);

    return getNodeSum( key );
  };
  
  virtual double getNodeSum( const std::string name )
  {
    const E key = InfoMapper<E, T>::getKey(name);

    return getNodeSum( key );
  };

  // Get the average for all ranks on a single node
  virtual double getNodeAverage( const E key )
  {
    InfoMapper<E, T>::validKey( key );

    return m_node_average[ InfoMapper<E, T>::m_keys[key] ];
  };

  virtual double getNodeAverage( const unsigned int index )
  {
    const E key = InfoMapper<E, T>::getKey(index);

    return getNodeAverage( key );
  };
  
  virtual double getNodeAverage( const std::string name )
  {
    const E key = InfoMapper<E, T>::getKey(name);

    return getNodeAverage( key );
  };

>>>>>>> be11f691
  // Get average over all ranks
  virtual double getRankAverage( const E key )
  {
    InfoMapper<E, T>::validKey( key );

    return m_rank_average[ InfoMapper<E, T>::m_keys[key] ];
  };

  virtual double getRankAverage( const unsigned int index )
<<<<<<< HEAD
  {
    const E key = InfoMapper<E, T>::getKey(index);

    return getRankAverage( key );
  };

  virtual double getRankAverage( const std::string name )
  {
    const E key = InfoMapper<E, T>::getKey(name);

    return getRankAverage( key );
  };

  // Get minium over all ranks
  virtual double getRankMinimum( const E key )
  {
    InfoMapper<E, T>::validKey( key );

    return m_rank_minimum[ InfoMapper<E, T>::m_keys[key] ].val;
  };

  virtual double getRankMinimum( const unsigned int index )
  {
    const E key = InfoMapper<E, T>::getKey(index);

    return getRankMinimum( key );
  };

  virtual double getRankMinimum( const std::string name )
  {
    const E key = InfoMapper<E, T>::getKey(name);

    return getRankMinimum( key );
  };

  // Get minimum rank
  virtual unsigned int getRankForMinimum( const E key )
  {
    InfoMapper<E, T>::validKey( key );

    return m_rank_minimum[ InfoMapper<E, T>::m_keys[key] ].rank;
  };

  virtual unsigned int getRankForMinimum( const unsigned int index )
  {
    const E key = InfoMapper<E, T>::getKey(index);

    return getRankForMinimum( key );
  };

  virtual unsigned int getRankForMinimum( const std::string name )
  {
    const E key = InfoMapper<E, T>::getKey(name);

    return getRankForMinimum( key );
  };

=======
  {
    const E key = InfoMapper<E, T>::getKey(index);

    return getRankAverage( key );
  };

  virtual double getRankAverage( const std::string name )
  {
    const E key = InfoMapper<E, T>::getKey(name);

    return getRankAverage( key );
  };

  // Get minium over all ranks
  virtual double getRankMinimum( const E key )
  {
    InfoMapper<E, T>::validKey( key );

    return m_rank_minimum[ InfoMapper<E, T>::m_keys[key] ].val;
  };

  virtual double getRankMinimum( const unsigned int index )
  {
    const E key = InfoMapper<E, T>::getKey(index);

    return getRankMinimum( key );
  };

  virtual double getRankMinimum( const std::string name )
  {
    const E key = InfoMapper<E, T>::getKey(name);

    return getRankMinimum( key );
  };

  // Get minimum rank
  virtual unsigned int getRankForMinimum( const E key )
  {
    InfoMapper<E, T>::validKey( key );

    return m_rank_minimum[ InfoMapper<E, T>::m_keys[key] ].rank;
  };

  virtual unsigned int getRankForMinimum( const unsigned int index )
  {
    const E key = InfoMapper<E, T>::getKey(index);

    return getRankForMinimum( key );
  };

  virtual unsigned int getRankForMinimum( const std::string name )
  {
    const E key = InfoMapper<E, T>::getKey(name);

    return getRankForMinimum( key );
  };

>>>>>>> be11f691
  // Get maximum over all ranks
  virtual double getRankMaximum( const E key )
  {
    InfoMapper<E, T>::validKey( key );

    return m_rank_maximum[ InfoMapper<E, T>::m_keys[key] ].val;
  };

  virtual double getRankMaximum( const unsigned int index )
  {
    const E key = InfoMapper<E, T>::getKey(index);

    return getRankMaximum( key );
  };

  virtual double getRankMaximum( const std::string name )
  {
    const E key = InfoMapper<E, T>::getKey(name);

    return getRankMaximum( key );
  };

  // Get maximmum rank
  virtual unsigned int getRankForMaximum( const E key )
  {
    InfoMapper<E, T>::validKey( key );

    return m_rank_maximum[ InfoMapper<E, T>::m_keys[key] ].rank;
  };

  virtual unsigned int getRankForMaximum( const unsigned int index )
  {
    const E key = InfoMapper<E, T>::getKey(index);

    return getRankForMaximum( key );
  };

  virtual unsigned int getRankForMaximum( const std::string name )
  {
    const E key = InfoMapper<E, T>::getKey(name);

    return getRankForMaximum( key );
  };

  // Get std dev over all ranks
  virtual double getRankStdDev( const E key )
  {
    InfoMapper<E, T>::validKey( key );

    return m_rank_std_dev[ InfoMapper<E, T>::m_keys[key] ];
  };

  virtual double getRankStdDev( const unsigned int index )
  {
    const E key = InfoMapper<E, T>::getKey(index);

    return getRankStdDev( key );
  };

  virtual double getRankStdDev( const std::string name )
  {
    const E key = InfoMapper<E, T>::getKey(name);

    return getRankStdDev( key );
  };

  // Reduce
  virtual void reduce( bool allReduce, const ProcessorGroup* myWorld )
  {
    unsigned int nStats = InfoMapper<E, T>::m_keys.size();

    if (nStats == 0) {
      return;
    }

    if (myWorld->nRanks() > 1) {
      m_node_sum.resize(nStats);
      m_node_average.resize(nStats);

      m_rank_average.resize(nStats);
      m_rank_minimum.resize(nStats);
      m_rank_maximum.resize(nStats);
      m_rank_std_dev.resize(nStats);

      std::vector<double>      toReduce( nStats );
      std::vector<double_int>  toReduceMin( nStats );
      std::vector<double_int>  toReduceMax( nStats );
      std::vector<double>      toReduceStdDev( nStats );

      // Do the reductions across all ranks.

      // A little ugly, but do it anyway so only one reduction is needed
      // for the sum, std. dev., minimum, and maximum (four total)
      for (size_t i = 0; i < nStats; ++i) {
        double val;
        if( InfoMapper<E, T>::m_counts[i] )
          val = InfoMapper<E, T>::m_values[i] / InfoMapper<E, T>::m_counts[i];
        else
          val = InfoMapper<E, T>::m_values[i];

        toReduce[i] = val;
        toReduceMin[i] = double_int( val, myWorld->myRank());
        toReduceMax[i] = double_int( val, myWorld->myRank());
        toReduceStdDev[i] = val;
      }

      // Reduction across each node.
#ifdef HAVE_VISIT
      Uintah::MPI::Allreduce(&toReduce[0], &m_node_sum[0], nStats,
                             MPI_DOUBLE, MPI_SUM, myWorld->getNodeComm());

      for (size_t i = 0; i < nStats; ++i) {
        m_node_average[i] = m_node_sum[i] / myWorld->myNode_nRanks();
      }      
#endif
      
      // Sum reductions across all ranks.
      if( calculate_average || calculate_std_dev )
      {
        if (allReduce || calculate_std_dev ) {
          Uintah::MPI::Allreduce(&toReduce[0], &m_rank_average[0], nStats,
                                 MPI_DOUBLE, MPI_SUM, myWorld->getComm());
        }
        else {
          Uintah::MPI::Reduce(&toReduce[0], &m_rank_average[0], nStats,
                              MPI_DOUBLE, MPI_SUM, 0, myWorld->getComm());      
        }

        // Calculate the averages.
        for (size_t i = 0; i < nStats; ++i) {
          m_rank_average[i] /= myWorld->nRanks();
        }
        
        if( calculate_std_dev )
        {
          //  Calculate the squared differences
          for (size_t i = 0; i < nStats; ++i) {
            double val = toReduceStdDev[i] - m_rank_average[i];
            toReduceStdDev[i] = val * val;
          }
          
          // Sum of squared differences reductions across all ranks.
          if (allReduce) {
            Uintah::MPI::Allreduce(&toReduceStdDev[0], &m_rank_std_dev[0], nStats,
                                   MPI_DOUBLE, MPI_SUM, myWorld->getComm());
          }
          else {
            Uintah::MPI::Reduce(&toReduceStdDev[0], &m_rank_std_dev[0], nStats,
                                MPI_DOUBLE, MPI_SUM, 0, myWorld->getComm());
          }

          // Calculate the std. dev.
          for (size_t i = 0; i < nStats; ++i) {
            m_rank_std_dev[i] = std::sqrt(m_rank_std_dev[i] / (myWorld->nRanks()-1) );  
          }
        }
      }

      // Min reductions across all ranks.
      if( calculate_minimum )
      {
        if (allReduce) {
          Uintah::MPI::Allreduce(&toReduceMin[0], &m_rank_minimum[0], nStats,
                                 MPI_DOUBLE_INT, MPI_MINLOC, myWorld->getComm());
        }
        else {
          Uintah::MPI::Reduce(&toReduceMin[0], &m_rank_minimum[0], nStats,
                              MPI_DOUBLE_INT, MPI_MINLOC, 0, myWorld->getComm());
        }
      }
      
      // Max reductions across all ranks.
      if( calculate_maximum )
      {
        if (allReduce) {
          Uintah::MPI::Allreduce(&toReduceMax[0], &m_rank_maximum[0], nStats,
                                 MPI_DOUBLE_INT, MPI_MAXLOC, myWorld->getComm());
        }
        else {
          Uintah::MPI::Reduce(&toReduceMax[0], &m_rank_maximum[0], nStats,
                              MPI_DOUBLE_INT, MPI_MAXLOC, 0, myWorld->getComm());
        }
      }
    }

    // Single rank so just copy the values.
    else {
      m_node_sum.resize(nStats);
      m_node_average.resize(nStats);

      m_rank_average.resize(nStats);
      m_rank_minimum.resize(nStats);
      m_rank_maximum.resize(nStats);
      m_rank_std_dev.resize(nStats);

      for (size_t i = 0; i < nStats; ++i) {
        double val;

        if(InfoMapper<E, T>::m_counts[i] )
          val = InfoMapper<E, T>::m_values[i] / InfoMapper<E, T>::m_counts[i];
        else
          val = InfoMapper<E, T>::m_values[i];

        m_node_sum[i] = val;
        m_node_average[i] = val;

        m_rank_average[i] = val;
        m_rank_minimum[i] = double_int(val, 0);
        m_rank_maximum[i] = double_int(val, 0);
        m_rank_std_dev[i] = 0;
      }
    }
  };

  //______________________________________________________________________
  void reportSummaryStats( const char* statsName,
                           const int timeStep,
                           const double simTime,
                           bool calcImbalance )
  {
    unsigned int nStats = InfoMapper<E, T>::m_keys.size();

    if( nStats )
    {
      std::ostringstream header;
      header << statsName << " performance summary stats for "
             << "time step " << timeStep
             << " at time="  << simTime
             << std::endl
             << "  " << std::left
             << std::setw(24) << "Description"
             << std::setw(18) << "Units";
      if (calculate_minimum) {
        header << std::setw(18) << "Minimum"
               << std::setw(12) << "Rank";
      }
      if (calculate_average) {
        header << std::setw(18) << "Average";
      }
      if (calculate_std_dev) {
        header << std::setw(18) << "Std. Dev.";
      }
      if (calculate_maximum) {
        header << std::setw(18) << "Maximum"
               << std::setw(12) << "Rank";
      }
      if( calcImbalance ) {
        header << std::setw(12) << "100*(1-ave/max) '% load imbalance'";
      }
    
      header << std::endl;
    
      std::ostringstream message;

      for (unsigned int i=0; i<InfoMapper<E, T>::size(); ++i) {
        if( getRankMaximum(i) != 0.0 )
        {
          if (message.str().size()) {
            message << std::endl;
          }
          
          message << "  " << std::left << std::setw(24)
                  << InfoMapper<E, T>::getName(i) << "[" << std::setw(15)
                  << InfoMapper<E, T>::getUnits(i) << "]";
          
          if (calculate_minimum) {
            message << " : " << std::setw(15) << getRankMinimum(i)
                    << " : " << std::setw(9)  << getRankForMinimum(i);
          }
          
          if (calculate_average) {
            message << " : " << std::setw(15) << getRankAverage(i);
          }
          
          if (calculate_std_dev) {
            message << " : " << std::setw(15) << getRankStdDev(i);
          }
          
          if (calculate_maximum) {
            message << " : " << std::setw(15) << getRankMaximum(i)
                    << " : " << std::setw(9)  << getRankForMaximum(i);
          }
          
          if( calcImbalance ) {
            if( getRankMaximum(i) == 0.0 )
              message << "0";
            else
              message << 100.0 * (1.0 - (getRankAverage(i) /
                                         getRankMaximum(i)));
          }         
        }
      }
      
      if( message.str().size() ) {
        DOUT(true, header.str()+message.str());
      }
    }
  }
  
  //______________________________________________________________________
  void reportIndividualStats( const char* statsName,
                              const int rank,
                              const int timeStep,
                              const double simTime )
  {
    std::ostringstream header;
    header << "--" << std::left
           << "Rank: " << std::setw(5) << rank << "  "
           << statsName << " performance stats for "
           << "time step " << timeStep
           << " at time="  << simTime
           << std::endl;
    
    std::ostringstream message;

    unsigned int nStats = InfoMapper<E, T>::m_keys.size();
    
    for (unsigned int i=0; i<nStats; ++i) {
      if (InfoMapper<E, T>::getRankValue(i) > 0) {
        if (message.str().size()) {
          message << std::endl;
        }
        message << "  " << std::left
                << "Rank: " << std::setw(6) << rank
                << std::left << std::setw(24) << InfoMapper<E, T>::getName(i)
                << "["   << std::setw(15) << InfoMapper<E, T>::getUnits(i) << "]"
                << " : " << std::setw(15) << InfoMapper<E, T>::getRankValue(i);
        if( InfoMapper<E, T>::getCount(i) )
          message << " ("  << std::setw( 4) << InfoMapper<E, T>::getCount(i) << ")";
      }
    }
    
    if (message.str().size()) {
      DOUT(true, header.str() + message.str());
    }
  }
  
protected:
  bool calculate_average{true};
  bool calculate_minimum{false};
  bool calculate_maximum{true};
  bool calculate_std_dev{false};
  
  std::vector< double > m_node_sum;     // Sum of all ranks on a single node
  std::vector< double > m_node_average; // Average of all ranks on a single node
  
  std::vector< double >     m_rank_average;      // Average over all ranks
  std::vector< double_int > m_rank_minimum;      // Minimum over all ranks
  std::vector< double_int > m_rank_maximum;      // Maximum over all ranks
  std::vector< double >     m_rank_std_dev;      // Standard deviation over all ranks
<<<<<<< HEAD
=======
};

template<class E, class T> class VectorInfoMapper
{
public:
  VectorInfoMapper()
  {
    m_average.clear();
    m_minimum.clear();
    m_maximum.clear();
    m_std_dev.clear();
  };

  virtual ~VectorInfoMapper() {};

  virtual void calculateAverage( bool val ) { calculate_average = val; }
  virtual void calculateMinimum( bool val ) { calculate_minimum = val; }
  virtual void calculateMaximum( bool val ) { calculate_maximum = val; }
  virtual void calculateStdDev ( bool val ) { calculate_std_dev = val; }
  
  virtual bool calculateAverage() { return calculate_average; }
  virtual bool calculateMinimum() { return calculate_minimum; }
  virtual bool calculateMaximum() { return calculate_maximum; }
  virtual bool calculateStdDev () { return calculate_std_dev; }
  
        InfoMapper<E, T>& operator[](unsigned int index)       { return m_vecInfoMapper[index]; };
  const InfoMapper<E, T>& operator[](unsigned int index) const { return m_vecInfoMapper[index]; };

  virtual void clear()
  {
    m_vecInfoMapper.clear();

    m_average.clear();
    m_minimum.clear();
    m_maximum.clear();
    m_std_dev.clear();
  };

  virtual size_t size()
  {
    return m_vecInfoMapper.size();
  }

  virtual void resize( size_t n )
  {
    m_vecInfoMapper.resize(n);

    m_average.clear();
    m_minimum.clear();
    m_maximum.clear();
    m_std_dev.clear();
  };

  virtual void reset( const T val )
  {
    for( unsigned int i=0; i<m_vecInfoMapper.size(); ++i )
      m_vecInfoMapper[i].reset( val );
  };

  virtual void insert( const E key, const std::string name,
                       const std::string units )
  {
    for( unsigned int i=0; i<m_vecInfoMapper.size(); ++i )
      m_vecInfoMapper[i].insert( key, name, units );
     
    m_average.push_back(0);
    m_minimum.push_back(double_int(0,-1));
    m_maximum.push_back(double_int(0,-1));
    m_std_dev.push_back(0);
  }

  // Get average over all entries
  virtual double getAverage( const E key )
  {
    m_vecInfoMapper[0].validKey( key );

    return m_average[ m_vecInfoMapper[0].m_keys[key] ];
  };

  virtual double getAverage( const unsigned int index )
  {
    const E key = m_vecInfoMapper[0].getKey(index);

    return getAverage( key );
  };

  virtual double getAverage( const std::string name )
  {
    const E key = m_vecInfoMapper[0].getKey(name);

    return getAverage( key );
  };

  // Get minium over all entries
  virtual double getMinimum( const E key )
  {
    m_vecInfoMapper[0].validKey( key );

    return m_minimum[ m_vecInfoMapper[0].m_keys[key] ].val;
  };

  virtual double getMinimum( const unsigned int index )
  {
    const E key = m_vecInfoMapper[0].getKey(index);

    return getMinimum( key );
  };

  virtual double getMinimum( const std::string name )
  {
    const E key = m_vecInfoMapper[0].getKey(name);

    return getMinimum( key );
  };

  // Get index for the minimum entry
  virtual unsigned int getIndexForMinimum( const E key )
  {
    m_vecInfoMapper[0].validKey( key );

    return m_minimum[ m_vecInfoMapper[0].m_keys[key] ].rank;
  };

  virtual unsigned int getIndexForMinimum( const unsigned int index )
  {
    const E key = m_vecInfoMapper[0].getKey(index);

    return getIndexForMinimum( key );
  };

  virtual unsigned int getIndexForMinimum( const std::string name )
  {
    const E key = m_vecInfoMapper[0].getKey(name);

    return getIndexForMinimum( key );
  };

  // Get maximum over all entries
  virtual double getMaximum( const E key )
  {
    m_vecInfoMapper[0].validKey( key );

    return m_maximum[ m_vecInfoMapper[0].m_keys[key] ].val;
  };

  virtual double getMaximum( const unsigned int index )
  {
    const E key = m_vecInfoMapper[0].getKey(index);

    return getMaximum( key );
  };

  virtual double getMaximum( const std::string name )
  {
    const E key = m_vecInfoMapper[0].getKey(name);

    return getMaximum( key );
  };

  // Get index for the maximum entry
  virtual unsigned int getIndexForMaximum( const E key )
  {
    m_vecInfoMapper[0].validKey( key );

    return m_maximum[ m_vecInfoMapper[0].m_keys[key] ].rank;
  };

  virtual unsigned int getIndexForMaximum( const unsigned int index )
  {
    const E key = m_vecInfoMapper[0].getKey(index);

    return getIndexForMaximum( key );
  };

  virtual unsigned int getIndexForMaximum( const std::string name )
  {
    const E key = m_vecInfoMapper[0].getKey(name);

    return getIndexForMaximum( key );
  };

  // Get std dev over all entries
  virtual double getStdDev( const E key )
  {
    m_vecInfoMapper[0].validKey( key );

    return m_std_dev[ m_vecInfoMapper[0].m_keys[key] ];
  };

  virtual double getStdDev( const unsigned int index )
  {
    const E key = m_vecInfoMapper[0].getKey(index);

    return getStdDev( key );
  };

  virtual double getStdDev( const std::string name )
  {
    const E key = m_vecInfoMapper[0].getKey(name);

    return getStdDev( key );
  };

  // Reduce
  virtual void reduce( bool skipFirst )
  {
    unsigned int nStats = m_vecInfoMapper[0].m_keys.size();

    if (nStats == 0) {
      return;
    }

    m_average.resize(nStats);
    m_minimum.resize(nStats);
    m_maximum.resize(nStats);
    m_std_dev.resize(nStats);

    if (m_vecInfoMapper.size() > 1) {

      // Calculate each stat.
      for (size_t i = 0; i < nStats; ++i) {

        m_minimum[i] = double_int( DBL_MAX, -1);
        m_maximum[i] = double_int(-DBL_MAX, -1);

        // Calculate across all entries.
        for (size_t j = int(skipFirst); j < m_vecInfoMapper.size(); ++j) {
        
          double val;
          if( m_vecInfoMapper[j].m_counts[i] )
            val = m_vecInfoMapper[j].m_values[i] / m_vecInfoMapper[j].m_counts[i];
          else
            val = m_vecInfoMapper[j].m_values[i];

          // Sum across all entires.
          if( calculate_average || calculate_std_dev )
            m_average[i] += val;

          // Min across all entries.
          if( calculate_minimum ) {
            if( val < m_minimum[i].val )
               m_minimum[i] = double_int(val, j);
          }

          // Max across all entries.
          if( calculate_maximum ) {
            if( m_maximum[i].val < val )
               m_maximum[i] = double_int(val, j);
          }
        }

        // Sums across all entries.
        if( calculate_average || calculate_std_dev )
        {
          // Calculate the average.
          m_average[i] /= (m_vecInfoMapper.size() - int(skipFirst));
          
          if( calculate_std_dev )
          {
            //  Calculate the sum of squared differences
            double sum = 0;
            for (size_t j = int(skipFirst); j < m_vecInfoMapper.size(); ++j) {
        
              double val;
              if( m_vecInfoMapper[j].m_counts[i] )
                val = m_vecInfoMapper[j].m_values[i] / m_vecInfoMapper[j].m_counts[i];
              else
                val = m_vecInfoMapper[j].m_values[i];
              
              sum = (val - m_average[i]) * (val - m_average[i]);
            }

            m_std_dev[i] = std::sqrt(sum / (m_vecInfoMapper.size() - int(skipFirst) - 1) );  
          }
        }
      }
    }

    // Single entry so just copy the values.
    else {
      for (size_t i = 0; i < nStats; ++i) {
        double val;

        if(m_vecInfoMapper[0].m_counts[i] )
          val = m_vecInfoMapper[0].m_values[i] / m_vecInfoMapper[0].m_counts[i];
        else
          val = m_vecInfoMapper[0].m_values[i];

        m_average[i] = val;
        m_minimum[i] = double_int(val, 0);
        m_maximum[i] = double_int(val, 0);
        m_std_dev[i] = 0;
      }
    }
  };

  //______________________________________________________________________
  //
  void reportSummaryStats( const char* statsName,
                           const int rank,
                           const int timeStep,
                           const double simTime,
                           bool calcImbalance )
  {
    unsigned int nStats = m_vecInfoMapper[0].size();

    if( nStats )
    {
      std::ostringstream header;
      header << "Rank: " << std::setw(6) << rank << "  "
             << statsName << " performance summary stats for "
             << "time step " << timeStep
             << " at time="  << simTime
             << std::endl
             << "  " << std::left
             << std::setw(24) << "Description"
             << std::setw(18) << "Units";
      if (calculateMinimum()) {
        header << std::setw(18) << "Minimum"
               << std::setw(12) << "Thread";
      }
      if (calculateAverage()) {
        header << std::setw(18) << "Average";
      }
      if (calculateStdDev()) {
        header << std::setw(18) << "Std. Dev.";
      }
      if (calculateMaximum()) {
        header << std::setw(18) << "Maximum"
               << std::setw(12) << "Thread";
      }
      if( calcImbalance ) {
        header << std::setw(12) << "100*(1-ave/max) '% load imbalance'";
      }
      
      header << std::endl;
      
      std::ostringstream message;
      
      for (unsigned int i=0; i<nStats; ++i) {
        if( getMaximum(i) != 0.0 )
        {
          if (message.str().size()) {
            message << std::endl;
          }
          
          message << "  " << std::left << std::setw(24)
                  << m_vecInfoMapper[0].getName(i) << "[" << std::setw(15)
                  << m_vecInfoMapper[0].getUnits(i) << "]";
          
          if (calculateMinimum()) {
            message << " : " << std::setw(15) << getMinimum(i)
                    << " : " << std::setw(9)  << getIndexForMinimum(i);
          }
          
          if (calculateAverage()) {
            message << " : " << std::setw(15) << getAverage(i);
          }
          
          if (calculateStdDev()) {
            message << " : " << std::setw(15) << getStdDev(i);
          }
          
          if (calculateMaximum()) {
            message << " : " << std::setw(15) << getMaximum(i)
                    << " : " << std::setw(9)  << getIndexForMaximum(i);
          }
          
          if( calcImbalance ) {
            if( getMaximum(i) == 0.0 )
              message << "0";
            else
              message << 100.0 * (1.0 - (getAverage(i) / getMaximum(i)));
          }           
        }
      }
      
      if( message.str().size() ) {
        DOUT(true, header.str()+message.str());
      }
    }
  }

  //______________________________________________________________________
  //
  void reportIndividualStats( const char* statsName,
                              const int rank,
                              const int timeStep,
                              const double simTime )
  {
    std::ostringstream header;
    header << "--" << std::left
           << "Rank: " << std::setw(4) << rank << "  "
           << statsName << " performance stats for "
           << "time step " << timeStep
           << " at time="  << simTime
           << std::endl;
  
    std::ostringstream message;
  
    for (unsigned int j=0; j<m_vecInfoMapper.size(); ++j) {
      for (unsigned int i=0; i<m_vecInfoMapper[j].size(); ++i) {
        if (m_vecInfoMapper[j][i] > 0) {
          if (message.str().size()) {
            message << std::endl;
          }
          message << "  " << std::left
                  << "Rank: " << std::setw(6) << rank
                  << "Thread: " << std::setw(6) << j
                  << std::left << std::setw(24) << m_vecInfoMapper[j].getName(i)
                  << "["   << std::setw(15) << m_vecInfoMapper[j].getUnits(i) << "]"
                  << " : " << std::setw(15) << m_vecInfoMapper[j].getRankValue(i);
          if( m_vecInfoMapper[j].getCount(i) )
            message << " ("  << std::setw( 4) << m_vecInfoMapper[j].getCount(i) << ")";
        }
      }
    }
  
    if (message.str().size()) {
      DOUT(true, header.str() + message.str());
    }
  }

protected:
  std::vector< InfoMapper<E, T> > m_vecInfoMapper;

  bool calculate_average{true};
  bool calculate_minimum{false};
  bool calculate_maximum{true};
  bool calculate_std_dev{false};
  
  std::vector< double >     m_average;      // Average over all entries
  std::vector< double_int > m_minimum;      // Minimum over all entries
  std::vector< double_int > m_maximum;      // Maximum over all 
  std::vector< double >     m_std_dev;      // Standard deviation over all entries
>>>>>>> be11f691
};

} // End namespace Uintah

#endif // CORE_UTIL_INFOMAPPER_H<|MERGE_RESOLUTION|>--- conflicted
+++ resolved
@@ -32,10 +32,7 @@
 
 #include <sci_defs/visit_defs.h>
 
-<<<<<<< HEAD
-=======
 #include <cfloat>
->>>>>>> be11f691
 #include <cmath>
 #include <iostream>
 #include <map>
@@ -357,7 +354,6 @@
   };
 
   virtual double getNodeSum( const unsigned int index )
-<<<<<<< HEAD
   {
     const E key = InfoMapper<E, T>::getKey(index);
 
@@ -393,43 +389,6 @@
     return getNodeAverage( key );
   };
 
-=======
-  {
-    const E key = InfoMapper<E, T>::getKey(index);
-
-    return getNodeSum( key );
-  };
-  
-  virtual double getNodeSum( const std::string name )
-  {
-    const E key = InfoMapper<E, T>::getKey(name);
-
-    return getNodeSum( key );
-  };
-
-  // Get the average for all ranks on a single node
-  virtual double getNodeAverage( const E key )
-  {
-    InfoMapper<E, T>::validKey( key );
-
-    return m_node_average[ InfoMapper<E, T>::m_keys[key] ];
-  };
-
-  virtual double getNodeAverage( const unsigned int index )
-  {
-    const E key = InfoMapper<E, T>::getKey(index);
-
-    return getNodeAverage( key );
-  };
-  
-  virtual double getNodeAverage( const std::string name )
-  {
-    const E key = InfoMapper<E, T>::getKey(name);
-
-    return getNodeAverage( key );
-  };
-
->>>>>>> be11f691
   // Get average over all ranks
   virtual double getRankAverage( const E key )
   {
@@ -439,7 +398,6 @@
   };
 
   virtual double getRankAverage( const unsigned int index )
-<<<<<<< HEAD
   {
     const E key = InfoMapper<E, T>::getKey(index);
 
@@ -497,65 +455,6 @@
     return getRankForMinimum( key );
   };
 
-=======
-  {
-    const E key = InfoMapper<E, T>::getKey(index);
-
-    return getRankAverage( key );
-  };
-
-  virtual double getRankAverage( const std::string name )
-  {
-    const E key = InfoMapper<E, T>::getKey(name);
-
-    return getRankAverage( key );
-  };
-
-  // Get minium over all ranks
-  virtual double getRankMinimum( const E key )
-  {
-    InfoMapper<E, T>::validKey( key );
-
-    return m_rank_minimum[ InfoMapper<E, T>::m_keys[key] ].val;
-  };
-
-  virtual double getRankMinimum( const unsigned int index )
-  {
-    const E key = InfoMapper<E, T>::getKey(index);
-
-    return getRankMinimum( key );
-  };
-
-  virtual double getRankMinimum( const std::string name )
-  {
-    const E key = InfoMapper<E, T>::getKey(name);
-
-    return getRankMinimum( key );
-  };
-
-  // Get minimum rank
-  virtual unsigned int getRankForMinimum( const E key )
-  {
-    InfoMapper<E, T>::validKey( key );
-
-    return m_rank_minimum[ InfoMapper<E, T>::m_keys[key] ].rank;
-  };
-
-  virtual unsigned int getRankForMinimum( const unsigned int index )
-  {
-    const E key = InfoMapper<E, T>::getKey(index);
-
-    return getRankForMinimum( key );
-  };
-
-  virtual unsigned int getRankForMinimum( const std::string name )
-  {
-    const E key = InfoMapper<E, T>::getKey(name);
-
-    return getRankForMinimum( key );
-  };
-
->>>>>>> be11f691
   // Get maximum over all ranks
   virtual double getRankMaximum( const E key )
   {
@@ -906,8 +805,6 @@
   std::vector< double_int > m_rank_minimum;      // Minimum over all ranks
   std::vector< double_int > m_rank_maximum;      // Maximum over all ranks
   std::vector< double >     m_rank_std_dev;      // Standard deviation over all ranks
-<<<<<<< HEAD
-=======
 };
 
 template<class E, class T> class VectorInfoMapper
@@ -1343,7 +1240,6 @@
   std::vector< double_int > m_minimum;      // Minimum over all entries
   std::vector< double_int > m_maximum;      // Maximum over all 
   std::vector< double >     m_std_dev;      // Standard deviation over all entries
->>>>>>> be11f691
 };
 
 } // End namespace Uintah
