--- conflicted
+++ resolved
@@ -1,10 +1,6 @@
 // The MIT License (MIT)
 //
-<<<<<<< HEAD
-// Copyright (c) 1997-2019 The University of Utah
-=======
 // Copyright (c) 1997-2020 The University of Utah
->>>>>>> 89148391
 // Copyright (c) 2016 Daniel Sunderland
 //
 // Permission is hereby granted, free of charge, to any person obtaining a copy
