--- conflicted
+++ resolved
@@ -43,6 +43,7 @@
 #include <Core/GeometryPiece/TriGeometryPiece.h>
 #include <Core/GeometryPiece/LineSegGeometryPiece.h>
 #include <Core/GeometryPiece/UnionGeometryPiece.h>
+#include <Core/GeometryPiece/ConvexPolyhedronGeometryPiece.h>
 #include <Core/Malloc/Allocator.h>
 #include <Core/Parallel/Parallel.h>
 #include <Core/ProblemSpec/ProblemSpec.h>
@@ -50,12 +51,6 @@
 #include <Core/Util/DebugStream.h>
 #include <Core/Util/DOUT.hpp>
 #include <Core/Util/RWS.h>
-
-#include <sci_defs/gpu_defs.h>
-
-#if !defined(KOKKOS_USING_GPU)
-  #include <Core/GeometryPiece/ConvexPolyhedronGeometryPiece.h>
-#endif
 
 #include <iostream>
 #include <string>
@@ -349,14 +344,9 @@
     else if ( go_type == NullGeometryPiece::TYPE_NAME ) {
       newGeomPiece = scinew NullGeometryPiece(child);
     }
-#if !defined(KOKKOS_USING_GPU)
     else if ( go_type == ConvexPolyhedronGeometryPiece::TYPE_NAME ) {
       newGeomPiece = scinew ConvexPolyhedronGeometryPiece(child);
     }
-<<<<<<< HEAD
-#endif
-=======
->>>>>>> 68e3a1bb
     else if (go_type == "res"         || //go_type == "velocity" ||
              go_type == "temperature" || go_type == "comment"  ||
              go_type == "density"     || go_type == "pressure" ||
