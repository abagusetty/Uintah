--- conflicted
+++ resolved
@@ -33,16 +33,10 @@
 
 //______________________________________________________________________
 //
-<<<<<<< HEAD
-GeometryObject::GeometryObject(GeometryPieceP piece, ProblemSpecP& ps,
-                               list<DataItem>& data) :
-  d_piece(piece)
-=======
 GeometryObject::GeometryObject(GeometryPieceP   geom_piece, 
                                ProblemSpecP   & ps,
                                list<DataItem> & data) :
   d_geom_pieceP( geom_piece )
->>>>>>> 1ad03ad0
 {
    for (list<DataItem>::iterator it = data.begin(); it != data.end();it++)
    {
