--- conflicted
+++ resolved
@@ -99,8 +99,7 @@
                       const ProcessorGroup *pg, const PatchSubset *patches,
                       const MaterialSubset *matls, DataWarehouse *fromDW,
                       DataWarehouse *toDW, void *oldTaskGpuDW,
-                      void *newTaskGpuDW, gpuStream_t *stream,
-                      unsigned short deviceID) = 0;
+                      void *newTaskGpuDW) = 0;
   };
 
 private: // class Task
@@ -129,8 +128,7 @@
                       const ProcessorGroup *pg, const PatchSubset *patches,
                       const MaterialSubset *matls, DataWarehouse *fromDW,
                       DataWarehouse *toDW, void *oldTaskGpuDW,
-                      void *newTaskGpuDW, gpuStream_t *stream,
-                      unsigned short deviceID) {
+                      void *newTaskGpuDW) {
       doit_impl(pg, patches, matls, fromDW, toDW,
                 typename Tuple::gens<sizeof...(Args)>::type());
     }
@@ -154,7 +152,7 @@
                    const ProcessorGroup *pg, const PatchSubset *patches,
                    const MaterialSubset *m_matls, DataWarehouse *fromDW,
                    DataWarehouse *toDW, void *oldTaskGpuDW, void *newTaskGpuDW,
-                   gpuStream_t *stream, unsigned short deviceID, Args... args);
+                   Args... args);
     std::tuple<Args...> m_args;
 
   public: // class ActionDevice
@@ -165,7 +163,6 @@
                                 const MaterialSubset *m_matls,
                                 DataWarehouse *fromDW, DataWarehouse *toDW,
                                 void *oldTaskGpuDW, void *newTaskGpuDW,
-                                gpuStream_t *stream, unsigned short deviceID,
                                 Args... args),
                  Args... args)
         : ptr(ptr), pmf(pmf), m_args(std::forward<Args>(args)...) {}
@@ -176,11 +173,9 @@
                       const ProcessorGroup *pg, const PatchSubset *patches,
                       const MaterialSubset *matls, DataWarehouse *fromDW,
                       DataWarehouse *toDW, void *oldTaskGpuDW,
-                      void *newTaskGpuDW, gpuStream_t *stream,
-                      unsigned short deviceID) {
+                      void *newTaskGpuDW) {
       doit_impl(dtask, event, pg, patches, matls, fromDW, toDW, oldTaskGpuDW,
-                newTaskGpuDW, stream, deviceID,
-                typename Tuple::gens<sizeof...(Args)>::type());
+                newTaskGpuDW, typename Tuple::gens<sizeof...(Args)>::type());
     }
 
   private: // class ActionDevice
@@ -189,10 +184,9 @@
                    const ProcessorGroup *pg, const PatchSubset *patches,
                    const MaterialSubset *matls, DataWarehouse *fromDW,
                    DataWarehouse *toDW, void *oldTaskGpuDW, void *newTaskGpuDW,
-                   gpuStream_t *stream, unsigned short deviceID,
                    Tuple::seq<S...>) {
       (ptr->*pmf)(dtask, event, pg, patches, matls, fromDW, toDW, oldTaskGpuDW,
-                  newTaskGpuDW, stream, deviceID, std::get<S>(m_args)...);
+                  newTaskGpuDW, std::get<S>(m_args)...);
     }
 
   }; // end GPU (device) Action constructor
@@ -255,8 +249,8 @@
                       const ProcessorGroup *pg, const PatchSubset *patches,
                       const MaterialSubset *m_matls, DataWarehouse *fromDW,
                       DataWarehouse *toDW, void *old_TaskGpuDW,
-                      void *new_TaskGpuDW, gpuStream_t *stream,
-                      unsigned short deviceID, Args... args),
+                      void *new_TaskGpuDW,
+                      Args... args),
        Args... args)
       : m_task_name(taskName), m_action(scinew ActionDevice<T, Args...>(
                                    ptr, pmf, std::forward<Args>(args)...)) {
@@ -278,9 +272,8 @@
   void usesThreads(bool state);
   inline bool usesThreads() const { return m_uses_threads; }
 
-  void usesDevice(bool state, int maxStreamsPerTask = 1);
+  void usesDevice(bool state);
   inline bool usesDevice() const { return m_uses_device; }
-  inline int  maxStreamsPerTask() const { return  m_max_streams_per_task; }
   
   inline void setDebugFlag( bool in ){m_debugFlag = in;}
   inline bool getDebugFlag()const {return m_debugFlag;}
@@ -310,64 +303,6 @@
 
   //////////
   // Most general case
-<<<<<<< HEAD
-  void requires(WhichDW dw, const VarLabel *, const PatchSubset *patches,
-           PatchDomainSpec patches_dom, int level_offset,
-           const MaterialSubset *matls, MaterialDomainSpec matls_dom,
-           Ghost::GhostType gtype, int numGhostCells = 0, bool oldTG = false);
-
-  //////////
-  // Like general case, level_offset is not specified
-  void
-    requires(WhichDW dw, const VarLabel *, const PatchSubset *patches,
-             PatchDomainSpec patches_dom, const MaterialSubset *matls,
-             MaterialDomainSpec matls_dom, Ghost::GhostType gtype,
-             int numGhostCells = 0, bool oldTG = false);
-
-  //////////
-  //
-  void
-    requires(WhichDW dw, const VarLabel *, Ghost::GhostType gtype,
-             int numGhostCells = 0, bool oldTG = false);
-
-  //////////
-  //
-  void
-    requires(WhichDW dw, const VarLabel *, const PatchSubset *patches,
-             const MaterialSubset *matls, Ghost::GhostType gtype,
-             int numGhostCells = 0, bool oldTG = false);
-
-  //////////
-  //
-  void requires(WhichDW dw, const VarLabel *, const PatchSubset *patches,
-             Ghost::GhostType gtype, int numGhostCells = 0, bool oldTG = false);
-
-  //////////
-  //
-  void
-    requires(WhichDW dw, const VarLabel *, const MaterialSubset *matls,
-             Ghost::GhostType gtype, int numGhostCells = 0, bool oldTG = false);
-
-  //////////
-  //
-  void
-    requires(WhichDW dw, const VarLabel *, const MaterialSubset *matls,
-             MaterialDomainSpec matls_dom, Ghost::GhostType gtype,
-             int numGhostCells = 0, bool oldTG = false);
-
-  //////////
-  // Requires only for Reduction variables
-  void
-    requires(WhichDW dw, const VarLabel *, const Level *level = nullptr,
-             const MaterialSubset *matls = nullptr,
-             MaterialDomainSpec matls_dom = MaterialDomainSpec::NormalDomain, bool oldTG = false);
-
-  //////////
-  // Requires for reduction variables or PerPatch variables
-  void
-    requires(WhichDW, const VarLabel *, const MaterialSubset *matls,
-             bool oldTG = false);
-=======
   void requires( WhichDW
                , const VarLabel       *
                , const PatchSubset    * patches
@@ -450,7 +385,7 @@
                , const VarLabel           *
                , const Level              * level     = nullptr
                , const MaterialSubset     * matls     = nullptr
-               ,       MaterialDomainSpec   matls_dom = NormalDomain
+               ,       MaterialDomainSpec   matls_dom = MaterialDomainSpec::NormalDomain
                ,       SearchTG             whichTG   = SearchTG::NewTG
                );
 
@@ -461,7 +396,6 @@
                , const MaterialSubset * matls
                ,       SearchTG        whichTG = SearchTG::NewTG
                );
->>>>>>> ef6a5341
 
   //////////
   // Requires only for PerPatch variables
@@ -521,51 +455,6 @@
    simply provide that extra room early when it's declared as a compute.  Then
    when it becomes a requires, no costly enlarging step is necessary.
    */
-<<<<<<< HEAD
-  void modifiesWithScratchGhost(const VarLabel *, const PatchSubset *patches,
-                                PatchDomainSpec patches_domain,
-                                const MaterialSubset *matls,
-                                MaterialDomainSpec matls_domain,
-                                Ghost::GhostType gtype, int numGhostCells,
-                                bool oldTG = false);
-
-  void computesWithScratchGhost(const VarLabel *, const MaterialSubset *matls,
-                                MaterialDomainSpec matls_domain,
-                                Ghost::GhostType gtype, int numGhostCells,
-                                bool oldTG = false);
-
-  //////////
-  // Most general case
-  void modifies(const VarLabel *, const PatchSubset *patches,
-                PatchDomainSpec patches_domain, const MaterialSubset *matls,
-                MaterialDomainSpec matls_domain, bool oldTG = false);
-
-  //////////
-  //
-  void modifies(const VarLabel *, const PatchSubset *patches,
-                const MaterialSubset *matls, bool oldTG = false);
-
-  //////////
-  //
-  void modifies(const VarLabel *, const MaterialSubset *matls,
-                bool oldTG = false);
-
-  //////////
-  //
-  void modifies(const VarLabel *, const MaterialSubset *matls,
-                MaterialDomainSpec matls_domain, bool oldTG = false);
-
-  //////////
-  //
-  void modifies(const VarLabel *, bool oldTG = false);
-
-  //////////
-  // Modify reduction vars
-  void modifies(const VarLabel *, const Level *level,
-                const MaterialSubset *matls = nullptr,
-                MaterialDomainSpec matls_domain = MaterialDomainSpec::NormalDomain,
-                bool oldTG = false);
-=======
   void modifiesWithScratchGhost( const VarLabel           *
                                , const PatchSubset        * patches
                                ,       PatchDomainSpec      patches_domain
@@ -628,10 +517,9 @@
   void modifies( const VarLabel         *
                , const Level            * level
                , const MaterialSubset   * matls = nullptr
-               ,       MaterialDomainSpec matls_domain = NormalDomain
+               ,       MaterialDomainSpec matls_domain = MaterialDomainSpec::NormalDomain
                ,       SearchTG           whichTG = SearchTG::NewTG
                );
->>>>>>> ef6a5341
 
   //////////
   // Tells the task to actually execute the function assigned to it.
@@ -642,8 +530,7 @@
   virtual void doit(DetailedTask *task, CallBackEvent event,
                     const ProcessorGroup *pg, const PatchSubset *,
                     const MaterialSubset *, std::vector<DataWarehouseP> &dws,
-                    void *oldTaskGpuDW, void *newTaskGpuDW, gpuStream_t *stream,
-                    unsigned short deviceID);
+                    void *oldTaskGpuDW, void *newTaskGpuDW);
   // #endif // HAVE_CUDA, HAVE_SYCL
 
   inline const std::string &getName() const { return m_task_name; }
@@ -671,7 +558,6 @@
 
   struct Dependency {
 
-<<<<<<< HEAD
     Dependency *m_next{nullptr};
     DepType m_dep_type;
     Task *m_task{nullptr};
@@ -692,18 +578,29 @@
 
     int mapDataWarehouse() const { return m_task->mapDataWarehouse(m_whichdw); }
 
-    Dependency(DepType deptype, Task *task, WhichDW dw, const VarLabel *var,
-               bool oldtg, const PatchSubset *patches,
-               const MaterialSubset *matls,
-               PatchDomainSpec patches_dom = PatchDomainSpec::ThisLevel,
-               MaterialDomainSpec matls_dom = MaterialDomainSpec::NormalDomain,
-               Ghost::GhostType gtype = Ghost::None, int numGhostCells = 0,
-               int level_offset = 0);
-
-    Dependency(DepType deptype, Task *task, WhichDW dw, const VarLabel *var,
-               bool oldtg, const Level *reductionLevel,
-               const MaterialSubset *matls,
-               MaterialDomainSpec matls_dom = MaterialDomainSpec::NormalDomain);
+      Dependency(       DepType              deptype
+                ,       Task               * task
+                ,       WhichDW              dw
+                , const VarLabel           * var
+                ,       SearchTG             whichTG
+                , const PatchSubset        * patches
+                , const MaterialSubset     * matls
+                ,       PatchDomainSpec      patches_dom   = PatchDomainSpec::ThisLevel
+                ,       MaterialDomainSpec   matls_dom     = MaterialDomainSpec::NormalDomain
+                ,       Ghost::GhostType     gtype         = Ghost::None
+                ,       int                  numGhostCells = 0
+                ,       int                  level_offset  = 0
+                );
+
+      Dependency(       DepType              deptype
+                ,       Task               * task
+                ,       WhichDW              dw
+                , const VarLabel           * var
+                ,       SearchTG             whichTG
+                , const Level              * reductionLevel
+                , const MaterialSubset     * matls
+                ,       MaterialDomainSpec   matls_dom = MaterialDomainSpec::NormalDomain
+                );
 
     ~Dependency();
 
@@ -735,88 +632,6 @@
                              const PatchSubset *subset,
                              const PatchSubset *domainSubset, int ngc);
   }; // end struct Dependency
-=======
-      Dependency           * m_next{nullptr};
-      DepType                m_dep_type;
-      Task                 * m_task{nullptr};
-      const VarLabel       * m_var{nullptr};
-      bool                   m_look_in_old_tg;
-      const PatchSubset    * m_patches{nullptr};
-      const MaterialSubset * m_matls{nullptr};
-      const Level          * m_reduction_level{nullptr};
-      PatchDomainSpec        m_patches_dom{ThisLevel};
-      MaterialDomainSpec     m_matls_dom;
-      Ghost::GhostType       m_gtype{Ghost::None};
-      WhichDW                m_whichdw;  // Used only by requires
-
-      // in the multi-TG construct, this will signify that the required
-      // m_var will be constructed by the old TG
-      int m_num_ghost_cells{0};
-      int m_level_offset{0};
-
-      int mapDataWarehouse() const { return m_task->mapDataWarehouse(m_whichdw); }
-
-      Dependency(       DepType              deptype
-                ,       Task               * task
-                ,       WhichDW              dw
-                , const VarLabel           * var
-                ,       SearchTG             whichTG
-                , const PatchSubset        * patches
-                , const MaterialSubset     * matls
-                ,       PatchDomainSpec      patches_dom   = ThisLevel
-                ,       MaterialDomainSpec   matls_dom     = NormalDomain
-                ,       Ghost::GhostType     gtype         = Ghost::None
-                ,       int                  numGhostCells = 0
-                ,       int                  level_offset  = 0
-                );
-
-      Dependency(       DepType              deptype
-                ,       Task               * task
-                ,       WhichDW              dw
-                , const VarLabel           * var
-                ,       SearchTG             whichTG
-                , const Level              * reductionLevel
-                , const MaterialSubset     * matls
-                ,       MaterialDomainSpec   matls_dom = NormalDomain
-                );
-
-      ~Dependency();
-
-      constHandle<PatchSubset>
-      getPatchesUnderDomain( const PatchSubset * domainPatches ) const;
-
-      constHandle<MaterialSubset>
-      getMaterialsUnderDomain( const MaterialSubset * domainMaterials ) const;
-
-      // Used in compiling the task graph with topological sort.
-      //   Kept around for historical and reproducability reasons - APH, 04/05/19
-      Edge                 * m_req_head{nullptr};
-      Edge                 * m_req_tail{nullptr};
-      Edge                 * m_comp_head{nullptr};
-      Edge                 * m_comp_tail{nullptr};
-      inline void addComp( Edge * edge );
-      inline void addReq(  Edge * edge );
-
-
-  private:  // struct Dependency
-
-      // eliminate copy, assignment and move
-      Dependency( const Dependency & )            = delete;
-      Dependency& operator=( const Dependency & ) = delete;
-      Dependency( Dependency && )                 = delete;
-      Dependency& operator=( Dependency && )      = delete;
-
-      static constHandle<PatchSubset>
-
-      getOtherLevelPatchSubset(       PatchDomainSpec   dom
-                              ,       int               level_offset
-                              , const PatchSubset     * subset
-                              , const PatchSubset     * domainSubset
-                              ,       int               ngc
-                              );
-  };  // end struct Dependency
-
->>>>>>> ef6a5341
 
   // Used in compiling the task graph with topological sort.
   //   Kept around for historical and reproducability reasons - APH, 04/05/19
@@ -926,7 +741,6 @@
   bool m_uses_mpi{false};
   bool m_uses_threads{false};
   bool m_uses_device{false};
-  int  m_max_streams_per_task{1};
   bool m_subpatch_capable{false};
   bool m_has_subscheduler{false};
   bool m_debugFlag{false};
