--- conflicted
+++ resolved
@@ -78,7 +78,6 @@
 
     public:
 
-<<<<<<< HEAD
 #if defined( UINTAH_ENABLE_KOKKOS )
     ListOfCellsIterator(int size) : mySize(0), index_(0), listOfCells_("primary_ListIterator_BCview", size+1)
     {
@@ -110,17 +109,6 @@
         listOfCells_[i] = int_3((*copy)[0], (*copy)[1], (*copy)[2]);
         i++;
       }
-=======
-    ListOfCellsIterator(int size) : mySize(0), index_(0), listOfCells_(size+1)
-    {
-      listOfCells_[mySize] = IntVector(INT_MAX,INT_MAX,INT_MAX);
-    }
-
-    ListOfCellsIterator(const ListOfCellsIterator &copy) : mySize(copy.mySize), index_(0), listOfCells_(copy.listOfCells_)
-    {
-      reset();
-    }
->>>>>>> 0fa8bc44
 
       mySize = i;
       listOfCells_[i] = int_3(INT_MAX, INT_MAX, INT_MAX);
@@ -154,20 +142,12 @@
      */
     inline Uintah::ListOfCellsIterator& operator=( Uintah::Iterator& copy )
     {
-<<<<<<< HEAD
-      //delete old iterator
-
-      int i = 0;
-      for ( copy.reset(); !copy.done(); copy++ ) { // copy iterator into portable container
-        listOfCells_[i]=int_3((*copy)[0],(*copy)[1],(*copy)[2]);
-=======
       // delete old iterator
       int i = 0;
 
       // copy iterator into portable container
       for ( copy.reset(); !copy.done(); copy++ ) {
-        listOfCells_[i] = (*copy);
->>>>>>> 0fa8bc44
+        listOfCells_[i] = int_3((*copy)[0],(*copy)[1],(*copy)[2]);
         i++;
       }
 
@@ -195,20 +175,12 @@
      */
     inline void add( const IntVector& c )
     {
-<<<<<<< HEAD
+      // place at back of list
       listOfCells_[mySize] = int_3( c[0], c[1], c[2] );
-      //place at back of list
-      mySize++; 
-      //read sentinal to list
+      mySize++;
+
+      // read sentinal to list
       listOfCells_[mySize]=int_3( INT_MAX, INT_MAX, INT_MAX );
-=======
-      // place at back of list
-      listOfCells_[mySize]=c;
-      mySize++;
-
-      // read sentinal to list
-      listOfCells_[mySize]=IntVector(INT_MAX,INT_MAX,INT_MAX);
->>>>>>> 0fa8bc44
     }
 
     /**
@@ -216,7 +188,6 @@
      */
     inline void reset() { index_ = 0; }
 
-<<<<<<< HEAD
 // Special handling of MemSpace to promote UintahSpaces::HostSpace to Kokkos::HostSpace
 // UintahSpaces::HostSpace is not supported with Kokkos::OpenMP and/or Kokkos::CUDA builds
 #if defined( UINTAH_ENABLE_KOKKOS )
@@ -250,9 +221,6 @@
       }
     }
 #endif
-=======
-    inline std::vector<IntVector>& get_ref_to_iterator(){ return listOfCells_; }
->>>>>>> 0fa8bc44
 
     protected:
 
@@ -279,8 +247,7 @@
     }
 
     unsigned int mySize{0};
-<<<<<<< HEAD
-    unsigned int index_{0}; //index into the iterator
+    unsigned int index_{0}; // index into the iterator
 
 #if defined( UINTAH_ENABLE_KOKKOS )
     Kokkos::View<int_3*, Kokkos::HostSpace> listOfCells_;
@@ -292,16 +259,10 @@
     Kokkos::View<int_3*, Kokkos::CudaSpace> listOfCells_gpu;
     bool copied_to_gpu{false};
 #endif
-=======
-    unsigned int index_{0}; // index into the iterator
-
-    std::vector<IntVector> listOfCells_{};
->>>>>>> 0fa8bc44
 
     private:
 
     // This old constructor has a static size for portability reasons. It should be avoided since.
-<<<<<<< HEAD
 #if defined( UINTAH_ENABLE_KOKKOS )
     ListOfCellsIterator() : mySize(0), index_(0), listOfCells_("priv_ListIterator_BCview", 1000)
     {
@@ -315,13 +276,6 @@
       std::cout<< "Unsupported constructor, use at your own risk, in Core/Grid/Variables/ListOfCellsIterator.h \n";
     }
 #endif
-=======
-    ListOfCellsIterator() : mySize(0), index_(0), listOfCells_(10000)
-    {
-      listOfCells_[mySize] = IntVector(INT_MAX,INT_MAX,INT_MAX);
-      std::cout<< "Unsupported constructor, use at your own risk, in Core/Grid/Variables/ListOfCellsIterator.h \n";
-    }
->>>>>>> 0fa8bc44
 
   }; // end class ListOfCellsIterator
 
