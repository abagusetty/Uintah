/*
 * The MIT License
 *
 * Copyright (c) 1997-2019 The University of Utah
 *
 * Permission is hereby granted, free of charge, to any person obtaining a copy
 * of this software and associated documentation files (the "Software"), to
 * deal in the Software without restriction, including without limitation the
 * rights to use, copy, modify, merge, publish, distribute, sublicense, and/or
 * sell copies of the Software, and to permit persons to whom the Software is
 * furnished to do so, subject to the following conditions:
 *
 * The above copyright notice and this permission notice shall be included in
 * all copies or substantial portions of the Software.
 *
 * THE SOFTWARE IS PROVIDED "AS IS", WITHOUT WARRANTY OF ANY KIND, EXPRESS OR
 * IMPLIED, INCLUDING BUT NOT LIMITED TO THE WARRANTIES OF MERCHANTABILITY,
 * FITNESS FOR A PARTICULAR PURPOSE AND NONINFRINGEMENT. IN NO EVENT SHALL THE
 * AUTHORS OR COPYRIGHT HOLDERS BE LIABLE FOR ANY CLAIM, DAMAGES OR OTHER
 * LIABILITY, WHETHER IN AN ACTION OF CONTRACT, TORT OR OTHERWISE, ARISING
 * FROM, OUT OF OR IN CONNECTION WITH THE SOFTWARE OR THE USE OR OTHER DEALINGS
 * IN THE SOFTWARE.
 */

#ifndef UINTAH_HOMEBREW_ReductionVARIABLE_H
#define UINTAH_HOMEBREW_ReductionVARIABLE_H

#include <Core/Grid/Variables/ReductionVariableBase.h>
#include <Core/Disclosure/TypeDescription.h>
#include <Core/Disclosure/TypeUtils.h>
#include <Core/Exceptions/TypeMismatchException.h>
#include <Core/Malloc/Allocator.h>
#include <Core/Util/Endian.h>
#include <Core/Exceptions/InternalError.h>

#include <cstring>
#include <iosfwd>
#include <memory>

namespace Uintah {

/**************************************

CLASS
   ReductionVariable
   
   Short description...

GENERAL INFORMATION

   ReductionVariable.h

   Steven G. Parker
   Department of Computer Science
   University of Utah

   Center for the Simulation of Accidental Fires and Explosions (C-SAFE)
  

KEYWORDS
   Reduction_Variable

DESCRIPTION
   Long description...
  
WARNING
  
****************************************/

  // Uses C++11's shared_ptr to handle memory management.
  template<class T, class Op> class ReductionVariable : public ReductionVariableBase {
  public:
    inline ReductionVariable() : value(std::make_shared<T>()) {}
    inline ReductionVariable(T value) : value(std::make_shared<T>(value)) {}
    inline ReductionVariable(const ReductionVariable<T, Op>& copy) : value(copy.value) {}

    virtual void copyPointer(Variable&);

    virtual ~ReductionVariable() {};
      
    virtual const TypeDescription* virtualGetTypeDescription() const {
      return getTypeDescription();
    };

    static const TypeDescription* getTypeDescription();
      
    inline operator T () const {
      return *value;
    }
    
    inline T& get() {
      return *value;
    }
     
    inline const T& get() const {
      return *value;
    }
     
    void setData(const T& val) {
      value = std::make_shared<T>(val);
    };

    virtual ReductionVariableBase* clone() const {
      return scinew ReductionVariable<T, Op>(*this);
    } ;
  private:
    ReductionVariable<T, Op>& operator=(const ReductionVariable<T, Op>&copy) {
      value = copy.value;
      return *this;
    };
  public:
    virtual void getSizeInfo(std::string& elems, unsigned long& totsize, void*& ptr) const {
      elems="1";
      totsize = sizeof(T);
      ptr = getBasePointer();
    }

    virtual size_t getDataSize() const {
      return sizeof(T);
    }

    virtual void* getBasePointer() const {
      return value.get();
      // return (void*)&value;
    }

    virtual bool copyOut(void* dst) const {
      void* src = (void*)(&value);
      size_t numBytes = getDataSize();
      void* retVal = std::memcpy(dst, src, numBytes);
      return (retVal == dst);
<<<<<<< HEAD
=======
    }

    virtual void emitNormal(std::ostream& out, const IntVector& /*l*/, const IntVector& /*h*/,
                            ProblemSpecP /*varnode*/, bool /*outputDoubleAsFloat*/) {
      ssize_t linesize = (ssize_t)(sizeof(T));

      out.write((char*) (value.get()), linesize);
      // out.write((char*) &value, linesize);
>>>>>>> be11f691
    }

    virtual void readNormal(std::istream& in, bool swapBytes) {
      ssize_t linesize = (ssize_t)(sizeof(T));

      T val;

      in.read((char*) &val, linesize);
       
      if (swapBytes)
        Uintah::swapbytes(val);
       
      value = std::make_shared<T>(val);
    }

    virtual void print(std::ostream& out) const {
      out << *(value.get());
    }

    virtual void reduce(const ReductionVariableBase&);

    virtual void getMPIInfo(int& count, MPI_Datatype& datatype, MPI_Op& op);
    virtual void getMPIData(std::vector<char>& buf, int& index);
    virtual void putMPIData(std::vector<char>& buf, int& index);

    //! Sets the value to a harmless value that will have no impact
    //! on a reduction.
    virtual void setBenignValue() {
      Op op;
      value = std::make_shared<T>(op.getBenignValue());
    }

    // check if the value is benign value
    virtual bool isBenignValue() const {
      Op op;
<<<<<<< HEAD
      return (value == op.getBenignValue());
=======
      return (*(value.get()) == op.getBenignValue());
>>>>>>> be11f691
    }

    // Static variable whose entire purpose is to cause the
    // (instantiated) type of this class to be registered with the
    // Core/Disclosure/TypeDescription class when this class' object
    // code is originally loaded from the shared library.  The
    // 'registerMe' variable is not used for anything else in the
    // program.
    static TypeDescription::Register registerMe;

  private:
    static TypeDescription* td;
    static Variable* maker() {
      return scinew ReductionVariable<T, Op>();
    };

    std::shared_ptr<T> value;
    // T value;
  };  // end class ReductionVariable

  
  template<class T, class Op>
  TypeDescription* ReductionVariable<T, Op>::td = nullptr;
   
  // The following line is the initialization (creation) of the
  // 'registerMe' static variable (for each version of CCVariable
  // (double, int, etc)).  Note, the 'registerMe' variable is created
  // when the object code is initially loaded (usually during intial
  // program load by the operating system).
  template<class T, class Op>
  TypeDescription::Register
  ReductionVariable<T, Op>::registerMe( getTypeDescription() );

  template<class T, class Op>
  const TypeDescription*
  ReductionVariable<T, Op>::getTypeDescription()
  {
    if(!td) {

      // this is a hack to get a non-null ReductionVariable var for some
      // functions the ReductionVariables are used in (i.e., task->computes).
      // Since they're not fully-qualified variables, maker would fail
      // anyway.  And since most instances use Handle, it would be
      // difficult.
      T* tmp = nullptr;
      td = scinew TypeDescription(TypeDescription::ReductionVariable,
                                  "ReductionVariable", &maker,
                                  fun_getTypeDescription(tmp));
    }
    return td;
  }

  template<class T, class Op>
  void
  ReductionVariable<T, Op>::copyPointer(Variable& copy)
  {
    const ReductionVariable<T, Op>* c = dynamic_cast<const ReductionVariable<T, Op>* >(&copy);
    if(!c) {
      SCI_THROW(TypeMismatchException("Type mismatch in reduction variable", __FILE__, __LINE__));
    }
    *this = *c;
  }
   
  template<class T, class Op>
  void
  ReductionVariable<T, Op>::reduce(const ReductionVariableBase& other)
  {
    const ReductionVariable<T, Op>* c = dynamic_cast<const ReductionVariable<T, Op>* >(&other);
    if(!c) {
      SCI_THROW(TypeMismatchException("Type mismatch in reduction variable", __FILE__, __LINE__));
    }
    Op op;
    T val = op(*(value.get()), *(c->value.get()));
    value = std::make_shared<T>(val);
  }

} // End namespace Uintah

#endif<|MERGE_RESOLUTION|>--- conflicted
+++ resolved
@@ -129,8 +129,6 @@
       size_t numBytes = getDataSize();
       void* retVal = std::memcpy(dst, src, numBytes);
       return (retVal == dst);
-<<<<<<< HEAD
-=======
     }
 
     virtual void emitNormal(std::ostream& out, const IntVector& /*l*/, const IntVector& /*h*/,
@@ -139,7 +137,6 @@
 
       out.write((char*) (value.get()), linesize);
       // out.write((char*) &value, linesize);
->>>>>>> be11f691
     }
 
     virtual void readNormal(std::istream& in, bool swapBytes) {
@@ -175,11 +172,7 @@
     // check if the value is benign value
     virtual bool isBenignValue() const {
       Op op;
-<<<<<<< HEAD
-      return (value == op.getBenignValue());
-=======
       return (*(value.get()) == op.getBenignValue());
->>>>>>> be11f691
     }
 
     // Static variable whose entire purpose is to cause the
