/*
 * The MIT License
 *
 * Copyright (c) 1997-2021 The University of Utah
 *
 * Permission is hereby granted, free of charge, to any person obtaining a copy
 * of this software and associated documentation files (the "Software"), to
 * deal in the Software without restriction, including without limitation the
 * rights to use, copy, modify, merge, publish, distribute, sublicense, and/or
 * sell copies of the Software, and to permit persons to whom the Software is
 * furnished to do so, subject to the following conditions:
 *
 * The above copyright notice and this permission notice shall be included in
 * all copies or substantial portions of the Software.
 *
 * THE SOFTWARE IS PROVIDED "AS IS", WITHOUT WARRANTY OF ANY KIND, EXPRESS OR
 * IMPLIED, INCLUDING BUT NOT LIMITED TO THE WARRANTIES OF MERCHANTABILITY,
 * FITNESS FOR A PARTICULAR PURPOSE AND NONINFRINGEMENT. IN NO EVENT SHALL THE
 * AUTHORS OR COPYRIGHT HOLDERS BE LIABLE FOR ANY CLAIM, DAMAGES OR OTHER
 * LIABILITY, WHETHER IN AN ACTION OF CONTRACT, TORT OR OTHERWISE, ARISING
 * FROM, OUT OF OR IN CONNECTION WITH THE SOFTWARE OR THE USE OR OTHER DEALINGS
 * IN THE SOFTWARE.
 */

#include <Core/Grid/Task.h>
#include <Core/Disclosure/TypeDescription.h>
#include <Core/Exceptions/InternalError.h>
#include <Core/Grid/Grid.h>
#include <Core/Grid/Level.h>
#include <Core/Grid/Patch.h>
#include <Core/Parallel/Parallel.h>
#include <Core/Util/FancyAssert.h>
#include <Core/Util/StringUtil.h>


#include <set>

using namespace Uintah;

MaterialSubset* Task::globalMatlSubset = nullptr;


//______________________________________________________________________
//
Task::~Task()
{
  if (m_action) {
    delete m_action;
  }

  Dependency* dep = m_req_head;
  while (dep) {
    Dependency* next = dep->m_next;
    delete dep;
    dep = next;
  }

  dep = m_comp_head;
  while (dep) {
    Dependency* next = dep->m_next;
    delete dep;
    dep = next;
  }

  dep = m_mod_head;
  while (dep) {
    Dependency* next = dep->m_next;
    delete dep;
    dep = next;
  }

  if (m_matl_set && m_matl_set->removeReference()) {
    delete m_matl_set;
  }

  if (m_patch_set && m_patch_set->removeReference()) {
    delete m_patch_set;
  }

  // easier to periodically delete this than to force a call to a cleanup
  // function, and probably not very expensive.
  if (globalMatlSubset && globalMatlSubset->removeReference()) {
    delete globalMatlSubset;
  }

  globalMatlSubset = nullptr;
}

//______________________________________________________________________

//
void
Task::initialize()
{
  m_comp_head = nullptr;
  m_comp_tail = nullptr;
  m_req_head  = nullptr;
  m_req_tail  = nullptr;
  m_mod_head  = nullptr;
  m_mod_tail  = nullptr;
  m_patch_set = nullptr;
  m_matl_set  = nullptr;

  m_uses_mpi         = false;
  m_uses_threads     = false;
  m_uses_device      = false;
  m_subpatch_capable = false;
  m_has_subscheduler = false;

  for (int i = 0; i < static_cast<int>(WhichDW::TotalDWs); i++) {
    m_dwmap[i] = Task::InvalidDW;
  }

  m_sorted_order = -1;
  m_phase        = -1;
  m_comm         = -1;

  //The 0th level has a max ghost cell of zero.  Other levels are left uninitialized.
  m_max_ghost_cells[0] = 0;
  m_max_level_offset   = 0;
}

//______________________________________________________________________

//
void
Task::setSets( const PatchSet* ps, const MaterialSet* ms )
{
  // NOTE: the outer [patch/matl]Set checks are related to temporal scheduling, e.g. more then 1 regular task graph
  //
  // This is called from TaskGraph::addTask() in which a single task may be added to more than 1 Normal
  // task graphs. In this case, first time here, m_path/matl_set will be nullptr and subsequent visits
  // will be the same pointer as ps and ms respectively. Without these checks, the refCount gets
  // artificially inflated and ComputeSubsets (Patch/Matl)) are not deleted, resulting in a mem leak. APH, 06/08/17
  if (m_patch_set == nullptr) {
    m_patch_set = ps;
    if (m_patch_set) {
      m_patch_set->addReference();
    }
  }

  if (m_matl_set == nullptr) {
    m_matl_set = ms;
    if (m_matl_set) {
      m_matl_set->addReference();
    }
  }
}

//______________________________________________________________________

//
const MaterialSubset*
Task::getGlobalMatlSubset()
{
  if (globalMatlSubset == nullptr) {
    globalMatlSubset = scinew MaterialSubset();
    globalMatlSubset->add(-1);
    globalMatlSubset->addReference();
  }
  return globalMatlSubset;
}

//______________________________________________________________________

//
void
Task::usesMPI(bool state)
{
  m_uses_mpi = state;
}

//______________________________________________________________________

//
void
Task::hasSubScheduler(bool state)
{
  m_has_subscheduler = state;
}

//______________________________________________________________________

//
void
Task::usesThreads(bool state)
{
  m_uses_threads = state;
}

//______________________________________________________________________
//
void
Task::usesDevice(bool state, int maxStreamsPerTask /* = 1 */)
{
  m_uses_device = state;
  m_max_streams_per_task = maxStreamsPerTask;
}

//______________________________________________________________________
//
void Task::requires(       WhichDW              dw
                   , const VarLabel           * var
                   , const PatchSubset        * patches
                   ,       PatchDomainSpec      patches_dom
                   ,       int                  level_offset
                   , const MaterialSubset     * matls
                   ,       MaterialDomainSpec   matls_dom
                   ,       Ghost::GhostType     gtype
                   ,       int                  numGhostCells
                   ,       SearchTG             whichTG
                   )
{
  if (matls == nullptr && var->typeDescription()->isReductionVariable()) {
    // default material for a reduction variable is the global material (-1)
    matls = getGlobalMatlSubset();
    matls_dom = MaterialDomainSpec::OutOfDomain;
  }
  else if (matls != nullptr && matls->size() == 0) {
    return;  // no materials, no dependency
  }

<<<<<<< HEAD
  Dependency* dep = scinew Dependency(DepType::Requires, this, dw, var, oldTG, patches, matls, patches_dom,
=======
  Dependency* dep = scinew Dependency(Requires, this, dw, var, whichTG, patches, matls, patches_dom,
>>>>>>> ef6a5341
                                      matls_dom, gtype, numGhostCells, level_offset);

  if (level_offset > m_max_level_offset) {
    m_max_level_offset = level_offset;
  }

  dep->m_next = nullptr;
  if (m_req_tail) {
    m_req_tail->m_next = dep;
  }
  else {
    m_req_head = dep;
  }
  m_req_tail = dep;

  if (dw == WhichDW::OldDW) {
    m_requires_old_dw.insert(std::make_pair(var, dep));
  }
  else {
    m_requires.insert(std::make_pair(var, dep));
  }
}

//______________________________________________________________________
//
void Task::requires(       WhichDW              dw
                   , const VarLabel           * var
                   , const PatchSubset        * patches
                   ,       PatchDomainSpec      patches_dom
                   , const MaterialSubset     * matls
                   ,       MaterialDomainSpec   matls_dom
                   ,       Ghost::GhostType     gtype
                   ,       int                  numGhostCells
                   ,       SearchTG             whichTG
                   )
{
  int offset = 0;
  if (patches_dom == PatchDomainSpec::CoarseLevel || patches_dom == PatchDomainSpec::FineLevel) {
    offset = 1;
  }
  requires(dw, var, patches, patches_dom, offset, matls, matls_dom, gtype, numGhostCells, whichTG);
}

//______________________________________________________________________
//
void Task::requires(       WhichDW            dw
                   , const VarLabel         * var
                   , const PatchSubset      * patches
                   , const MaterialSubset   * matls
                   ,       Ghost::GhostType   gtype
                   ,       int                numGhostCells
                   ,       SearchTG           whichTG
                   )
{
<<<<<<< HEAD
  requires(dw, var, patches, PatchDomainSpec::ThisLevel, matls, MaterialDomainSpec::NormalDomain, gtype, numGhostCells, oldTG);
=======
  requires(dw, var, patches, ThisLevel, matls, NormalDomain, gtype, numGhostCells, whichTG);
>>>>>>> ef6a5341
}

//______________________________________________________________________
//
void
Task::requires(       WhichDW            dw
              , const VarLabel         * var
              ,       Ghost::GhostType   gtype
              ,       int                numGhostCells
              ,       SearchTG           whichTG
              )
{
<<<<<<< HEAD
  requires(dw, var, nullptr, PatchDomainSpec::ThisLevel, nullptr, MaterialDomainSpec::NormalDomain, gtype, numGhostCells, oldTG);
=======
  requires(dw, var, nullptr, ThisLevel, nullptr, NormalDomain, gtype, numGhostCells, whichTG);
>>>>>>> ef6a5341
}

//______________________________________________________________________
//
void
Task::requires(       WhichDW            dw
              , const VarLabel         * var
              , const MaterialSubset   * matls
              ,       Ghost::GhostType   gtype
              ,       int                numGhostCells
              ,       SearchTG           whichTG
              )
{
<<<<<<< HEAD
  requires(dw, var, nullptr, PatchDomainSpec::ThisLevel, matls, MaterialDomainSpec::NormalDomain, gtype, numGhostCells, oldTG);
=======
  requires(dw, var, nullptr, ThisLevel, matls, NormalDomain, gtype, numGhostCells, whichTG);
>>>>>>> ef6a5341
}

//______________________________________________________________________
//
void
Task::requires(       WhichDW              dw
              , const VarLabel           * var
              , const MaterialSubset     * matls
              ,       MaterialDomainSpec   matls_dom
              ,       Ghost::GhostType     gtype
              ,       int                  numGhostCells
              ,       SearchTG             whichTG
              )
{
<<<<<<< HEAD
  requires(dw, var, nullptr, PatchDomainSpec::ThisLevel, matls, matls_dom, gtype, numGhostCells, oldTG);
=======
  requires(dw, var, nullptr, ThisLevel, matls, matls_dom, gtype, numGhostCells, whichTG);
>>>>>>> ef6a5341
}

//______________________________________________________________________
//
void
Task::requires( WhichDW                  dw
              , const VarLabel         * var
              , const PatchSubset      * patches
              ,       Ghost::GhostType   gtype
              ,       int                numGhostCells
              ,       SearchTG           whichTG
              )
{
<<<<<<< HEAD
  requires(dw, var, patches, PatchDomainSpec::ThisLevel, nullptr, MaterialDomainSpec::NormalDomain, gtype, numGhostCells, oldTG);
=======
  requires(dw, var, patches, ThisLevel, nullptr, NormalDomain, gtype, numGhostCells, whichTG);
>>>>>>> ef6a5341
}

//______________________________________________________________________
//
void
Task::requires( WhichDW                dw
              , const VarLabel       * var
              , const PatchSubset    * patches
              , const MaterialSubset * matls
              )
{
  TypeDescription::Type vartype = var->typeDescription()->getType();

  if (vartype == TypeDescription::SoleVariable) {
    requires(dw, var, (const Level*) nullptr, matls);
  }
  else if (vartype == TypeDescription::PerPatch) {
    requires(dw, var, patches, PatchDomainSpec::ThisLevel, matls, MaterialDomainSpec::NormalDomain, Ghost::None, 0);
  }
  else {
    SCI_THROW(InternalError("Requires should specify ghost type or level for this variable", __FILE__, __LINE__));
  }
}

//______________________________________________________________________
//
void
Task::requires(       WhichDW          dw
              , const VarLabel       * var
              , const MaterialSubset * matls
              ,       SearchTG         whichTG
              )
{
  TypeDescription::Type vartype = var->typeDescription()->getType();

  if(vartype == TypeDescription::ReductionVariable) {
<<<<<<< HEAD
    requires(dw, var, (const Level*) nullptr, matls, MaterialDomainSpec::NormalDomain, oldTG);
=======
    requires(dw, var, (const Level*) nullptr, matls, NormalDomain, whichTG);
>>>>>>> ef6a5341
  }
  else if(vartype == TypeDescription::SoleVariable) {
    requires(dw, var, (const Level*) nullptr, matls);
  }
  else if(vartype == TypeDescription::PerPatch) {
<<<<<<< HEAD
    requires(dw, var, nullptr, PatchDomainSpec::ThisLevel, matls, MaterialDomainSpec::NormalDomain, Ghost::None, 0, oldTG);
=======
    requires(dw, var, nullptr, ThisLevel, matls, NormalDomain, Ghost::None, 0, whichTG);
>>>>>>> ef6a5341
  }
  else {
    SCI_THROW(InternalError("Requires should specify ghost type for this variable", __FILE__, __LINE__));
  }
}

//______________________________________________________________________
//
void Task::requires(       WhichDW              dw
                   , const VarLabel           * var
                   , const Level              * level
                   , const MaterialSubset     * matls
                   ,       MaterialDomainSpec   matls_dom
                   ,       SearchTG             whichTG
                   )
{
  TypeDescription::Type vartype = var->typeDescription()->getType();

  if (vartype == TypeDescription::ReductionVariable ||
      vartype == TypeDescription::SoleVariable) {

    if (matls == nullptr) {
      // default material for a reduction variable is the global material (-1)
      matls = getGlobalMatlSubset();
      matls_dom = MaterialDomainSpec::OutOfDomain;
    }
    else if (matls->size() == 0) {
      return;  // no materials, no dependency
    }

<<<<<<< HEAD
    Dependency* dep = scinew Dependency(DepType::Requires, this, dw, var, oldTG, level, matls, matls_dom);
=======
    Dependency* dep = scinew Dependency(Requires, this, dw, var, whichTG, level, matls, matls_dom);
>>>>>>> ef6a5341
    dep->m_next = nullptr;

    if (m_req_tail) {
      m_req_tail->m_next = dep;
    }
    else {
      m_req_head = dep;
    }
    m_req_tail = dep;

    if (dw == WhichDW::OldDW) {
      m_requires_old_dw.insert(std::make_pair(var, dep));
    }
    else {
      m_requires.insert(std::make_pair(var, dep));
    }
  }
  else {
    SCI_THROW(InternalError("Requires should specify ghost type for this variable", __FILE__, __LINE__));
  }
}

//______________________________________________________________________
//
void Task::computes( const VarLabel           * var
                   , const PatchSubset        * patches
                   ,       PatchDomainSpec      patches_dom
                   , const MaterialSubset     * matls
                   ,       MaterialDomainSpec   matls_dom
                   )
{
  if (var->typeDescription()->isReductionVariable()) {
    if (matls == nullptr) {
      // default material for a reduction variable is the global material (-1)
      matls = getGlobalMatlSubset();
      matls_dom = MaterialDomainSpec::OutOfDomain;
    }
    ASSERT(patches == nullptr);
  }

<<<<<<< HEAD
  Dependency* dep = scinew Dependency(DepType::Computes, this, WhichDW::NewDW, var, false, patches, matls, patches_dom, matls_dom);
=======
  Dependency* dep = scinew Dependency(Computes, this, NewDW, var, SearchTG::NewTG, patches, matls, patches_dom, matls_dom);
>>>>>>> ef6a5341
  dep->m_next = nullptr;

  if (m_comp_tail) {
    m_comp_tail->m_next = dep;
  }
  else {
    m_comp_head = dep;
  }
  m_comp_tail = dep;

  m_computes.insert(std::make_pair(var, dep));
}

//______________________________________________________________________
//
void Task::computes( const VarLabel       * var
                   , const PatchSubset    * patches
                   , const MaterialSubset * matls
                   )
{
  TypeDescription::Type vartype = var->typeDescription()->getType();

  if (vartype == TypeDescription::ReductionVariable ||
      vartype == TypeDescription::SoleVariable) {
    computes(var, (const Level*) nullptr, matls);
  }
  else {
    computes(var, patches, PatchDomainSpec::ThisLevel, matls, MaterialDomainSpec::NormalDomain);
  }
}

//______________________________________________________________________
//
void
Task::computes( const VarLabel * var, const MaterialSubset * matls )
{
  computes(var, nullptr, PatchDomainSpec::ThisLevel, matls, MaterialDomainSpec::NormalDomain);
}

//______________________________________________________________________
//
void Task::computes( const VarLabel           * var
                   , const MaterialSubset     * matls
                   ,       MaterialDomainSpec   matls_dom
                   )
{
  computes(var, nullptr, PatchDomainSpec::ThisLevel, matls, matls_dom);
}

//______________________________________________________________________
//
void Task::computes( const VarLabel        * var
                   , const PatchSubset     * patches
                   ,       PatchDomainSpec   patches_dom
                   )
{
  computes(var, patches, patches_dom, nullptr, MaterialDomainSpec::NormalDomain);
}

//______________________________________________________________________
//
void Task::computes( const VarLabel           * var
                   , const Level              * level
                   , const MaterialSubset     * matls
                   ,       MaterialDomainSpec   matls_dom
                   )
{
  TypeDescription::Type vartype = var->typeDescription()->getType();

  if ( vartype == TypeDescription::ReductionVariable ||
       vartype == TypeDescription::SoleVariable) {

    if (matls == nullptr) {
      // default material for a reduction variable is the global material (-1)
      matls = getGlobalMatlSubset();
      matls_dom = MaterialDomainSpec::OutOfDomain;
    }
    else if (matls->size() == 0) {
      throw InternalError("Computes of an empty material set!", __FILE__, __LINE__);
    }

<<<<<<< HEAD
    Dependency* dep = scinew Dependency(DepType::Computes, this, WhichDW::NewDW, var, false, level, matls, matls_dom);
=======
    Dependency* dep = scinew Dependency(Computes, this, NewDW, var, SearchTG::NewTG, level, matls, matls_dom);
>>>>>>> ef6a5341
    dep->m_next = nullptr;

    if (m_comp_tail) {
      m_comp_tail->m_next = dep;
    }
    else {
      m_comp_head = dep;
    }
    m_comp_tail = dep;

    m_computes.insert(std::make_pair(var, dep));
  }
  else {
    SCI_THROW(InternalError("Computes should only be used for reduction variable", __FILE__, __LINE__));
  }
}

//______________________________________________________________________
//
void Task::computesWithScratchGhost( const VarLabel           * var
                                   , const MaterialSubset     * matls
                                   ,       MaterialDomainSpec   matls_dom
                                   ,       Ghost::GhostType     gtype
                                   ,       int                  numGhostCells
                                   ,       SearchTG             whichTG
                                   )
{
  if (var->typeDescription()->isReductionVariable()) {
    SCI_THROW(InternalError("ComputeswithScratchGhost should not be used for reduction variable", __FILE__, __LINE__));
  }

<<<<<<< HEAD
  Dependency* dep = scinew Dependency(DepType::Computes, this, WhichDW::NewDW, var, oldTG, nullptr, matls,
                                      PatchDomainSpec::ThisLevel, matls_dom, gtype, numGhostCells);
=======
  Dependency* dep = scinew Dependency(Computes, this, NewDW, var, whichTG, nullptr, matls,
                                      ThisLevel, matls_dom, gtype, numGhostCells);
>>>>>>> ef6a5341
  dep->m_next = nullptr;

  if (m_comp_tail) {
    m_comp_tail->m_next = dep;
  }
  else {
    m_comp_head = dep;
  }

  m_comp_tail = dep;

  m_computes.insert(std::make_pair(var, dep));
}


//______________________________________________________________________
//
void Task::modifiesWithScratchGhost( const VarLabel           * var
                                   , const PatchSubset        * patches
                                   ,       PatchDomainSpec      patches_dom
                                   , const MaterialSubset     * matls
                                   ,       MaterialDomainSpec   matls_dom
                                   ,       Ghost::GhostType     gtype
                                   ,       int                  numGhostCells
                                   ,       SearchTG             whichTG
                                   )
{
  this->requires(WhichDW::NewDW, var, patches, patches_dom, matls, matls_dom, gtype, numGhostCells);
  this->modifies(var, patches, patches_dom, matls, matls_dom);
}

//______________________________________________________________________
//
void Task::modifies( const VarLabel           * var
                   , const PatchSubset        * patches
                   ,       PatchDomainSpec      patches_dom
                   , const MaterialSubset     * matls
                   ,       MaterialDomainSpec   matls_dom
                   ,       SearchTG             whichTG 
                   )
{
  if (matls == nullptr && var->typeDescription()->isReductionVariable()) {
    // default material for a reduction variable is the global material (-1)
    matls = getGlobalMatlSubset();
    matls_dom = MaterialDomainSpec::OutOfDomain;
    ASSERT(patches == nullptr);
  }

<<<<<<< HEAD
  Dependency* dep = scinew Dependency(DepType::Modifies, this, WhichDW::NewDW, var, oldTG, patches, matls, patches_dom, matls_dom);
=======
  Dependency* dep = scinew Dependency(Modifies, this, NewDW, var, whichTG, patches, matls, patches_dom, matls_dom);
>>>>>>> ef6a5341
  dep->m_next = nullptr;
  if (m_mod_tail) {
    m_mod_tail->m_next = dep;
  }
  else {
    m_mod_head = dep;
  }
  m_mod_tail = dep;

  m_requires.insert(std::make_pair(var, dep));
  m_computes.insert(std::make_pair(var, dep));
  m_modifies.insert(std::make_pair(var, dep));
}

//______________________________________________________________________
//
void Task::modifies( const VarLabel       * var
                   , const Level          * level
                   , const MaterialSubset * matls
                   , MaterialDomainSpec     matls_domain
                   , SearchTG               whichTG
                   )
{
  const TypeDescription* vartype = var->typeDescription();

  if (matls == nullptr && vartype->isReductionVariable()) {
    // default material for a reduction variable is the global material (-1)
    matls = getGlobalMatlSubset();
    matls_domain = MaterialDomainSpec::OutOfDomain;
  }

  if (!vartype->isReductionVariable()) {
    SCI_THROW(InternalError("modifies with level should only be used for reduction variable", __FILE__, __LINE__));
  }

<<<<<<< HEAD
  Dependency* dep = scinew Dependency(DepType::Modifies, this, WhichDW::NewDW, var, oldTG, level, matls, matls_domain);
=======
  Dependency* dep = scinew Dependency(Modifies, this, NewDW, var, whichTG, level, matls, matls_domain);
>>>>>>> ef6a5341
  dep->m_next = nullptr;
  if (m_mod_tail) {
    m_mod_tail->m_next = dep;
  }
  else {
    m_mod_head = dep;
  }
  m_mod_tail = dep;

  m_requires.insert(std::make_pair(var, dep));
  m_computes.insert(std::make_pair(var, dep));
  m_modifies.insert(std::make_pair(var, dep));
}

//______________________________________________________________________
//
void Task::modifies( const VarLabel       * var
                   , const PatchSubset    * patches
                   , const MaterialSubset * matls
                   ,       SearchTG         whichTG
                   )
{
<<<<<<< HEAD
  modifies(var, patches, PatchDomainSpec::ThisLevel, matls, MaterialDomainSpec::NormalDomain, oldTG);
=======
  modifies(var, patches, ThisLevel, matls, NormalDomain, whichTG);
>>>>>>> ef6a5341
}

//______________________________________________________________________
//
void
Task::modifies( const VarLabel * var, SearchTG whichTG )
{
<<<<<<< HEAD
  modifies(var, nullptr, PatchDomainSpec::ThisLevel, nullptr, MaterialDomainSpec::NormalDomain, oldTG);
=======
  modifies(var, nullptr, ThisLevel, nullptr, NormalDomain, whichTG);
>>>>>>> ef6a5341
}

//______________________________________________________________________
//
void
Task::modifies( const VarLabel       * var
              , const MaterialSubset * matls
              , SearchTG               whichTG
              )
{
<<<<<<< HEAD
  modifies(var, nullptr, PatchDomainSpec::ThisLevel, matls, MaterialDomainSpec::NormalDomain, oldTG);
=======
  modifies(var, nullptr, ThisLevel, matls, NormalDomain, whichTG);
>>>>>>> ef6a5341
}

//______________________________________________________________________
//
void Task::modifies( const VarLabel           * var
                   , const MaterialSubset     * matls
                   ,       MaterialDomainSpec   matls_dom
                   ,       SearchTG             whichTG
                   )
{
<<<<<<< HEAD
  modifies(var, nullptr, PatchDomainSpec::ThisLevel, matls, matls_dom, oldTG);
=======
  modifies(var, nullptr, ThisLevel, matls, matls_dom, whichTG);
>>>>>>> ef6a5341
}

//______________________________________________________________________
//
bool Task::hasComputes( const VarLabel * var
                      ,       int        matlIndex
                      , const Patch    * patch
                      ) const
{
  return isInDepMap(m_computes, var, matlIndex, patch);
}

//______________________________________________________________________
//
bool Task::hasRequires( const VarLabel  * var
                      ,       int         matlIndex
                      , const Patch     * patch
                      ,       IntVector   lowOffset
                      ,       IntVector   highOffset
                      ,       WhichDW     dw
                      ) const
{
  DepMap depMap = m_requires;

  if(dw == WhichDW::OldDW){
    depMap = m_requires_old_dw;
  }

  Dependency* dep = isInDepMap(depMap, var, matlIndex, patch);


  if (dep) {
    // make sure we are within the allowed ghost cell limit
    IntVector allowableLowOffset, allowableHighOffset;

    Patch::getGhostOffsets(var->typeDescription()->getType(), dep->m_gtype, dep->m_num_ghost_cells,
                           allowableLowOffset, allowableHighOffset);

    return ((Max(allowableLowOffset, lowOffset) == allowableLowOffset) &&
            (Max(allowableHighOffset, highOffset) == allowableHighOffset));
  }
  return false;
}

//______________________________________________________________________
//
bool Task::hasModifies( const VarLabel * var
                      , int              matlIndex
                      , const Patch    * patch
                      ) const
{
  return isInDepMap(m_modifies, var, matlIndex, patch);
}

//______________________________________________________________________
//
bool Task::hasDistalRequires() const
{
  for (auto dep = m_req_head; dep != nullptr; dep = dep->m_next) {
    if (dep->m_num_ghost_cells >= MAX_HALO_DEPTH) {
      return true;
    }
  }
  return false;
}

//______________________________________________________________________
//
Task::Dependency*
Task::isInDepMap( const DepMap   & depMap
                , const VarLabel * var
                ,       int        matlIndex
                , const Patch    * patch
                ) const
{
  DepMap::const_iterator found_iter = depMap.find(var);

  // loop over dependency map and search for the right dependency
  while (found_iter != depMap.end() && (*found_iter).first->equals(var)) {

    Dependency* dep = (*found_iter).second;
    const PatchSubset* patches = dep->m_patches;
    const MaterialSubset* matls = dep->m_matls;

    bool hasPatches = false, hasMatls = false;

    if (patches == nullptr) {  // if patches == nullptr then the requirement for patches is satisfied
      hasPatches = true;
    }
    else {
      if (dep->m_patches_dom == Task::PatchDomainSpec::CoarseLevel) {  // check that the level of the patches matches the coarse level
        hasPatches = getLevel(getPatchSet())->getRelativeLevel(-dep->m_level_offset) == getLevel(patches);
      }
      else if (dep->m_patches_dom == Task::PatchDomainSpec::FineLevel) {  // check that the level of the patches matches the fine level
        hasPatches = getLevel(getPatchSet())->getRelativeLevel(dep->m_level_offset) == getLevel(patches);
      }
      else { // check that the patches subset contain the requested patch
        hasPatches = patches->contains(patch);
      }
    }
    if (matls == nullptr) { // if matls == nullptr then the requirement for matls is satisfied
      hasMatls = true;
    }
    else { // check that the malts subset contains the matlIndex
      hasMatls = matls->contains(matlIndex);
    }

    if (hasMatls && hasPatches) {  // if this dependency contains both the matls and patches return the dependency
      return dep;
    }
    found_iter++;
  }
  return nullptr;
}

//______________________________________________________________________
//
Task::Dependency::Dependency(       DepType              deptype
                            ,       Task               * task
                            ,       WhichDW              whichdw
                            , const VarLabel           * var
                            ,       SearchTG             whichTG
                            , const PatchSubset        * patches
                            , const MaterialSubset     * matls
                            ,       PatchDomainSpec      patches_dom
                            ,       MaterialDomainSpec   matls_dom
                            ,       Ghost::GhostType     gtype
                            ,       int                  numGhostCells
                            ,       int                  level_offset
                            )

    : m_dep_type(deptype)
    , m_task(task)
    , m_var(var)
    , m_look_in_old_tg( (whichTG == SearchTG::OldTG) )
    , m_patches(patches)
    , m_matls(matls)
    , m_patches_dom(patches_dom)
    , m_matls_dom(matls_dom)
    , m_gtype(gtype)
    , m_whichdw(whichdw)
    , m_num_ghost_cells(numGhostCells)
    , m_level_offset(level_offset)
{
  if (var) {
    var->addReference();
  }

  if (patches) {
    patches->addReference();
  }

  if (matls) {
    matls->addReference();
  }
}

//______________________________________________________________________
//
Task::Dependency::Dependency(       DepType              deptype
                            ,       Task               * task
                            ,       WhichDW              whichdw
                            , const VarLabel           * var
                            ,       SearchTG             whichTG
                            , const Level              * reductionLevel
                            , const MaterialSubset     * matls
                            ,       MaterialDomainSpec   matls_dom
                            )

    : m_dep_type(deptype)
    , m_task(task)
    , m_var(var)
    , m_look_in_old_tg( (whichTG == SearchTG::OldTG) )
    , m_matls(matls)
    , m_reduction_level(reductionLevel)
    , m_matls_dom(matls_dom)
    , m_gtype(Ghost::None)
    , m_whichdw(whichdw)
{
  if (var) {
    var->addReference();
  }

  if (matls) {
    matls->addReference();
  }
}

//______________________________________________________________________
//
Task::Dependency::~Dependency()
{
  VarLabel::destroy(m_var);  // just remove the ref

  if (m_patches != nullptr && m_patches->removeReference()) {
    delete m_patches;
  }

  if (m_matls != nullptr && m_matls->removeReference()) {
    delete m_matls;
  }
}

// for xlC:
namespace Uintah {

//______________________________________________________________________
//
constHandle<PatchSubset>
Task::Dependency::getPatchesUnderDomain(const PatchSubset * domainPatches) const
{
  switch(m_patches_dom){
  case Task::PatchDomainSpec::ThisLevel:
  case Task::PatchDomainSpec::OtherGridDomain: // use the same patches, we'll figure out where it corresponds on the other grid
    return PatchSubset::intersection(m_patches, domainPatches);
  case Task::PatchDomainSpec::CoarseLevel:
  case Task::PatchDomainSpec::FineLevel:
    return getOtherLevelPatchSubset(m_patches_dom, m_level_offset, m_patches, domainPatches, m_num_ghost_cells);
  default:
    SCI_THROW(InternalError(std::string("Unknown patch domain ") + " type " +
                            Uintah::to_string(static_cast<int>(m_patches_dom)), __FILE__, __LINE__));
  }
}

//______________________________________________________________________
//
constHandle<MaterialSubset>
Task::Dependency::getMaterialsUnderDomain(const MaterialSubset * domainMaterials) const
{
  switch(m_matls_dom){
  case Task::MaterialDomainSpec::NormalDomain:
    return MaterialSubset::intersection(m_matls, domainMaterials);
  case Task::MaterialDomainSpec::OutOfDomain:
    return m_matls;
  default:
    SCI_THROW(InternalError(std::string("Unknown matl domain ") + " type " +
                            Uintah::to_string(static_cast<int>(m_matls_dom)), __FILE__, __LINE__));
  }
}

//______________________________________________________________________
//
constHandle<PatchSubset> Task::Dependency::getOtherLevelPatchSubset(       Task::PatchDomainSpec   dom
                                                                   ,       int                     level_offset
                                                                   , const PatchSubset           * subset
                                                                   , const PatchSubset           * domainSubset
                                                                   ,       int                     ngc
                                                                   )
{
  constHandle<PatchSubset> myLevelPatchSubset = PatchSubset::intersection(subset, domainSubset);

  int levelOffset = 0;
  switch (dom) {
    case Task::PatchDomainSpec::CoarseLevel :
      levelOffset = -level_offset;
      break;
    case Task::PatchDomainSpec::FineLevel :
      levelOffset = level_offset;
      break;
    default :
      SCI_THROW(InternalError("Unhandled DomainSpec in Task::Dependency::getOtherLevelComputeSubset", __FILE__, __LINE__));
  }

  std::set<const Patch*, Patch::Compare> patches;
  for (int p = 0; p < myLevelPatchSubset->size(); p++) {
    const Patch* patch = myLevelPatchSubset->get(p);
    Patch::selectType somePatches;
    patch->getOtherLevelPatches(levelOffset, somePatches, ngc);
    patches.insert(somePatches.begin(), somePatches.end());
  }

  return constHandle<PatchSubset>(scinew PatchSubset(patches.begin(), patches.end()));
}

} // end namespace Uintah

//______________________________________________________________________
//
void
Task::doit( DetailedTask                * task
          , CallBackEvent                 event
          , const ProcessorGroup        * pg
          , const PatchSubset           * patches
          , const MaterialSubset        * matls
          , std::vector<DataWarehouseP> & dws
          , void                        * oldTaskGpuDW
          , void                        * newTaskGpuDW
          , gpuStream_t                 * stream
          , unsigned short                deviceID
          )
{
  DataWarehouse* fromDW = mapDataWarehouse(Task::WhichDW::OldDW, dws);
  DataWarehouse* toDW   = mapDataWarehouse(Task::WhichDW::NewDW, dws);

  if (m_action) {
    m_action->doit(task, event, pg, patches, matls, fromDW, toDW, oldTaskGpuDW, newTaskGpuDW, stream, deviceID);
  }
}

//______________________________________________________________________
//
void
Task::display( std::ostream & out ) const
{
  out << Parallel::getMPIRank() << " " << getName();
  if (m_uses_device) {
    out << ": GPU task,";
  }

  out << " (" << d_tasktype << ")";

  if ( (d_tasktype == Task::TaskType::Normal || d_tasktype == Task::TaskType::Output ) && m_patch_set != nullptr) {
    out << ", Level " << getLevel(m_patch_set)->getIndex();
  }

  if (m_matl_set == nullptr) {
    out << ", No-Matl-Set";
  }
  else {
    out << ", " << *m_matl_set;
  }
  out << ", DWs: ";
  for (int i = 0; i < static_cast<int>(WhichDW::TotalDWs); i++) {
    if (i != 0) {
      out << ", ";
    }
    out << m_dwmap[i];
  }
  if (m_patch_set == nullptr) {
    out << ", No-Patch-Set";
  }
  else {
    out << ", " << *m_patch_set;
  }
}

//______________________________________________________________________
//
namespace Uintah {

std::ostream &
operator <<( std::ostream & out, const Uintah::Task::Dependency & dep )
{
  out << "[";
  out << std::left;
  out.width(20);
  out << *(dep.m_var) << ", ";

  // reduction variable
  if (dep.m_var->typeDescription()->isReductionVariable()) {
    if (dep.m_reduction_level) {
      out << " reduction Level: " << dep.m_reduction_level->getIndex();
    }
    else {
      out << " Global level";
    }
  }
  else {
    // all other variables:
    if (dep.m_patches) {
      out << " Level: " << getLevel(dep.m_patches)->getIndex();
      out << " Patches: ";
      for (int i = 0; i < dep.m_patches->size(); i++) {
        if (i > 0) {
          out << ",";
        }
        out << dep.m_patches->get(i)->getID();
      }
    }
    else if (dep.m_reduction_level) {
      out << " reduction Level: " << dep.m_reduction_level->getIndex();
    }
    // else if (dep.m_patches_dom) {
    // }
    else {
      out << "all Patches";
    } 

    switch (dep.m_patches_dom) {
    case Task::PatchDomainSpec::CoarseLevel :
      out << "PatchDomainSpec::coarseLevel";
      break;
    case Task::PatchDomainSpec::FineLevel :
      out << "PatchDomainSpec::fineLevel";
      break;
    case Task::PatchDomainSpec::OtherGridDomain :
      out << "PatchDomainSpec::OtherGridDomain";
      break;
    case Task::PatchDomainSpec::ThisLevel :
      out << "PatchDomainSpec::ThisLevel";
      break;
    default :
      break;
    }
   
  }

  out << ", MI: ";
  if (dep.m_matls) {
    for (int i = 0; i < dep.m_matls->size(); i++) {
      if (i > 0) {
        out << ",";
      }
      out << dep.m_matls->get(i);
    }
  }
  else {
    out << "none";
  }
  out << ", ";
  switch (dep.m_whichdw) {
    case Task::WhichDW::OldDW :
      out << "OldDW";
      break;
    case Task::WhichDW::NewDW :
      out << "NewDW";
      break;
    case Task::WhichDW::CoarseOldDW :
      out << "CoarseOldDW";
      break;
    case Task::WhichDW::CoarseNewDW :
      out << "CoarseNewDW";
      break;
    case Task::WhichDW::ParentOldDW :
      out << "ParentOldDW";
      break;
    case Task::WhichDW::ParentNewDW :
      out << "ParentNewDW";
      break;
    default :
      out << "Unknown DW!";
      break;
  }
  out << " (mapped to dw index " << dep.m_task->mapDataWarehouse(dep.m_whichdw) << ")";
  out << ", matl domain:";

  switch(dep.m_matls_dom){
  case Task::NormalDomain:
    out << "normal, ";
    break;
  case Task::OutOfDomain:
    out<< "OutOfDomain, ";
    break;
  default:
    out<< "Unknown, ";
    break;
  }

  switch (dep.m_gtype) {
    case Ghost::None :
      out << "Ghost::None";
      break;
    case Ghost::AroundNodes :
      out << "Ghost::AroundNodes";
      break;
    case Ghost::AroundCells :
      out << "Ghost::AroundCells";
      break;
    case Ghost::AroundFacesX :
      out << "Ghost::AroundFacesX";
      break;
    case Ghost::AroundFacesY :
      out << "Ghost::AroundFacesY";
      break;
    case Ghost::AroundFacesZ :
      out << "Ghost::AroundFacesZ";
      break;
    case Ghost::AroundFaces :
      out << "Ghost::AroundFaces";
      break;
    default :
      out << "Unknown ghost type";
      break;
  }
  if (dep.m_gtype != Ghost::None)
    out << ":" << dep.m_num_ghost_cells;

  out << "]";
  return out;
}

//______________________________________________________________________
//
std::ostream &
operator <<( std::ostream & out, const Task & task )
{
  task.display(out);
  return out;
}

//______________________________________________________________________
//
std::ostream&
operator <<( std::ostream & out, const Task::TaskType & tt )
{
  switch (tt) {
    case Task::TaskType::Normal :
      out << "Normal";
      break;
    case Task::TaskType::OutputGlobalVars :
      out << "OutputGlobalVars";
      break;
    case Task::TaskType::Reduction :
      out << "Reduction";
      break;
    case Task::TaskType::InitialSend :
      out << "InitialSend";
      break;
    case Task::TaskType::Output :
      out << "Output";
      break;
    case Task::TaskType::OncePerProc :
      out << "OncePerProc";
      break;
    case Task::TaskType::Spatial :
      out << "Spatial";
      break;
    case Task::TaskType::Hypre :
      out << "Hypre";
      break;
  }
  return out;
}

} // end namespace Uintah

//______________________________________________________________________
//
void
Task::displayAll_DOUT( Uintah::Dout& dbg) const
{
  if( dbg.active() ){
    std::ostringstream message;
    displayAll( message );
    DOUT( dbg, message.str() );
  }
}

//______________________________________________________________________
//
void
Task::displayAll( std::ostream & out ) const
{
  display(out);
  out << '\n';
  for (Task::Dependency* req = m_req_head; req != nullptr; req = req->m_next) {
    out << Parallel::getMPIRank() << "  requires: " << *req << '\n';
  }
  for (Task::Dependency* comp = m_comp_head; comp != nullptr; comp = comp->m_next) {
    out << Parallel::getMPIRank() << "  computes: " << *comp << '\n';
  }
  for (Task::Dependency* mod = m_mod_head; mod != nullptr; mod = mod->m_next) {
    out << Parallel::getMPIRank() << "  modifies: " << *mod << '\n';
  }
}

//______________________________________________________________________
//
void
Task::setMapping( int dwmap[static_cast<int>(WhichDW::TotalDWs)] )
{
  for (int i = 0; i < static_cast<int>(WhichDW::TotalDWs); i++) {
    this->m_dwmap[i] = dwmap[i];
  }
}

//______________________________________________________________________
//
int
Task::mapDataWarehouse( WhichDW dw ) const
{
  ASSERTRANGE(dw, 0, Task::WhichDW::TotalDWs);
  return m_dwmap[static_cast<int>(dw)];
}

//______________________________________________________________________
//
DataWarehouse *
Task::mapDataWarehouse( WhichDW dw, std::vector<DataWarehouseP> & dws ) const
{
  ASSERTRANGE(dw, 0, Task::WhichDW::TotalDWs);
  if (m_dwmap[static_cast<int>(dw)] == Task::NoDW) {
    return nullptr;
  }
  else {
    ASSERTRANGE(m_dwmap[static_cast<int>(dw)], 0, (int )dws.size());
    return dws[m_dwmap[static_cast<int>(dw)]].get_rep();
  }
}<|MERGE_RESOLUTION|>--- conflicted
+++ resolved
@@ -191,10 +191,9 @@
 //______________________________________________________________________
 //
 void
-Task::usesDevice(bool state, int maxStreamsPerTask /* = 1 */)
+Task::usesDevice(bool state)
 {
   m_uses_device = state;
-  m_max_streams_per_task = maxStreamsPerTask;
 }
 
 //______________________________________________________________________
@@ -220,11 +219,7 @@
     return;  // no materials, no dependency
   }
 
-<<<<<<< HEAD
-  Dependency* dep = scinew Dependency(DepType::Requires, this, dw, var, oldTG, patches, matls, patches_dom,
-=======
-  Dependency* dep = scinew Dependency(Requires, this, dw, var, whichTG, patches, matls, patches_dom,
->>>>>>> ef6a5341
+  Dependency* dep = scinew Dependency(DepType::Requires, this, dw, var, whichTG, patches, matls, patches_dom,
                                       matls_dom, gtype, numGhostCells, level_offset);
 
   if (level_offset > m_max_level_offset) {
@@ -279,11 +274,7 @@
                    ,       SearchTG           whichTG
                    )
 {
-<<<<<<< HEAD
-  requires(dw, var, patches, PatchDomainSpec::ThisLevel, matls, MaterialDomainSpec::NormalDomain, gtype, numGhostCells, oldTG);
-=======
-  requires(dw, var, patches, ThisLevel, matls, NormalDomain, gtype, numGhostCells, whichTG);
->>>>>>> ef6a5341
+  requires(dw, var, patches, PatchDomainSpec::ThisLevel, matls, MaterialDomainSpec::NormalDomain, gtype, numGhostCells, whichTG);
 }
 
 //______________________________________________________________________
@@ -296,11 +287,7 @@
               ,       SearchTG           whichTG
               )
 {
-<<<<<<< HEAD
-  requires(dw, var, nullptr, PatchDomainSpec::ThisLevel, nullptr, MaterialDomainSpec::NormalDomain, gtype, numGhostCells, oldTG);
-=======
-  requires(dw, var, nullptr, ThisLevel, nullptr, NormalDomain, gtype, numGhostCells, whichTG);
->>>>>>> ef6a5341
+  requires(dw, var, nullptr, PatchDomainSpec::ThisLevel, nullptr, MaterialDomainSpec::NormalDomain, gtype, numGhostCells, whichTG);
 }
 
 //______________________________________________________________________
@@ -314,11 +301,7 @@
               ,       SearchTG           whichTG
               )
 {
-<<<<<<< HEAD
-  requires(dw, var, nullptr, PatchDomainSpec::ThisLevel, matls, MaterialDomainSpec::NormalDomain, gtype, numGhostCells, oldTG);
-=======
-  requires(dw, var, nullptr, ThisLevel, matls, NormalDomain, gtype, numGhostCells, whichTG);
->>>>>>> ef6a5341
+  requires(dw, var, nullptr, PatchDomainSpec::ThisLevel, matls, MaterialDomainSpec::NormalDomain, gtype, numGhostCells, whichTG);
 }
 
 //______________________________________________________________________
@@ -333,11 +316,7 @@
               ,       SearchTG             whichTG
               )
 {
-<<<<<<< HEAD
-  requires(dw, var, nullptr, PatchDomainSpec::ThisLevel, matls, matls_dom, gtype, numGhostCells, oldTG);
-=======
-  requires(dw, var, nullptr, ThisLevel, matls, matls_dom, gtype, numGhostCells, whichTG);
->>>>>>> ef6a5341
+  requires(dw, var, nullptr, PatchDomainSpec::ThisLevel, matls, matls_dom, gtype, numGhostCells, whichTG);
 }
 
 //______________________________________________________________________
@@ -351,11 +330,7 @@
               ,       SearchTG           whichTG
               )
 {
-<<<<<<< HEAD
-  requires(dw, var, patches, PatchDomainSpec::ThisLevel, nullptr, MaterialDomainSpec::NormalDomain, gtype, numGhostCells, oldTG);
-=======
-  requires(dw, var, patches, ThisLevel, nullptr, NormalDomain, gtype, numGhostCells, whichTG);
->>>>>>> ef6a5341
+  requires(dw, var, patches, PatchDomainSpec::ThisLevel, nullptr, MaterialDomainSpec::NormalDomain, gtype, numGhostCells, whichTG);
 }
 
 //______________________________________________________________________
@@ -392,21 +367,13 @@
   TypeDescription::Type vartype = var->typeDescription()->getType();
 
   if(vartype == TypeDescription::ReductionVariable) {
-<<<<<<< HEAD
-    requires(dw, var, (const Level*) nullptr, matls, MaterialDomainSpec::NormalDomain, oldTG);
-=======
-    requires(dw, var, (const Level*) nullptr, matls, NormalDomain, whichTG);
->>>>>>> ef6a5341
+    requires(dw, var, (const Level*) nullptr, matls, MaterialDomainSpec::NormalDomain, whichTG);
   }
   else if(vartype == TypeDescription::SoleVariable) {
     requires(dw, var, (const Level*) nullptr, matls);
   }
   else if(vartype == TypeDescription::PerPatch) {
-<<<<<<< HEAD
-    requires(dw, var, nullptr, PatchDomainSpec::ThisLevel, matls, MaterialDomainSpec::NormalDomain, Ghost::None, 0, oldTG);
-=======
-    requires(dw, var, nullptr, ThisLevel, matls, NormalDomain, Ghost::None, 0, whichTG);
->>>>>>> ef6a5341
+    requires(dw, var, nullptr, PatchDomainSpec::ThisLevel, matls, MaterialDomainSpec::NormalDomain, Ghost::None, 0, whichTG);
   }
   else {
     SCI_THROW(InternalError("Requires should specify ghost type for this variable", __FILE__, __LINE__));
@@ -437,11 +404,7 @@
       return;  // no materials, no dependency
     }
 
-<<<<<<< HEAD
-    Dependency* dep = scinew Dependency(DepType::Requires, this, dw, var, oldTG, level, matls, matls_dom);
-=======
-    Dependency* dep = scinew Dependency(Requires, this, dw, var, whichTG, level, matls, matls_dom);
->>>>>>> ef6a5341
+    Dependency* dep = scinew Dependency(DepType::Requires, this, dw, var, whichTG, level, matls, matls_dom);
     dep->m_next = nullptr;
 
     if (m_req_tail) {
@@ -482,11 +445,7 @@
     ASSERT(patches == nullptr);
   }
 
-<<<<<<< HEAD
-  Dependency* dep = scinew Dependency(DepType::Computes, this, WhichDW::NewDW, var, false, patches, matls, patches_dom, matls_dom);
-=======
-  Dependency* dep = scinew Dependency(Computes, this, NewDW, var, SearchTG::NewTG, patches, matls, patches_dom, matls_dom);
->>>>>>> ef6a5341
+  Dependency* dep = scinew Dependency(DepType::Computes, this, WhichDW::NewDW, var, SearchTG::NewTG, patches, matls, patches_dom, matls_dom);
   dep->m_next = nullptr;
 
   if (m_comp_tail) {
@@ -568,11 +527,7 @@
       throw InternalError("Computes of an empty material set!", __FILE__, __LINE__);
     }
 
-<<<<<<< HEAD
-    Dependency* dep = scinew Dependency(DepType::Computes, this, WhichDW::NewDW, var, false, level, matls, matls_dom);
-=======
-    Dependency* dep = scinew Dependency(Computes, this, NewDW, var, SearchTG::NewTG, level, matls, matls_dom);
->>>>>>> ef6a5341
+    Dependency* dep = scinew Dependency(DepType::Computes, this, WhichDW::NewDW, var, SearchTG::NewTG, level, matls, matls_dom);
     dep->m_next = nullptr;
 
     if (m_comp_tail) {
@@ -604,13 +559,8 @@
     SCI_THROW(InternalError("ComputeswithScratchGhost should not be used for reduction variable", __FILE__, __LINE__));
   }
 
-<<<<<<< HEAD
-  Dependency* dep = scinew Dependency(DepType::Computes, this, WhichDW::NewDW, var, oldTG, nullptr, matls,
+  Dependency* dep = scinew Dependency(DepType::Computes, this, WhichDW::NewDW, var, whichTG, nullptr, matls,
                                       PatchDomainSpec::ThisLevel, matls_dom, gtype, numGhostCells);
-=======
-  Dependency* dep = scinew Dependency(Computes, this, NewDW, var, whichTG, nullptr, matls,
-                                      ThisLevel, matls_dom, gtype, numGhostCells);
->>>>>>> ef6a5341
   dep->m_next = nullptr;
 
   if (m_comp_tail) {
@@ -659,11 +609,7 @@
     ASSERT(patches == nullptr);
   }
 
-<<<<<<< HEAD
-  Dependency* dep = scinew Dependency(DepType::Modifies, this, WhichDW::NewDW, var, oldTG, patches, matls, patches_dom, matls_dom);
-=======
-  Dependency* dep = scinew Dependency(Modifies, this, NewDW, var, whichTG, patches, matls, patches_dom, matls_dom);
->>>>>>> ef6a5341
+  Dependency* dep = scinew Dependency(DepType::Modifies, this, WhichDW::NewDW, var, whichTG, patches, matls, patches_dom, matls_dom);
   dep->m_next = nullptr;
   if (m_mod_tail) {
     m_mod_tail->m_next = dep;
@@ -699,11 +645,7 @@
     SCI_THROW(InternalError("modifies with level should only be used for reduction variable", __FILE__, __LINE__));
   }
 
-<<<<<<< HEAD
-  Dependency* dep = scinew Dependency(DepType::Modifies, this, WhichDW::NewDW, var, oldTG, level, matls, matls_domain);
-=======
-  Dependency* dep = scinew Dependency(Modifies, this, NewDW, var, whichTG, level, matls, matls_domain);
->>>>>>> ef6a5341
+  Dependency* dep = scinew Dependency(DepType::Modifies, this, WhichDW::NewDW, var, whichTG, level, matls, matls_domain);
   dep->m_next = nullptr;
   if (m_mod_tail) {
     m_mod_tail->m_next = dep;
@@ -726,11 +668,7 @@
                    ,       SearchTG         whichTG
                    )
 {
-<<<<<<< HEAD
-  modifies(var, patches, PatchDomainSpec::ThisLevel, matls, MaterialDomainSpec::NormalDomain, oldTG);
-=======
-  modifies(var, patches, ThisLevel, matls, NormalDomain, whichTG);
->>>>>>> ef6a5341
+  modifies(var, patches, PatchDomainSpec::ThisLevel, matls, MaterialDomainSpec::NormalDomain, whichTG);
 }
 
 //______________________________________________________________________
@@ -738,11 +676,7 @@
 void
 Task::modifies( const VarLabel * var, SearchTG whichTG )
 {
-<<<<<<< HEAD
-  modifies(var, nullptr, PatchDomainSpec::ThisLevel, nullptr, MaterialDomainSpec::NormalDomain, oldTG);
-=======
-  modifies(var, nullptr, ThisLevel, nullptr, NormalDomain, whichTG);
->>>>>>> ef6a5341
+  modifies(var, nullptr, PatchDomainSpec::ThisLevel, nullptr, MaterialDomainSpec::NormalDomain, whichTG);
 }
 
 //______________________________________________________________________
@@ -753,11 +687,7 @@
               , SearchTG               whichTG
               )
 {
-<<<<<<< HEAD
-  modifies(var, nullptr, PatchDomainSpec::ThisLevel, matls, MaterialDomainSpec::NormalDomain, oldTG);
-=======
-  modifies(var, nullptr, ThisLevel, matls, NormalDomain, whichTG);
->>>>>>> ef6a5341
+  modifies(var, nullptr, PatchDomainSpec::ThisLevel, matls, MaterialDomainSpec::NormalDomain, whichTG);
 }
 
 //______________________________________________________________________
@@ -768,11 +698,7 @@
                    ,       SearchTG             whichTG
                    )
 {
-<<<<<<< HEAD
-  modifies(var, nullptr, PatchDomainSpec::ThisLevel, matls, matls_dom, oldTG);
-=======
-  modifies(var, nullptr, ThisLevel, matls, matls_dom, whichTG);
->>>>>>> ef6a5341
+  modifies(var, nullptr, PatchDomainSpec::ThisLevel, matls, matls_dom, whichTG);
 }
 
 //______________________________________________________________________
@@ -1060,15 +986,13 @@
           , std::vector<DataWarehouseP> & dws
           , void                        * oldTaskGpuDW
           , void                        * newTaskGpuDW
-          , gpuStream_t                 * stream
-          , unsigned short                deviceID
           )
 {
   DataWarehouse* fromDW = mapDataWarehouse(Task::WhichDW::OldDW, dws);
   DataWarehouse* toDW   = mapDataWarehouse(Task::WhichDW::NewDW, dws);
 
   if (m_action) {
-    m_action->doit(task, event, pg, patches, matls, fromDW, toDW, oldTaskGpuDW, newTaskGpuDW, stream, deviceID);
+    m_action->doit(task, event, pg, patches, matls, fromDW, toDW, oldTaskGpuDW, newTaskGpuDW);
   }
 }
 
@@ -1210,10 +1134,10 @@
   out << ", matl domain:";
 
   switch(dep.m_matls_dom){
-  case Task::NormalDomain:
+  case Task::MaterialDomainSpec::NormalDomain:
     out << "normal, ";
     break;
-  case Task::OutOfDomain:
+  case Task::MaterialDomainSpec::OutOfDomain:
     out<< "OutOfDomain, ";
     break;
   default:
