--- conflicted
+++ resolved
@@ -237,11 +237,7 @@
     }
 
     // Loop over nodes
-<<<<<<< HEAD
-    for(i=0;i<8;i++){
-=======
     for(int i=0;i<8;i++){
->>>>>>> be11f691
       fx = (ccx[i]-ix[i]);
       fy = (ccy[i]-iy[i]);
       fz = (ccz[i]-iz[i]);
@@ -506,11 +502,7 @@
     }
 
     // Loop over nodes
-<<<<<<< HEAD
-    for(i=0;i<8;i++){
-=======
     for(int i=0;i<8;i++){
->>>>>>> be11f691
       fx = (ccx[i]-ix[i]);
       fy = (ccy[i]-iy[i]);
       fz = (ccz[i]-iz[i]);
@@ -781,11 +773,7 @@
     }
   
     // Loop over nodes
-<<<<<<< HEAD
-    for(i=0;i<8;i++){
-=======
     for(int i=0;i<8;i++){
->>>>>>> be11f691
       fx = (ccx[i]-ix[i]);
       fy = (ccy[i]-iy[i]);
       fz = (ccz[i]-iz[i]);
