--- conflicted
+++ resolved
@@ -1,369 +1,365 @@
-/*
- * The MIT License
- *
-<<<<<<< HEAD
- * Copyright (c) 1997-2019 The University of Utah
-=======
- * Copyright (c) 1997-2020 The University of Utah
->>>>>>> 89148391
- *
- * Permission is hereby granted, free of charge, to any person obtaining a copy
- * of this software and associated documentation files (the "Software"), to
- * deal in the Software without restriction, including without limitation the
- * rights to use, copy, modify, merge, publish, distribute, sublicense, and/or
- * sell copies of the Software, and to permit persons to whom the Software is
- * furnished to do so, subject to the following conditions:
- *
- * The above copyright notice and this permission notice shall be included in
- * all copies or substantial portions of the Software.
- *
- * THE SOFTWARE IS PROVIDED "AS IS", WITHOUT WARRANTY OF ANY KIND, EXPRESS OR
- * IMPLIED, INCLUDING BUT NOT LIMITED TO THE WARRANTIES OF MERCHANTABILITY,
- * FITNESS FOR A PARTICULAR PURPOSE AND NONINFRINGEMENT. IN NO EVENT SHALL THE
- * AUTHORS OR COPYRIGHT HOLDERS BE LIABLE FOR ANY CLAIM, DAMAGES OR OTHER
- * LIABILITY, WHETHER IN AN ACTION OF CONTRACT, TORT OR OTHERWISE, ARISING
- * FROM, OUT OF OR IN CONNECTION WITH THE SOFTWARE OR THE USE OR OTHER DEALINGS
- * IN THE SOFTWARE.
- */
-
-#ifndef LOCKFREE_POOL_HPP
-#define LOCKFREE_POOL_HPP
-
-#include "Lockfree_Mappers.hpp"
-#include "impl/Lockfree_Pool.hpp"
-
-
-namespace Lockfree {
-
-// Copies of pool are shallow,  i.e., they point to the same reference counted memory.
-// So each thread should have its own copy of the pool
-// It is not thread safe for multiple threads to interact with the same instance of a pool
-template <  typename T
-          , typename BitsetBlockType = uint64_t
-          , unsigned BitsetNumBlocks = 1u
-          , template <typename> class Allocator = std::allocator
-          , template <typename> class SizeAllocator = std::allocator
-          , typename Mapper = ThreadIDMapper
-         >
-class Pool
-{
-public:
-  using size_type = size_t;
-  using value_type = T;
-  template <typename U> using allocator = Allocator<U>;
-  template <typename U> using size_allocator = SizeAllocator<U>;
-  using mapper = Mapper;
-
-  using pool_type = Pool<  T
-                         , BitsetBlockType
-                         , BitsetNumBlocks
-                         , Allocator
-                         , SizeAllocator
-                         , Mapper
-                        >;
-
-private:
-  using impl_pool_type = Impl::Pool<  T
-                                    , BitsetBlockType
-                                    , BitsetNumBlocks
-                                    , Allocator
-                                   >;
-  using impl_node_type = typename impl_pool_type::node_type;
-
-  static constexpr size_type  one = 1;
-  static constexpr size_type zero = 0;
-
-public:
-  using node_allocator_type = allocator<impl_node_type>;
-  using pool_allocator_type = size_allocator< impl_pool_type >;
-  using size_allocator_type = size_allocator< std::atomic<size_type> >;
-
-  using iterator = typename impl_pool_type::iterator;
-  using handle   = typename impl_pool_type::handle;
-
-  /// insert( value )
-  ///
-  /// return an iterator to the newly inserted value
-  iterator insert(value_type const & value) { return emplace( handle{}, value); }
-
-  /// insert( value )
-  ///
-  /// return an iterator to the newly inserted value
-  iterator insert( handle const& h, value_type const & value) { return emplace(h, value); }
-
-  /// return an iterator to the newly created value
-  iterator emplace() { return emplace( handle{} ); }
-
-  /// emplace( args... )
-  ///
-  /// return an iterator to the newly created value
-  template <typename U>
-  typename std::enable_if< !Impl::equivalent< U, handle >::value, iterator >::type
-  emplace(U & u) { return emplace( handle{}, u ); }
-
-  /// emplace( args... )
-  ///
-  /// return an iterator to the newly created value
-  template <typename U, typename... Args>
-  typename std::enable_if< !Impl::equivalent< U, handle >::value, iterator >::type
-  emplace(U && u) { return emplace( handle{}, std::forward<U>(u) ); }
-
-  /// emplace( args... )
-  ///
-  /// return an iterator to the newly created value
-  template <typename U, typename... Args>
-  typename std::enable_if< !Impl::equivalent< U, handle >::value, iterator >::type
-  emplace(U & u, Args&&... args) { return emplace( handle{}, u, std::forward<Args>(args)...); }
-
-  /// emplace( args... )
-  ///
-  /// return an iterator to the newly created value
-  template <typename U, typename... Args>
-  typename std::enable_if< !Impl::equivalent< U, handle >::value, iterator >::type
-  emplace(U && u, Args&&... args) { return emplace( handle{}, std::forward<U>(u), std::forward<Args>(args)...); }
-
-  /// emplace( args... )
-  ///
-  /// return an iterator to the newly created value
-  template <typename... Args>
-  iterator emplace(handle && h, Args&&... args) { return emplace( h, std::forward<Args>(args)...); }
-
-  /// emplace( args... )
-  ///
-  /// return an iterator to the newly created value
-  template <typename... Args>
-  iterator emplace(handle const& h, Args&&... args)
-  {
-    m_size->fetch_add( one, std::memory_order_relaxed );
-
-    const size_t id = static_cast<bool>(h) ? impl_node_type::get_node(h)->impl_pool_id() : m_mapper(m_num_levels);
-
-    iterator itr = m_pools[id].emplace( h, std::forward<Args>(args)... );
-    return itr;
-  }
-
-  /// find_any()
-  ///
-  /// return any valid iterator
-  //  may return an invalid iterator
-  iterator find_any() const
-  {
-    return find_any( handle{}, []( value_type const& ) { return true; } );
-  }
-
-  /// find_any()
-  ///
-  /// return any valid iterator
-  //  may return an invalid iterator
-  iterator find_any(handle const& h) const
-  {
-    return find_any( h, []( value_type const& ) { return true; } );
-  }
-
-  /// find_any( predicate )
-  ///
-  /// return an iterator to a value for which predicate returns true
-  /// Predicate is a function, functor, or lambda of the form
-  /// bool ()( const value_type & )
-  /// If there are no values for which predicate is true return an invalid iterator
-  template <typename UnaryPredicate>
-  typename  std::enable_if< !Impl::equivalent< UnaryPredicate, handle >::value, iterator >::type
-  find_any( UnaryPredicate const & pred ) const
-  {
-    return find_any( handle{}, pred );
-  }
-
-  /// find_any( predicate )
-  ///
-  /// return an iterator to a value for which predicate returns true
-  /// Predicate is a function, functor, or lambda of the form
-  /// bool ()( const value_type & )
-  /// If there are no values for which predicate is true return an invalid iterator
-  template <typename UnaryPredicate>
-  iterator find_any( handle const& h, UnaryPredicate const & pred ) const
-  {
-    iterator itr{};
-
-    if (m_size->load( std::memory_order_relaxed ) == 0u ) return itr;
-
-    const int start = static_cast<int>( static_cast<bool>(h) ?
-                                        impl_node_type::get_node(h)->impl_pool_id() :
-                                        m_mapper(m_num_levels)
-                                      );
-
-    for (size_t i=start; !itr && i<(m_num_levels+start); ++i) {
-      itr = m_pools[i%m_num_levels].find_any(h, pred);
-    }
-    return itr;
-  }
-
-
-  /// erase( iterator )
-  ///
-  /// if the iterator is valid erase its value
-  void erase( iterator & itr )
-  {
-    if (itr) {
-      impl_pool_type * pool = reinterpret_cast<impl_pool_type *>( impl_node_type::get_node(itr)->impl_pool() );
-      pool->erase( itr );
-      m_size->fetch_sub( one, std::memory_order_relaxed );
-    }
-  }
-
-  /// size()
-  ///
-  /// number of values currently in the pool
-  LOCKFREE_FORCEINLINE
-  size_type size() const
-  {
-    return m_size->load( std::memory_order_relaxed );
-  }
-
-  /// ref_count()
-  ///
-  /// number of references to the pool
-  size_type ref_count() const
-  {
-    return m_refcount->load( std::memory_order_relaxed );
-  }
-
-  /// empty()
-  ///
-  /// is the pool empty
-  LOCKFREE_FORCEINLINE
-  bool empty() const
-  {
-    return size() == 0u;
-  }
-
-
-  /// Contruct a pool
-  Pool( size_t num_levels = 31u
-      , node_allocator_type const& node_alloc = node_allocator_type{}
-      , pool_allocator_type const& pool_alloc = pool_allocator_type{}
-      , size_allocator_type const& size_alloc = size_allocator_type{}
-      )
-    : m_num_levels{ num_levels }
-    , m_node_allocator{ node_alloc }
-    , m_pool_allocator{ pool_alloc }
-    , m_size_allocator{ size_alloc }
-  {
-    m_pools = m_pool_allocator.allocate( num_levels );
-    for ( size_t i=0; i<m_num_levels; ++i) {
-      m_pool_allocator.construct( m_pools + i, i, m_node_allocator );
-    }
-
-    m_size = m_size_allocator.allocate(1);
-    m_size_allocator.construct( m_size, 0 );
-
-    m_refcount = m_size_allocator.allocate(1);
-    m_size_allocator.construct( m_refcount, 1 );
-
-    std::atomic_thread_fence( std::memory_order_seq_cst );
-  }
-
-
-  // shallow copy with a hint on how many task this thread will insert
-  Pool( Pool const & rhs )
-    : m_num_levels{ rhs.m_num_levels }
-    , m_pools{ rhs.m_pools }
-    , m_size{ rhs.m_size }
-    , m_refcount{ rhs.m_refcount }
-    , m_node_allocator{ rhs.m_node_allocator }
-    , m_pool_allocator{ rhs.m_pool_allocator }
-    , m_size_allocator{ rhs.m_size_allocator }
-  {
-    m_refcount->fetch_add(one, std::memory_order_relaxed );
-  }
-
-
-  // shallow copy
-  Pool & operator=( Pool const & rhs )
-  {
-    // check for self assignment
-    if ( this != & rhs ) {
-      m_num_levels       = rhs.m_num_levels;
-      m_pools            = rhs.m_pools;
-      m_size             = rhs.m_size;
-      m_refcount         = rhs.m_refcount;
-      m_node_allocator   = rhs.m_node_allocator;
-      m_pool_allocator   = rhs.m_pool_allocator;
-      m_size_allocator   = rhs.m_size_allocator;
-
-      m_refcount->fetch_add(one, std::memory_order_relaxed);
-    }
-
-    return *this;
-  }
-
-  // move constructor
-  Pool( Pool && rhs )
-    : m_num_levels{ std::move( rhs.m_num_levels ) }
-    , m_pools{ rhs.m_pools }
-    , m_size{ std::move( rhs.m_size ) }
-    , m_refcount{ std::move( rhs.m_refcount ) }
-    , m_node_allocator{ std::move( rhs.m_node_allocator ) }
-    , m_pool_allocator{ std::move( rhs.m_pool_allocator ) }
-    , m_size_allocator{ std::move( rhs.m_size_allocator ) }
-  {
-    // invalidate rhs
-    rhs.m_num_levels = 0u;
-    rhs.m_pools = nullptr;
-    rhs.m_size = nullptr;
-    rhs.m_refcount = nullptr;
-    rhs.m_node_allocator   = node_allocator_type{};
-    rhs.m_pool_allocator   = pool_allocator_type{};
-    rhs.m_size_allocator = size_allocator_type{};
-  }
-
-  // move assignment
-  //
-  // NOT thread safe
-  Pool & operator=( Pool && rhs )
-  {
-    std::swap( m_num_levels, rhs.m_num_levels );
-    std::swap( m_pools, rhs.m_pools );
-    std::swap( m_size, rhs.m_size );
-    std::swap( m_refcount, rhs.m_refcount );
-    std::swap( m_node_allocator, rhs.m_node_allocator );
-    std::swap( m_pool_allocator, rhs.m_pool_allocator );
-    std::swap( m_size_allocator, rhs.m_size_allocator );
-
-    return *this;
-  }
-
-  ~Pool()
-  {
-
-    if ( m_refcount && m_refcount->fetch_sub(one, std::memory_order_relaxed ) == one ) {
-
-      for ( size_t i=0; i<m_num_levels; ++i) {
-        m_pool_allocator.destroy( m_pools + i );
-      }
-      m_pool_allocator.deallocate( m_pools, m_num_levels);
-
-      m_size_allocator.deallocate( m_size, 1 );
-      m_size_allocator.deallocate( m_refcount, 1 );
-    }
-  }
-
-  size_t num_levels() const { return m_num_levels; }
-
-private: // data members
-
-  size_t                   m_num_levels;
-  impl_pool_type         * m_pools{nullptr};
-  std::atomic<size_type> * m_size{nullptr};
-  std::atomic<size_type> * m_refcount{nullptr};
-  node_allocator_type      m_node_allocator;
-  pool_allocator_type      m_pool_allocator;
-  size_allocator_type      m_size_allocator;
-  mapper                   m_mapper{};
-};
-
-
-} // namespace Lockfree
-
-
-#endif //LOCKFREE_POOL_HPP
-
+/*
+ * The MIT License
+ *
+ * Copyright (c) 1997-2020 The University of Utah
+ *
+ * Permission is hereby granted, free of charge, to any person obtaining a copy
+ * of this software and associated documentation files (the "Software"), to
+ * deal in the Software without restriction, including without limitation the
+ * rights to use, copy, modify, merge, publish, distribute, sublicense, and/or
+ * sell copies of the Software, and to permit persons to whom the Software is
+ * furnished to do so, subject to the following conditions:
+ *
+ * The above copyright notice and this permission notice shall be included in
+ * all copies or substantial portions of the Software.
+ *
+ * THE SOFTWARE IS PROVIDED "AS IS", WITHOUT WARRANTY OF ANY KIND, EXPRESS OR
+ * IMPLIED, INCLUDING BUT NOT LIMITED TO THE WARRANTIES OF MERCHANTABILITY,
+ * FITNESS FOR A PARTICULAR PURPOSE AND NONINFRINGEMENT. IN NO EVENT SHALL THE
+ * AUTHORS OR COPYRIGHT HOLDERS BE LIABLE FOR ANY CLAIM, DAMAGES OR OTHER
+ * LIABILITY, WHETHER IN AN ACTION OF CONTRACT, TORT OR OTHERWISE, ARISING
+ * FROM, OUT OF OR IN CONNECTION WITH THE SOFTWARE OR THE USE OR OTHER DEALINGS
+ * IN THE SOFTWARE.
+ */
+
+#ifndef LOCKFREE_POOL_HPP
+#define LOCKFREE_POOL_HPP
+
+#include "Lockfree_Mappers.hpp"
+#include "impl/Lockfree_Pool.hpp"
+
+
+namespace Lockfree {
+
+// Copies of pool are shallow,  i.e., they point to the same reference counted memory.
+// So each thread should have its own copy of the pool
+// It is not thread safe for multiple threads to interact with the same instance of a pool
+template <  typename T
+          , typename BitsetBlockType = uint64_t
+          , unsigned BitsetNumBlocks = 1u
+          , template <typename> class Allocator = std::allocator
+          , template <typename> class SizeAllocator = std::allocator
+          , typename Mapper = ThreadIDMapper
+         >
+class Pool
+{
+public:
+  using size_type = size_t;
+  using value_type = T;
+  template <typename U> using allocator = Allocator<U>;
+  template <typename U> using size_allocator = SizeAllocator<U>;
+  using mapper = Mapper;
+
+  using pool_type = Pool<  T
+                         , BitsetBlockType
+                         , BitsetNumBlocks
+                         , Allocator
+                         , SizeAllocator
+                         , Mapper
+                        >;
+
+private:
+  using impl_pool_type = Impl::Pool<  T
+                                    , BitsetBlockType
+                                    , BitsetNumBlocks
+                                    , Allocator
+                                   >;
+  using impl_node_type = typename impl_pool_type::node_type;
+
+  static constexpr size_type  one = 1;
+  static constexpr size_type zero = 0;
+
+public:
+  using node_allocator_type = allocator<impl_node_type>;
+  using pool_allocator_type = size_allocator< impl_pool_type >;
+  using size_allocator_type = size_allocator< std::atomic<size_type> >;
+
+  using iterator = typename impl_pool_type::iterator;
+  using handle   = typename impl_pool_type::handle;
+
+  /// insert( value )
+  ///
+  /// return an iterator to the newly inserted value
+  iterator insert(value_type const & value) { return emplace( handle{}, value); }
+
+  /// insert( value )
+  ///
+  /// return an iterator to the newly inserted value
+  iterator insert( handle const& h, value_type const & value) { return emplace(h, value); }
+
+  /// return an iterator to the newly created value
+  iterator emplace() { return emplace( handle{} ); }
+
+  /// emplace( args... )
+  ///
+  /// return an iterator to the newly created value
+  template <typename U>
+  typename std::enable_if< !Impl::equivalent< U, handle >::value, iterator >::type
+  emplace(U & u) { return emplace( handle{}, u ); }
+
+  /// emplace( args... )
+  ///
+  /// return an iterator to the newly created value
+  template <typename U, typename... Args>
+  typename std::enable_if< !Impl::equivalent< U, handle >::value, iterator >::type
+  emplace(U && u) { return emplace( handle{}, std::forward<U>(u) ); }
+
+  /// emplace( args... )
+  ///
+  /// return an iterator to the newly created value
+  template <typename U, typename... Args>
+  typename std::enable_if< !Impl::equivalent< U, handle >::value, iterator >::type
+  emplace(U & u, Args&&... args) { return emplace( handle{}, u, std::forward<Args>(args)...); }
+
+  /// emplace( args... )
+  ///
+  /// return an iterator to the newly created value
+  template <typename U, typename... Args>
+  typename std::enable_if< !Impl::equivalent< U, handle >::value, iterator >::type
+  emplace(U && u, Args&&... args) { return emplace( handle{}, std::forward<U>(u), std::forward<Args>(args)...); }
+
+  /// emplace( args... )
+  ///
+  /// return an iterator to the newly created value
+  template <typename... Args>
+  iterator emplace(handle && h, Args&&... args) { return emplace( h, std::forward<Args>(args)...); }
+
+  /// emplace( args... )
+  ///
+  /// return an iterator to the newly created value
+  template <typename... Args>
+  iterator emplace(handle const& h, Args&&... args)
+  {
+    m_size->fetch_add( one, std::memory_order_relaxed );
+
+    const size_t id = static_cast<bool>(h) ? impl_node_type::get_node(h)->impl_pool_id() : m_mapper(m_num_levels);
+
+    iterator itr = m_pools[id].emplace( h, std::forward<Args>(args)... );
+    return itr;
+  }
+
+  /// find_any()
+  ///
+  /// return any valid iterator
+  //  may return an invalid iterator
+  iterator find_any() const
+  {
+    return find_any( handle{}, []( value_type const& ) { return true; } );
+  }
+
+  /// find_any()
+  ///
+  /// return any valid iterator
+  //  may return an invalid iterator
+  iterator find_any(handle const& h) const
+  {
+    return find_any( h, []( value_type const& ) { return true; } );
+  }
+
+  /// find_any( predicate )
+  ///
+  /// return an iterator to a value for which predicate returns true
+  /// Predicate is a function, functor, or lambda of the form
+  /// bool ()( const value_type & )
+  /// If there are no values for which predicate is true return an invalid iterator
+  template <typename UnaryPredicate>
+  typename  std::enable_if< !Impl::equivalent< UnaryPredicate, handle >::value, iterator >::type
+  find_any( UnaryPredicate const & pred ) const
+  {
+    return find_any( handle{}, pred );
+  }
+
+  /// find_any( predicate )
+  ///
+  /// return an iterator to a value for which predicate returns true
+  /// Predicate is a function, functor, or lambda of the form
+  /// bool ()( const value_type & )
+  /// If there are no values for which predicate is true return an invalid iterator
+  template <typename UnaryPredicate>
+  iterator find_any( handle const& h, UnaryPredicate const & pred ) const
+  {
+    iterator itr{};
+
+    if (m_size->load( std::memory_order_relaxed ) == 0u ) return itr;
+
+    const int start = static_cast<int>( static_cast<bool>(h) ?
+                                        impl_node_type::get_node(h)->impl_pool_id() :
+                                        m_mapper(m_num_levels)
+                                      );
+
+    for (size_t i=start; !itr && i<(m_num_levels+start); ++i) {
+      itr = m_pools[i%m_num_levels].find_any(h, pred);
+    }
+    return itr;
+  }
+
+
+  /// erase( iterator )
+  ///
+  /// if the iterator is valid erase its value
+  void erase( iterator & itr )
+  {
+    if (itr) {
+      impl_pool_type * pool = reinterpret_cast<impl_pool_type *>( impl_node_type::get_node(itr)->impl_pool() );
+      pool->erase( itr );
+      m_size->fetch_sub( one, std::memory_order_relaxed );
+    }
+  }
+
+  /// size()
+  ///
+  /// number of values currently in the pool
+  LOCKFREE_FORCEINLINE
+  size_type size() const
+  {
+    return m_size->load( std::memory_order_relaxed );
+  }
+
+  /// ref_count()
+  ///
+  /// number of references to the pool
+  size_type ref_count() const
+  {
+    return m_refcount->load( std::memory_order_relaxed );
+  }
+
+  /// empty()
+  ///
+  /// is the pool empty
+  LOCKFREE_FORCEINLINE
+  bool empty() const
+  {
+    return size() == 0u;
+  }
+
+
+  /// Contruct a pool
+  Pool( size_t num_levels = 31u
+      , node_allocator_type const& node_alloc = node_allocator_type{}
+      , pool_allocator_type const& pool_alloc = pool_allocator_type{}
+      , size_allocator_type const& size_alloc = size_allocator_type{}
+      )
+    : m_num_levels{ num_levels }
+    , m_node_allocator{ node_alloc }
+    , m_pool_allocator{ pool_alloc }
+    , m_size_allocator{ size_alloc }
+  {
+    m_pools = m_pool_allocator.allocate( num_levels );
+    for ( size_t i=0; i<m_num_levels; ++i) {
+      m_pool_allocator.construct( m_pools + i, i, m_node_allocator );
+    }
+
+    m_size = m_size_allocator.allocate(1);
+    m_size_allocator.construct( m_size, 0 );
+
+    m_refcount = m_size_allocator.allocate(1);
+    m_size_allocator.construct( m_refcount, 1 );
+
+    std::atomic_thread_fence( std::memory_order_seq_cst );
+  }
+
+
+  // shallow copy with a hint on how many task this thread will insert
+  Pool( Pool const & rhs )
+    : m_num_levels{ rhs.m_num_levels }
+    , m_pools{ rhs.m_pools }
+    , m_size{ rhs.m_size }
+    , m_refcount{ rhs.m_refcount }
+    , m_node_allocator{ rhs.m_node_allocator }
+    , m_pool_allocator{ rhs.m_pool_allocator }
+    , m_size_allocator{ rhs.m_size_allocator }
+  {
+    m_refcount->fetch_add(one, std::memory_order_relaxed );
+  }
+
+
+  // shallow copy
+  Pool & operator=( Pool const & rhs )
+  {
+    // check for self assignment
+    if ( this != & rhs ) {
+      m_num_levels       = rhs.m_num_levels;
+      m_pools            = rhs.m_pools;
+      m_size             = rhs.m_size;
+      m_refcount         = rhs.m_refcount;
+      m_node_allocator   = rhs.m_node_allocator;
+      m_pool_allocator   = rhs.m_pool_allocator;
+      m_size_allocator   = rhs.m_size_allocator;
+
+      m_refcount->fetch_add(one, std::memory_order_relaxed);
+    }
+
+    return *this;
+  }
+
+  // move constructor
+  Pool( Pool && rhs )
+    : m_num_levels{ std::move( rhs.m_num_levels ) }
+    , m_pools{ rhs.m_pools }
+    , m_size{ std::move( rhs.m_size ) }
+    , m_refcount{ std::move( rhs.m_refcount ) }
+    , m_node_allocator{ std::move( rhs.m_node_allocator ) }
+    , m_pool_allocator{ std::move( rhs.m_pool_allocator ) }
+    , m_size_allocator{ std::move( rhs.m_size_allocator ) }
+  {
+    // invalidate rhs
+    rhs.m_num_levels = 0u;
+    rhs.m_pools = nullptr;
+    rhs.m_size = nullptr;
+    rhs.m_refcount = nullptr;
+    rhs.m_node_allocator   = node_allocator_type{};
+    rhs.m_pool_allocator   = pool_allocator_type{};
+    rhs.m_size_allocator = size_allocator_type{};
+  }
+
+  // move assignment
+  //
+  // NOT thread safe
+  Pool & operator=( Pool && rhs )
+  {
+    std::swap( m_num_levels, rhs.m_num_levels );
+    std::swap( m_pools, rhs.m_pools );
+    std::swap( m_size, rhs.m_size );
+    std::swap( m_refcount, rhs.m_refcount );
+    std::swap( m_node_allocator, rhs.m_node_allocator );
+    std::swap( m_pool_allocator, rhs.m_pool_allocator );
+    std::swap( m_size_allocator, rhs.m_size_allocator );
+
+    return *this;
+  }
+
+  ~Pool()
+  {
+
+    if ( m_refcount && m_refcount->fetch_sub(one, std::memory_order_relaxed ) == one ) {
+
+      for ( size_t i=0; i<m_num_levels; ++i) {
+        m_pool_allocator.destroy( m_pools + i );
+      }
+      m_pool_allocator.deallocate( m_pools, m_num_levels);
+
+      m_size_allocator.deallocate( m_size, 1 );
+      m_size_allocator.deallocate( m_refcount, 1 );
+    }
+  }
+
+  size_t num_levels() const { return m_num_levels; }
+
+private: // data members
+
+  size_t                   m_num_levels;
+  impl_pool_type         * m_pools{nullptr};
+  std::atomic<size_type> * m_size{nullptr};
+  std::atomic<size_type> * m_refcount{nullptr};
+  node_allocator_type      m_node_allocator;
+  pool_allocator_type      m_pool_allocator;
+  size_allocator_type      m_size_allocator;
+  mapper                   m_mapper{};
+};
+
+
+} // namespace Lockfree
+
+
+#endif //LOCKFREE_POOL_HPP
+