/*
 * The MIT License
 *
 * Copyright (c) 1997-2015 The University of Utah
 *
 * Permission is hereby granted, free of charge, to any person obtaining a copy
 * of this software and associated documentation files (the "Software"), to
 * deal in the Software without restriction, including without limitation the
 * rights to use, copy, modify, merge, publish, distribute, sublicense, and/or
 * sell copies of the Software, and to permit persons to whom the Software is
 * furnished to do so, subject to the following conditions:
 *
 * The above copyright notice and this permission notice shall be included in
 * all copies or substantial portions of the Software.
 *
 * THE SOFTWARE IS PROVIDED "AS IS", WITHOUT WARRANTY OF ANY KIND, EXPRESS OR
 * IMPLIED, INCLUDING BUT NOT LIMITED TO THE WARRANTIES OF MERCHANTABILITY,
 * FITNESS FOR A PARTICULAR PURPOSE AND NONINFRINGEMENT. IN NO EVENT SHALL THE
 * AUTHORS OR COPYRIGHT HOLDERS BE LIABLE FOR ANY CLAIM, DAMAGES OR OTHER
 * LIABILITY, WHETHER IN AN ACTION OF CONTRACT, TORT OR OTHERWISE, ARISING
 * FROM, OUT OF OR IN CONNECTION WITH THE SOFTWARE OR THE USE OR OTHER DEALINGS
 * IN THE SOFTWARE.
 */

#define MPI_VERSION_CHECK

#include <Core/Parallel/Parallel.h>
#include <Core/Parallel/ProcessorGroup.h>
#include <Core/Exceptions/InternalError.h>
#include <Core/Malloc/Allocator.h>
#include <Core/Thread/Thread.h>
#include <Core/Thread/Time.h>

#include <cstdlib>
#include <sstream>
#include <iostream>

using namespace Uintah;

using SCIRun::Thread;
using SCIRun::Time;
using SCIRun::InternalError;

using std::cerr;
using std::cout;
using std::string;
using std::ostringstream;

#define THREADED_MPI_AVAILABLE

#if defined(__digital__) || defined(_AIX)
#  undef THREADED_MPI_AVAILABLE
#endif

// bool         Parallel::allowThreads_;

int             Parallel::numThreads_           = -1;
bool            Parallel::determinedIfUsingMPI_ = false;

bool            Parallel::initialized_          = false;
bool            Parallel::usingMPI_             = false;
bool            Parallel::usingDevice_          = false;
int             Parallel::worldRank_            = -1;
int             Parallel::worldSize_            = -1;
ProcessorGroup* Parallel::rootContext_          = 0;

namespace Uintah {

  // While worldComm_ should be declared in Parallel.h, I would need to
  // #include mpi.h, which then makes about everything in Uintah
  // depend on mpi.h, so I'm just going to create it here.

  static MPI_Comm           worldComm_            = MPI_Comm(-1);
}

static
void
MpiError(char* what, int errorcode)
{
  // Simple error handling for now...
  int  resultlen = -1;
  char string_name[ MPI_MAX_ERROR_STRING ];

  MPI_Error_string( errorcode, string_name, &resultlen );
  cerr << "MPI Error in " << what << ": " << string_name << '\n';

  exit(1);
}

bool
Parallel::usingMPI()
{
   if( !determinedIfUsingMPI_ ) {
      cerr << "Must call determineIfRunningUnderMPI() before usingMPI().\n";
      throw InternalError( "Bad coding... call determineIfRunningUnderMPI()"
                           " before usingMPI()", __FILE__, __LINE__ );
   }
   return usingMPI_;
}

bool
Parallel::usingDevice()
{
  return usingDevice_;
}

void
Parallel::setUsingDevice( bool state )
{
  usingDevice_ = state;
}

int
Parallel::getNumThreads()
{
  return numThreads_;
}

void
Parallel::setNumThreads( int num)
{
   numThreads_ = num;
   //allowThreads = true;
}

void
Parallel::noThreading()
{
  //allowThreads_ = false;
  numThreads_ = 1;
}

void
Parallel::forceMPI()
{
  determinedIfUsingMPI_ = true;
  usingMPI_             = true;
}

void
Parallel::forceNoMPI()
{
  determinedIfUsingMPI_ = true;
  usingMPI_             = false;
}

bool 
Parallel::isInitialized()
{
  return initialized_;
}


void
Parallel::determineIfRunningUnderMPI( int argc, char** argv )
{
  if( determinedIfUsingMPI_ ) {
    return;
  }
  if( char * max = getenv( "PSE_MAX_THREADS" ) ){
    numThreads_ = atoi( max );
    // allowThreads_ = true;
    cerr << "PSE_MAX_THREADS set to " << numThreads_ << "\n";

    if( numThreads_ <= 0 || numThreads_ > 16 ){
      // Empirical evidence points to 16 being the most threads
      // that we should use... (this isn't conclusive evidence)
      cerr << "PSE_MAX_THREADS is out of range 1..16\n";
      throw InternalError( "PSE_MAX_THREADS is out of range 1..16\n", __FILE__, __LINE__ );
    }
  }
  
  // Try to automatically determine if we are running under MPI (many MPIs set environment variables
  // that can be used for this.) 
  if(getenv("MPI_ENVIRONMENT")){                                  // Look for SGI MPI
    usingMPI_ =true;
  }
  else if(getenv("RMS_PROCS") || getenv("RMS_STOPONELANINIT")) {  // CompaqMPI (ASCI Q)
    // Above check isn't conclusive, but we will go with it.
    usingMPI_ = true;
  }
  else if(getenv("LAMWORLD") || getenv("LAMRANK")) {              // LAM-MPI
    usingMPI_ = true;
  }
  else if(getenv("SLURM_PROCID") || getenv("SLURM_NPROCS")) {     // ALC's MPI (LLNL)
    usingMPI_ = true;
  }
  else if(getenv("MPIRUN_RANK")) {                                // Hera's MPI (LLNL)
    usingMPI_ = true;
  }
  else if(getenv("OMPI_MCA_ns_nds_num_procs") || getenv("OMPI_MCA_pls") || getenv("OMPI_COMM_WORLD_RANK")) { // Open MPI
    usingMPI_ = true;
  }
  else if( getenv("MPI_LOCALNRANKS") ) {                          // Updraft.chpc.utah.edu
    usingMPI_ = true;
  }
  else {
    // Look for mpich
    for (int i = 0; i < argc; i++) {
      string s = argv[i];

      // on the turing machine, using mpich, we can't find the mpich var, so
      // search for our own -mpi, as (according to sus.cc),
      // we haven't parsed the args yet
      if (s.substr(0, 3) == "-p4" || s == "-mpi") {
        usingMPI_ = true;
      }
    }
  }
  determinedIfUsingMPI_ = true;
}

void
Parallel::initializeManager(int& argc, char**& argv)
{
  if( !determinedIfUsingMPI_ ) {
    cerr << "Must call determineIfRunningUnderMPI() " << "before initializeManager().\n";
    throw InternalError( "Bad coding... call determineIfRunningUnderMPI()"
                         " before initializeManager()", __FILE__, __LINE__ );
  }
  initialized_ = true;

  if( worldRank_ != -1 ) { // IF ALREADY INITIALIZED, JUST RETURN...
    return;
    // If worldRank_ is not -1, then we have already been initialized..
    // This only happens (I think) if usage() is called (due to bad
    // input parameters (to sus)) and usage() needs to init mpi so that
    // it only displays the usage to the root process.
  }
#ifdef THREADED_MPI_AVAILABLE
  int provided = -1;
  int required = MPI_THREAD_SINGLE;
#endif
  if( usingMPI_ ){     
#ifdef THREADED_MPI_AVAILABLE
    if( numThreads_ > 0 ) {
      required = MPI_THREAD_MULTIPLE;
    } else {
      required = MPI_THREAD_SINGLE;
    }
#endif

    int status;
#if ( !defined( DISABLE_SCI_MALLOC ) || defined( SCI_MALLOC_TRACE ) )
    const char* oldtag = SCIRun::AllocatorSetDefaultTagMalloc("MPI initialization");
#endif
#ifdef THREADED_MPI_AVAILABLE
    if( ( status = MPI_Init_thread( &argc, &argv, required, &provided ) ) != MPI_SUCCESS) {
#else
    if( ( status = MPI_Init( &argc, &argv ) ) != MPI_SUCCESS) {
#endif
      MpiError(const_cast<char*>("MPI_Init"), status);
    }

#ifdef THREADED_MPI_AVAILABLE
    if( provided < required ) {
      cerr << "Provided MPI parallel support of " << provided << " is not enough for the required level of " << required << "\n"
           << "To use multi-threaded schedulers, your MPI implementation needs to support MPI_THREAD_MULTIPLE (level-3)" << std::endl;
      throw InternalError( "Bad MPI level", __FILE__, __LINE__ );
    }
#endif

    Uintah::worldComm_ = MPI_COMM_WORLD;
    if( ( status=MPI_Comm_size( Uintah::worldComm_, &worldSize_ ) ) != MPI_SUCCESS ) {
      MpiError(const_cast<char*>("MPI_Comm_size"), status);
    }

    if((status=MPI_Comm_rank( Uintah::worldComm_, &worldRank_ )) != MPI_SUCCESS) {
      MpiError(const_cast<char*>("MPI_Comm_rank"), status);
    }

#if ( !defined( DISABLE_SCI_MALLOC ) || defined( SCI_MALLOC_TRACE ) )
    SCIRun::AllocatorSetDefaultTagMalloc(oldtag);
    SCIRun::AllocatorMallocStatsAppendNumber( worldRank_ );
#endif
    rootContext_ = scinew ProcessorGroup( 0, Uintah::worldComm_, true, worldRank_, worldSize_, numThreads_ );

    if(rootContext_->myrank() == 0) {
<<<<<<< HEAD
      cout << "Parallel: " << rootContext_->size() << " processors (using MPI)\n";
=======
      std::string plural = (rootContext_->size() > 1) ? "processes" : "process" ;
      std::cout << "Parallel: " << rootContext_->size() << " MPI " << plural << " (using MPI)\n";
>>>>>>> d1d65a4e
#ifdef THREADED_MPI_AVAILABLE
      if (numThreads_ > 0) {
        cout << "Parallel: " << numThreads_ << " threads per MPI process\n";
      }
      cout << "Parallel: MPI Level Required: " << required << ", provided: " << provided << "\n";
#endif
    }
     //MPI_Errhandler_set(MPI_COMM_WORLD, MPI_ERRORS_RETURN);
  }
  else {
    worldRank_   = 0;
    rootContext_ = scinew ProcessorGroup(0, 0, false, 0, 1, 0);
  }
}

int
Parallel::getMPIRank()
{
  if( worldRank_ == -1 ) {
    // Can't throw an exception here because it won't get trapped
    // properly because 'getMPIRank()' is called in the exception
    // handler...
    cout << "ERROR:\n";
    cout << "ERROR: getMPIRank() called before initializeManager()...\n";
    cout << "ERROR:\n";
    Thread::exitAll(1);
  }
  return worldRank_;
}

int
Parallel::getMPISize()
{
  return worldSize_;
}

void
Parallel::finalizeManager( Circumstances circumstances /* = NormalShutdown */ )
{
  static bool finalized = false;

  if( finalized ) {
    // Due to convoluted logic, signal, and exception handling,
    // finalizeManager() can be easily/mistakenly called multiple
    // times.  This catches that case and returns harmlessly.
    //
    // (One example of this occurs when MPI_Abort causes an SIG_TERM
    // to be thrown, which is caught by Uintah's exit handler, which
    // in turn calls finalizeManager.)
    return;
  }

  finalized = true;

  // worldRank_ is not reset here as even after finalizeManager,
  // some things need to know their rank...

  if( determinedIfUsingMPI_ == false ) {
  // Only finalize if MPI is initialized.
    return;
  }

  if( usingMPI_ ) {
    if(circumstances == Abort) {
      int errorcode = 1;
      if(getenv("LAMWORLD") || getenv("LAMRANK")) {
        errorcode = (errorcode << 16) + 1; // see LAM man MPI_Abort
      }
      if( worldRank_ == 0 ) {
        cout << "FinalizeManager() called... Calling MPI_Abort on rank " << worldRank_ << ".\n";
      }
      cerr.flush();
      cout.flush();
      Time::waitFor(1.0);
      MPI_Abort( Uintah::worldComm_, errorcode );
    } else {
      int status;
      if ((status = MPI_Finalize()) != MPI_SUCCESS) {
        MpiError(const_cast<char*>("MPI_Finalize"), status);
      }
    }
  }
  if( rootContext_ ) {
    delete rootContext_;
    rootContext_ = 0;
  }

  // MPI can no longer be used.
  determinedIfUsingMPI_ = false;
}

ProcessorGroup*
Parallel::getRootProcessorGroup()
{
   if( !rootContext_ ) {
      throw InternalError("Parallel not initialized", __FILE__, __LINE__);
   }

   return rootContext_;
}<|MERGE_RESOLUTION|>--- conflicted
+++ resolved
@@ -276,12 +276,8 @@
     rootContext_ = scinew ProcessorGroup( 0, Uintah::worldComm_, true, worldRank_, worldSize_, numThreads_ );
 
     if(rootContext_->myrank() == 0) {
-<<<<<<< HEAD
-      cout << "Parallel: " << rootContext_->size() << " processors (using MPI)\n";
-=======
       std::string plural = (rootContext_->size() > 1) ? "processes" : "process" ;
       std::cout << "Parallel: " << rootContext_->size() << " MPI " << plural << " (using MPI)\n";
->>>>>>> d1d65a4e
 #ifdef THREADED_MPI_AVAILABLE
       if (numThreads_ > 0) {
         cout << "Parallel: " << numThreads_ << " threads per MPI process\n";
