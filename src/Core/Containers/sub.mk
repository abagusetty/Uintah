#
#  The MIT License
#
#  Copyright (c) 1997-2015 The University of Utah
# 
#  Permission is hereby granted, free of charge, to any person obtaining a copy
#  of this software and associated documentation files (the "Software"), to
#  deal in the Software without restriction, including without limitation the
#  rights to use, copy, modify, merge, publish, distribute, sublicense, and/or
#  sell copies of the Software, and to permit persons to whom the Software is
#  furnished to do so, subject to the following conditions:
# 
#  The above copyright notice and this permission notice shall be included in
#  all copies or substantial portions of the Software.
# 
#  THE SOFTWARE IS PROVIDED "AS IS", WITHOUT WARRANTY OF ANY KIND, EXPRESS OR
#  IMPLIED, INCLUDING BUT NOT LIMITED TO THE WARRANTIES OF MERCHANTABILITY,
#  FITNESS FOR A PARTICULAR PURPOSE AND NONINFRINGEMENT. IN NO EVENT SHALL THE
#  AUTHORS OR COPYRIGHT HOLDERS BE LIABLE FOR ANY CLAIM, DAMAGES OR OTHER
#  LIABILITY, WHETHER IN AN ACTION OF CONTRACT, TORT OR OTHERWISE, ARISING
#  FROM, OUT OF OR IN CONNECTION WITH THE SOFTWARE OR THE USE OR OTHER DEALINGS
#  IN THE SOFTWARE.
# 
# 
# 
# 
# 
# Makefile fragment for this subdirectory 


include $(SCIRUN_SCRIPTS)/smallso_prologue.mk

SRCDIR   := Core/Containers

SRCS     += $(SRCDIR)/ConsecutiveRangeSet.cc \
<<<<<<< HEAD
=======
			$(SRCDIR)/LinearArray3.cc        \
>>>>>>> d1d65a4e
            $(SRCDIR)/Sort.cc                \
            $(SRCDIR)/templates.cc

PSELIBS := Core/Exceptions Core/Thread

LIBS :=

include $(SCIRUN_SCRIPTS)/smallso_epilogue.mk
<|MERGE_RESOLUTION|>--- conflicted
+++ resolved
@@ -33,10 +33,7 @@
 SRCDIR   := Core/Containers
 
 SRCS     += $(SRCDIR)/ConsecutiveRangeSet.cc \
-<<<<<<< HEAD
-=======
 			$(SRCDIR)/LinearArray3.cc        \
->>>>>>> d1d65a4e
             $(SRCDIR)/Sort.cc                \
             $(SRCDIR)/templates.cc
 
