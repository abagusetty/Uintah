/*
 * The MIT License
 *
 * Copyright (c) 1997-2021 The University of Utah
 *
 * Permission is hereby granted, free of charge, to any person obtaining a copy
 * of this software and associated documentation files (the "Software"), to
 * deal in the Software without restriction, including without limitation the
 * rights to use, copy, modify, merge, publish, distribute, sublicense, and/or
 * sell copies of the Software, and to permit persons to whom the Software is
 * furnished to do so, subject to the following conditions:
 *
 * The above copyright notice and this permission notice shall be included in
 * all copies or substantial portions of the Software.
 *
 * THE SOFTWARE IS PROVIDED "AS IS", WITHOUT WARRANTY OF ANY KIND, EXPRESS OR
 * IMPLIED, INCLUDING BUT NOT LIMITED TO THE WARRANTIES OF MERCHANTABILITY,
 * FITNESS FOR A PARTICULAR PURPOSE AND NONINFRINGEMENT. IN NO EVENT SHALL THE
 * AUTHORS OR COPYRIGHT HOLDERS BE LIABLE FOR ANY CLAIM, DAMAGES OR OTHER
 * LIABILITY, WHETHER IN AN ACTION OF CONTRACT, TORT OR OTHERWISE, ARISING
 * FROM, OUT OF OR IN CONNECTION WITH THE SOFTWARE OR THE USE OR OTHER DEALINGS
 * IN THE SOFTWARE.
 */

#ifndef UINTAH_HOMEBREW_APPLICATIONINTERFACE_H
#define UINTAH_HOMEBREW_APPLICATIONINTERFACE_H

#include <CCA/Ports/SchedulerP.h>

#include <Core/Parallel/UintahParallelPort.h>
#include <Core/Grid/GridP.h>
#include <Core/Grid/LevelP.h>
#include <Core/Grid/MaterialManagerP.h>
#include <Core/Grid/Variables/ComputeSet.h>
#include <Core/Grid/Variables/VarTypes.h>
#include <Core/ProblemSpec/ProblemSpecP.h>
#include <Core/Util/InfoMapper.h>

#include <sci_defs/visit_defs.h>

namespace Uintah {

/**************************************

CLASS
   ApplicationInterface

   Short description...

GENERAL INFORMATION

   ApplicationInterface.h

   Steven G. Parker
   Department of Computer Science
   University of Utah

   Center for the Simulation of Accidental Fires and Explosions (C-SAFE)


KEYWORDS
   Simulation_Interface

DESCRIPTION
   Long description...

WARNING

****************************************/

  class UintahParallelComponent;

  class DataWarehouse;
  class Regridder;
  class Output;

  class VarLabel;

  class DebugStream;
  class Dout;

  typedef unsigned char ValidateFlag;

#ifdef HAVE_VISIT
  struct visit_simulation_data;
#endif

  class ApplicationInterface : public UintahParallelPort {

    // NOTE: ONLY CS infrastructure should be a friend class - the actual
    // applications should NOT have access to private member methods as
    // they should get those values via the Data Warehouse.
    friend class SimulationController;
    friend class AMRSimulationController;
    friend class DataArchiver;

    friend class SchedulerCommon;
    friend class DynamicMPIScheduler;
    friend class MPIScheduler;
    friend class UnifiedScheduler;
    friend class SYCLScheduler;
    friend class DetailedTasks;

    friend class LoadBalancersCommon;
    friend class DynamicLoadBalancer;
    friend class ParticleLoadBalancer;

    friend class RegridderCommon;

    friend class Switcher;

#ifdef HAVE_VISIT
    friend void visit_UpdateSimData( visit_simulation_data *sim,
                                     GridP currentGrid,
                                     bool first, bool last );

    friend void visit_SetTimeValues( visit_simulation_data *sim );
    friend void visit_SetDeltaTValues( visit_simulation_data *sim );
    friend void visit_SetApplicationStats( visit_simulation_data *sim );
    friend void visit_SimTimeMaxCallback(char *val, void *cbdata);
    friend void visit_DeltaTVariableCallback(char *val, void *cbdata);
#endif

  public:
    ApplicationInterface();
    virtual ~ApplicationInterface();

    // Methods for managing the components attached via the ports.
    virtual void setComponents( UintahParallelComponent *comp ) = 0;
    virtual void getComponents() = 0;
    virtual void releaseComponents() = 0;

    virtual Scheduler *getScheduler() = 0;
    virtual Regridder *getRegridder() = 0;
    virtual Output    *getOutput()    = 0;

    // Top level problem set up called by sus.
    virtual void problemSetup( const ProblemSpecP &prob_spec ) = 0;
    virtual void problemSetupDeltaT( const ProblemSpecP &prob_spec ) = 0;

    // Top level problem set up called by simulation controller.
    virtual void problemSetup( const ProblemSpecP     & params,
                               const ProblemSpecP     & restart_prob_spec,
                                     GridP            & grid ) = 0;

    // Called to add missing grid based UPS specs.
    virtual void preGridProblemSetup( const ProblemSpecP & params,
                                            GridP        & grid ) = 0;

    // Used to write parts of the problem spec.
    virtual void outputProblemSpec( ProblemSpecP & ps ) = 0;

    // Schedule the initial setup of the problem.
    virtual void scheduleInitialize( const LevelP     & level,
                                           SchedulerP & scheduler ) = 0;

    // On a restart schedule an initialization task.
    virtual void scheduleRestartInitialize( const LevelP     & level,
                                                  SchedulerP & scheduler ) = 0;

    // Used by the switcher
    virtual void setupForSwitching() = 0;
<<<<<<< HEAD

    // restartInitialize() is called once and only once if and when a
    // simulation is restarted.  This allows the simulation component
    // to handle initializations that are necessary when a simulation
    // is restarted.
    virtual void restartInitialize() = 0;
=======
    
>>>>>>> ef6a5341

    // Get the task graph the application wants to execute. Returns an
    // index into the scheduler's list of task graphs.
    virtual void setTaskGraphIndex( int index ) = 0;
    virtual int  getTaskGraphIndex() = 0;

    // Schedule the initial switching.
    virtual void scheduleSwitchInitialization( const LevelP     & level,
                                                     SchedulerP & sched ) = 0;

    virtual void scheduleSwitchTest( const LevelP &     level,
                                           SchedulerP & scheduler ) = 0;

    // Schedule the actual time step advancement tasks.
    virtual void scheduleTimeAdvance( const LevelP     & level,
                                            SchedulerP & scheduler ) = 0;

    // Optionally schedule tasks that can not be done in scheduleTimeAdvance.
    virtual void scheduleFinalizeTimestep( const LevelP     & level,
                                                 SchedulerP & scheduler ) = 0;

    // Optionally schedule analysis tasks.
    virtual void scheduleAnalysis( const LevelP     & level,
                                         SchedulerP & scheduler) = 0;

    // Optionally schedule a task that determines the next delt T value.
    virtual void scheduleComputeStableTimeStep( const LevelP & level,
                                                SchedulerP   & scheduler ) = 0;

    // Reduce the system wide values such as the next delta T.
    virtual void scheduleReduceSystemVars(const GridP      & grid,
                                          const PatchSet   * perProcPatchSet,
                                                SchedulerP & scheduler) = 0;

    // Schedule the initialization of system values such at the time step.
    virtual void scheduleInitializeSystemVars(const GridP      & grid,
                                              const PatchSet   * perProcPatchSet,
                                                    SchedulerP & scheduler) = 0;

    // Schedule the updating of system values such at the time step.
    virtual void scheduleUpdateSystemVars(const GridP      & grid,
                                          const PatchSet   * perProcPatchSet,
                                                SchedulerP & scheduler) = 0;

    // Methods used for scheduling AMR regridding.
    virtual void scheduleRefine( const PatchSet   * patches,
                                       SchedulerP & scheduler ) = 0;

    virtual void scheduleRefineInterface( const LevelP     & fineLevel,
                                                SchedulerP & scheduler,
                                                bool         needCoarseOld,
                                                bool         needCoarseNew ) = 0;

    virtual void scheduleCoarsen( const LevelP     & coarseLevel,
                                        SchedulerP & scheduler ) = 0;

    // Schedule to mark flags for AMR regridding
    virtual void scheduleErrorEstimate( const LevelP     & coarseLevel,
                                              SchedulerP & scheduler) = 0;

    // Schedule to mark initial flags for AMR regridding
    virtual void scheduleInitialErrorEstimate(const LevelP     & coarseLevel,
                                                    SchedulerP & sched) = 0;

    // Used to get the progress ratio of an AMR regridding subcycle.
    virtual double getSubCycleProgress(DataWarehouse* fineNewDW) = 0;


    // Recompute a time step if current time advance is not
    // converging.  The returned time is the new delta T.
    virtual void   recomputeDelT() = 0;
    virtual double recomputeDelT( const double delT ) = 0;

    // Updates the tiem step and the delta T.
    virtual void prepareForNextTimeStep() = 0;

    // Asks the application if it needs to be recompiled.
    virtual bool needRecompile( const GridP & grid ) = 0;

    // Labels for access value in the data warehouse.
    virtual const VarLabel* getTimeStepLabel() const = 0;
    virtual const VarLabel* getSimTimeLabel() const = 0;
    virtual const VarLabel* getDelTLabel() const = 0;

    //////////
    virtual void setAMR(bool val) = 0;
    virtual bool isAMR() const = 0;

    virtual void setLockstepAMR(bool val) = 0;
    virtual bool isLockstepAMR() const = 0;

    virtual void setDynamicRegridding(bool val) = 0;
    virtual bool isDynamicRegridding() const = 0;

    // Boolean for vars changed by the in-situ.
    virtual void haveModifiedVars( bool val ) = 0;
    virtual bool haveModifiedVars() const = 0;

    // For restarting.
    virtual bool isRestartTimeStep() const = 0;
    virtual void setRestartTimeStep( bool val ) = 0;

    // For regridding.
    virtual bool isRegridTimeStep() const = 0;
    virtual void setRegridTimeStep( bool val ) = 0;
    virtual int  getLastRegridTimeStep() = 0;
    virtual bool wasRegridLastTimeStep() const = 0;

    // Some applications can set reduction variables
    virtual void addReductionVariable( std::string name,
                                       const TypeDescription *varType,
                                       bool varActive = false ) = 0;
    virtual unsigned int numReductionVariable() const = 0;
    virtual void activateReductionVariable(std::string name, bool val) = 0;
    virtual bool activeReductionVariable(std::string name) const = 0;
    virtual bool isBenignReductionVariable( std::string name ) = 0;
    virtual void setReductionVariable(DataWarehouse* new_dw, std::string name,   bool val) = 0;
    virtual void setReductionVariable(DataWarehouse* new_dw, std::string name, double val) = 0;
    virtual void overrideReductionVariable(DataWarehouse* new_dw, std::string name,   bool val) = 0;
    virtual void overrideReductionVariable(DataWarehouse* new_dw, std::string name, double val) = 0;

    // Get application specific reduction values all cast to doubles.
    virtual double getReductionVariable( std::string name ) const = 0;
    virtual double getReductionVariable( unsigned int index ) const = 0;
    virtual std::string getReductionVariableName( unsigned int index ) const = 0;
    virtual unsigned int getReductionVariableCount( unsigned int index ) const = 0;
    virtual bool       overriddenReductionVariable( unsigned int index ) const = 0;

    // Access methods for member classes.
    virtual MaterialManagerP getMaterialManagerP() const = 0;

    // Application stats
    enum ApplicationStatsEnum {
      // Add additional stat enums that are used outside of the
      // infrastructure (i.e. the models or applications).
      DummyEnum = 999
    };

    virtual ReductionInfoMapper< ApplicationStatsEnum, double > & getApplicationStats() = 0;

    virtual void resetApplicationStats( double val ) = 0;

    virtual void reduceApplicationStats( bool allReduce, const ProcessorGroup* myWorld ) = 0;

    virtual void   setDelTOverrideRestart( double val ) = 0;
    virtual double getDelTOverrideRestart() const = 0;

    virtual void   setDelTInitialMax( double val ) = 0;
    virtual double getDelTInitialMax() const = 0;

    virtual void   setDelTInitialRange( double val ) = 0;
    virtual double getDelTInitialRange() const = 0;

    virtual void   setDelTMultiplier( double val ) = 0;
    virtual double getDelTMultiplier() const = 0;

    virtual void   setDelTMaxIncrease( double val ) = 0;
    virtual double getDelTMaxIncrease() const = 0;

    virtual void   setDelTMin( double val ) = 0;
    virtual double getDelTMin() const = 0;

    virtual void   setDelTMax( double val ) = 0;
    virtual double getDelTMax() const = 0;

    virtual void   setSimTimeEndAtMax( bool val ) = 0;
    virtual bool   getSimTimeEndAtMax() const = 0;

    virtual void   setSimTimeMax( double val ) = 0;
    virtual double getSimTimeMax() const = 0;

    virtual void   setSimTimeClampToOutput( bool val ) = 0;
    virtual bool   getSimTimeClampToOutput() const = 0;

    virtual void   setTimeStepsMax( int val ) = 0;
    virtual int    getTimeStepsMax() const = 0;

    virtual void   setWallTimeMax( double val ) = 0;
    virtual double getWallTimeMax() const = 0;

    // The member methods are private as the child application should
    // ONLY get/set these values via the data warehouse.
  private:

    // Flag for outputting or checkpointing if the next delta is invalid
    virtual void         setOutputIfInvalidNextDelT( ValidateFlag flag ) = 0;
    virtual ValidateFlag getOutputIfInvalidNextDelT() const = 0;

    virtual void         setCheckpointIfInvalidNextDelT( ValidateFlag flag ) = 0;
    virtual ValidateFlag getCheckpointIfInvalidNextDelT() const = 0;

    // Delta T methods
    virtual   void setDelT( double delT ) = 0;
    virtual double getDelT() const = 0;
    virtual   void setDelTForAllLevels(       SchedulerP& scheduler,
                                        const GridP & grid,
                                        const int totalFine ) = 0;

    virtual   void setNextDelT( double delT, bool restart = false ) = 0;
    virtual double getNextDelT() const = 0;

    virtual   void setSimTime( double simTime ) = 0;
    virtual double getSimTime() const = 0;

    // Returns the integer time step index of the simulation.  All
    // simulations start with a time step number of 0.  This value is
    // incremented by one for each simulation time step processed.

    // The 'set' function should only be called by the
    // SimulationController at the beginning of a simulation.  The
    // 'increment' function is called by the SimulationController at
    // the beginning of each time step.
    virtual void setTimeStep( int timeStep ) = 0;
    virtual void incrementTimeStep() = 0;
    virtual int  getTimeStep() const = 0;

    virtual bool isLastTimeStep( double walltime ) = 0;
    virtual bool maybeLastTimeStep( double walltime ) const = 0;


    ApplicationInterface(const ApplicationInterface&);
    ApplicationInterface& operator=(const ApplicationInterface&);

#ifdef HAVE_VISIT
  public:
    // Reduction analysis variables for on the fly analysis
    struct analysisVar {
      std::string component;
      std::string name;
      int matl;
      int level;
      std::vector< const VarLabel* > labels;
    };

    virtual std::vector< analysisVar > & getAnalysisVars() = 0;

    // Interactive variables from the UPS problem spec or other state
    // variables.
    struct interactiveVar {
      std::string component;
      std::string name;
      TypeDescription::Type type;
      void * value;
      bool   modifiable {false}; // If true the variable maybe modified.
      bool   modified   {false}; // If true the variable was modified.
      bool   recompile  {false}; // If true and the variable was modified
      // recompile the task graph.
      double range[2];   // If modifiable min/max range of acceptable values.
    };

    // Interactive variables from the UPS problem spec.
    virtual std::vector< interactiveVar > & getUPSVars() = 0;

    // Interactive state variables from components.
    virtual std::vector< interactiveVar > & getStateVars() = 0;

    virtual void setVisIt( unsigned int val ) = 0;
    virtual unsigned int  getVisIt() = 0;
#endif
  };
} // End namespace Uintah

#endif<|MERGE_RESOLUTION|>--- conflicted
+++ resolved
@@ -160,16 +160,6 @@
 
     // Used by the switcher
     virtual void setupForSwitching() = 0;
-<<<<<<< HEAD
-
-    // restartInitialize() is called once and only once if and when a
-    // simulation is restarted.  This allows the simulation component
-    // to handle initializations that are necessary when a simulation
-    // is restarted.
-    virtual void restartInitialize() = 0;
-=======
-    
->>>>>>> ef6a5341
 
     // Get the task graph the application wants to execute. Returns an
     // index into the scheduler's list of task graphs.
