/*
 * The MIT License
 *
 * Copyright (c) 1997-2015 The University of Utah
 *
 * Permission is hereby granted, free of charge, to any person obtaining a copy
 * of this software and associated documentation files (the "Software"), to
 * deal in the Software without restriction, including without limitation the
 * rights to use, copy, modify, merge, publish, distribute, sublicense, and/or
 * sell copies of the Software, and to permit persons to whom the Software is
 * furnished to do so, subject to the following conditions:
 *
 * The above copyright notice and this permission notice shall be included in
 * all copies or substantial portions of the Software.
 *
 * THE SOFTWARE IS PROVIDED "AS IS", WITHOUT WARRANTY OF ANY KIND, EXPRESS OR
 * IMPLIED, INCLUDING BUT NOT LIMITED TO THE WARRANTIES OF MERCHANTABILITY,
 * FITNESS FOR A PARTICULAR PURPOSE AND NONINFRINGEMENT. IN NO EVENT SHALL THE
 * AUTHORS OR COPYRIGHT HOLDERS BE LIABLE FOR ANY CLAIM, DAMAGES OR OTHER
 * LIABILITY, WHETHER IN AN ACTION OF CONTRACT, TORT OR OTHERWISE, ARISING
 * FROM, OUT OF OR IN CONNECTION WITH THE SOFTWARE OR THE USE OR OTHER DEALINGS
 * IN THE SOFTWARE.
 */


#ifndef UINTAH_HOMEBREW_SCHEDULER_H
#define UINTAH_HOMEBREW_SCHEDULER_H

#include <Core/Parallel/UintahParallelPort.h>
#include <Core/ProblemSpec/ProblemSpecP.h>
#include <Core/Grid/Variables/ComputeSet.h>
#include <Core/Grid/SimulationStateP.h>
#include <Core/Grid/GridP.h>
#include <Core/Grid/LevelP.h>
#include <Core/Grid/Task.h>

#include <map>
#include <list>
#include <string>
#include <set>
#include <vector>


namespace Uintah {

  class LoadBalancer;
  class Task;
  class SimulationInterface;

/**************************************

CLASS
   Scheduler
   

GENERAL INFORMATION

   Scheduler.h

   Steven G. Parker
   Department of Computer Science
   University of Utah

   Center for the Simulation of Accidental Fires and Explosions (C-SAFE)
  
   
KEYWORDS
   Scheduler


DESCRIPTION

  
WARNING
  
****************************************/

class Scheduler : public UintahParallelPort {

  public:

    Scheduler();

    virtual ~Scheduler();
   
    virtual void printMPIStats() {};

    // Only called by the SimulationController, and only once, and only
    // if the simulation has been "restarted".
    virtual void setGeneration( int id ) = 0;

    virtual void problemSetup( const ProblemSpecP& prob_spec, SimulationStateP& state ) = 0;

    virtual void checkMemoryUse( unsigned long& memuse, unsigned long& highwater, unsigned long& maxMemUse ) = 0;
    
    virtual void setStartAddr( char * start ) = 0;  // sbrk memory start location (for memory tracking)

    virtual char* getStartAddr() = 0;

    virtual void resetMaxMemValue() = 0;

    virtual void initialize( int numOldDW = 1, int numNewDW = 1 ) = 0;

    virtual void setParentDWs( DataWarehouse* parent_old_dw, DataWarehouse* parent_new_dw ) = 0;

    virtual void clearMappings() = 0;

    virtual void mapDataWarehouse( Task::WhichDW, int dwTag ) = 0;

    virtual void doEmitTaskGraphDocs() = 0;
    
    virtual void compile() = 0;

    virtual void execute( int tgnum = 0, int iteration = 0 ) = 0;

    virtual SchedulerP createSubScheduler() = 0;
       
    enum tgType { NormalTaskGraph, IntermediateTaskGraph };

    virtual void addTaskGraph( tgType type ) = 0;

    virtual int getNumTaskGraphs() = 0;

    virtual bool useSmallMessages() = 0;
    
    virtual void addTask( Task* t, const PatchSet*, const MaterialSet* ) = 0;
    
    virtual const std::vector<const Task::Dependency*>&         getInitialRequires() const = 0;
<<<<<<< HEAD
=======

>>>>>>> d1d65a4e
    virtual const std::set<const VarLabel*, VarLabel::Compare>& getInitialRequiredVars() const = 0;

    virtual const std::set<const VarLabel*, VarLabel::Compare>& getComputedVars() const = 0;
<<<<<<< HEAD
=======

>>>>>>> d1d65a4e
    virtual const std::set<std::string>&                        getNotCheckPointVars() const = 0;    

    virtual LoadBalancer* getLoadBalancer() = 0;

    virtual void releaseLoadBalancer() = 0;

    virtual DataWarehouse* get_dw( int idx ) = 0;

    virtual DataWarehouse* getLastDW(void) = 0;

    virtual bool isOldDW( int idx ) const = 0;

    virtual bool isNewDW( int idx ) const = 0;

    virtual void logMemoryUse() = 0;
      
    virtual void advanceDataWarehouse( const GridP& grid, bool initialization = false ) = 0;

    virtual void fillDataWarehouses( const GridP& grid) = 0;

    virtual void replaceDataWarehouse( int index, const GridP& grid, bool initialization = false ) = 0;

    virtual void setRestartable( bool restartable ) = 0;

//        protected:

    virtual void setPositionVar(const VarLabel* posLabel) = 0;
    
    virtual void scheduleParticleRelocation( const LevelP& coarsestLevelwithParticles,
                                             const VarLabel* posLabel,
                                             const std::vector<std::vector<const VarLabel*> >& labels,
                                             const VarLabel* new_posLabel,
                                             const std::vector<std::vector<const VarLabel*> >& new_labels,
                                             const VarLabel* particleIDLabel,
                                             const MaterialSet* matls) = 0;

    virtual void scheduleParticleRelocation( const LevelP& level,
                                             const VarLabel* posLabel,
                                             const std::vector<std::vector<const VarLabel*> >& labels,
                                             const VarLabel* new_posLabel,
                                             const std::vector<std::vector<const VarLabel*> >& new_labels,
                                             const VarLabel* particleIDLabel,
                                             const MaterialSet* matls, int w) = 0;

    //////////
    // Schedule particle relocation without the need to provide pre-relocation labels. Warning: This
    // is experimental and has not been fully tested yet. Use with caution (tsaad).
    virtual void scheduleParticleRelocation( const LevelP& coarsestLevelwithParticles,
                                             const VarLabel* posLabel,
                                             const std::vector<std::vector<const VarLabel*> >& otherLabels,
                                             const MaterialSet* matls ) = 0;

    //! Schedule copying data to new grid after regridding
    virtual void scheduleAndDoDataCopy( const GridP& grid,
                                              SimulationInterface* sim) = 0;


    virtual void overrideVariableBehavior( const std::string & var,
                                                 bool          treatAsOld,
                                                 bool          copyData,
                                                 bool          noScrub,
                                                 bool          notCopyData,
                                                 bool          noCheckpoint ) = 0;

    // Get the SuperPatch (set of connected patches making a larger rectangle)
    // for the given label and patch and find the largest extents encompassing
    // the expected ghost cells (requiredLow, requiredHigh) and the requested
    // ghost cells as well (requestedLow, requestedHigh) for each of the
    // patches.  Required and requested will be the same if requestedNumGCells = 0.
    virtual const std::vector<const Patch*>*
    
    getSuperPatchExtents( const VarLabel* label,
                                int matlIndex,
                          const Patch* patch,
                                Ghost::GhostType requestedGType,
                                int requestedNumGCells,
                                IntVector& requiredLow,
                                IntVector& requiredHigh,
                                IntVector& requestedLow,
                                IntVector& requestedHigh) const = 0;

    // Makes and returns a map that maps strings to VarLabels of
    // that name and a list of material indices for which that
    // variable is valid (at least according to d_allcomps).
    typedef std::map< std::string, std::list<int> > VarLabelMaterialMap;

    virtual VarLabelMaterialMap* makeVarLabelMaterialMap() = 0;

<<<<<<< HEAD
    virtual const std::map<int, int>& getMaxGhostCells() = 0;

    virtual const std::map<int, int>& getMaxLevelOffsets() = 0;
=======
    virtual int getMaxGhost()       = 0;
    virtual int getMaxLevelOffset() = 0;
      // TODO replace after Mira DDT problem is debugged (APH - 03/24/15)
//    virtual const std::map<int, int>& getMaxGhostCells() = 0;
//    virtual const std::map<int, int>& getMaxLevelOffsets() = 0;
>>>>>>> d1d65a4e

    virtual bool isCopyDataTimestep() = 0;

    virtual void setInitTimestep(bool) = 0;

    virtual void setRestartInitTimestep(bool) = 0;

  private:

    Scheduler(const Scheduler&);
    Scheduler& operator=(const Scheduler&);
};
} // End namespace Uintah

#endif<|MERGE_RESOLUTION|>--- conflicted
+++ resolved
@@ -126,17 +126,11 @@
     virtual void addTask( Task* t, const PatchSet*, const MaterialSet* ) = 0;
     
     virtual const std::vector<const Task::Dependency*>&         getInitialRequires() const = 0;
-<<<<<<< HEAD
-=======
-
->>>>>>> d1d65a4e
+
     virtual const std::set<const VarLabel*, VarLabel::Compare>& getInitialRequiredVars() const = 0;
 
     virtual const std::set<const VarLabel*, VarLabel::Compare>& getComputedVars() const = 0;
-<<<<<<< HEAD
-=======
-
->>>>>>> d1d65a4e
+
     virtual const std::set<std::string>&                        getNotCheckPointVars() const = 0;    
 
     virtual LoadBalancer* getLoadBalancer() = 0;
@@ -225,17 +219,11 @@
 
     virtual VarLabelMaterialMap* makeVarLabelMaterialMap() = 0;
 
-<<<<<<< HEAD
-    virtual const std::map<int, int>& getMaxGhostCells() = 0;
-
-    virtual const std::map<int, int>& getMaxLevelOffsets() = 0;
-=======
     virtual int getMaxGhost()       = 0;
     virtual int getMaxLevelOffset() = 0;
       // TODO replace after Mira DDT problem is debugged (APH - 03/24/15)
 //    virtual const std::map<int, int>& getMaxGhostCells() = 0;
 //    virtual const std::map<int, int>& getMaxLevelOffsets() = 0;
->>>>>>> d1d65a4e
 
     virtual bool isCopyDataTimestep() = 0;
 
