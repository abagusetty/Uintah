--- conflicted
+++ resolved
@@ -46,10 +46,7 @@
 : Expr::Expression<SVolField>(),
   tSchmidt_ ( tSchmidt )
 {
-<<<<<<< HEAD
-=======
   this->set_gpu_runnable(true);
->>>>>>> d1d65a4e
    rho_ = create_field_request<SVolField>(rhoTag);
    tVisc_ = create_field_request<SVolField>(tViscTag);
 }
