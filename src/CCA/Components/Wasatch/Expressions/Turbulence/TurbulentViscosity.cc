/*
 * The MIT License
 *
 * Copyright (c) 2012-2015 The University of Utah
 *
 * Permission is hereby granted, free of charge, to any person obtaining a copy
 * of this software and associated documentation files (the "Software"), to
 * deal in the Software without restriction, including without limitation the
 * rights to use, copy, modify, merge, publish, distribute, sublicense, and/or
 * sell copies of the Software, and to permit persons to whom the Software is
 * furnished to do so, subject to the following conditions:
 *
 * The above copyright notice and this permission notice shall be included in
 * all copies or substantial portions of the Software.
 *
 * THE SOFTWARE IS PROVIDED "AS IS", WITHOUT WARRANTY OF ANY KIND, EXPRESS OR
 * IMPLIED, INCLUDING BUT NOT LIMITED TO THE WARRANTIES OF MERCHANTABILITY,
 * FITNESS FOR A PARTICULAR PURPOSE AND NONINFRINGEMENT. IN NO EVENT SHALL THE
 * AUTHORS OR COPYRIGHT HOLDERS BE LIABLE FOR ANY CLAIM, DAMAGES OR OTHER
 * LIABILITY, WHETHER IN AN ACTION OF CONTRACT, TORT OR OTHERWISE, ARISING
 * FROM, OUT OF OR IN CONNECTION WITH THE SOFTWARE OR THE USE OR OTHER DEALINGS
 * IN THE SOFTWARE.
 */

#include "TurbulentViscosity.h"

//-- SpatialOps Includes --//
#include <spatialops/OperatorDatabase.h>
#include <spatialops/structured/SpatialFieldStore.h>

#include <cmath>

//====================================================================

TurbulentViscosity::
TurbulentViscosity( const Expr::Tag rhoTag,
                    const Expr::Tag strTsrSqTag,
                    const Expr::Tag waleTsrMagTag,
                    const Expr::Tag vremanTsrMagTag,
                    const Expr::Tag dynamicSmagCoefTag,
                    const Wasatch::TurbulenceParameters& turbParams )
: Expr::Expression<SVolField>(),
  isConstSmag_( turbParams.turbModelName != Wasatch::TurbulenceParameters::DYNAMIC ),
  turbParams_      ( turbParams         )
{
<<<<<<< HEAD
=======
  this->set_gpu_runnable(true);
>>>>>>> d1d65a4e
   rho_ = create_field_request<SVolField>(rhoTag);
  switch( turbParams_.turbModelName ){
    case Wasatch::TurbulenceParameters::SMAGORINSKY :
       strTsrSq_ = create_field_request<SVolField>(strTsrSqTag);
      break;
    case Wasatch::TurbulenceParameters::WALE :
       strTsrSq_ = create_field_request<SVolField>(strTsrSqTag);
       waleTsrMag_ = create_field_request<SVolField>(waleTsrMagTag);
      break;
    case Wasatch::TurbulenceParameters::DYNAMIC :
       strTsrSq_ = create_field_request<SVolField>(strTsrSqTag);
       dynCoef_ = create_field_request<SVolField>(dynamicSmagCoefTag);
      break;
    case Wasatch::TurbulenceParameters::VREMAN :
       vremanTsrMag_ = create_field_request<SVolField>(vremanTsrMagTag);
      break;
    case Wasatch::TurbulenceParameters::NOTURBULENCE :
      assert(false);
      break;
  }
}

<<<<<<< HEAD
//--------------------------------------------------------------------

=======
//------------------------------------------------------------------
>>>>>>> d1d65a4e
TurbulentViscosity::
~TurbulentViscosity()
{}

//--------------------------------------------------------------------

void
TurbulentViscosity::
bind_operators( const SpatialOps::OperatorDatabase& opDB )
{
  gradXOp_ = opDB.retrieve_operator< GradXT >();
  gradYOp_ = opDB.retrieve_operator< GradYT >();
  gradZOp_ = opDB.retrieve_operator< GradZT >();
  exOp_    = opDB.retrieve_operator< ExOpT  >();
}

//--------------------------------------------------------------------

void
TurbulentViscosity::
evaluate()
{
  using namespace SpatialOps;
  SVolField& result = this->value();

  const SVolField& rho = rho_->field_ref();
  
  const double dx = 1.0 / std::abs( gradXOp_->coefs().get_coef(1) ); //high coefficient
  const double dy = 1.0 / std::abs( gradYOp_->coefs().get_coef(1) ); //high coefficient
  const double dz = 1.0 / std::abs( gradZOp_->coefs().get_coef(1) ); //high coefficient
  const double avgVol = std::pow(dx*dy*dz, 1.0/3.0);
  
  double mixingLengthSq = turbParams_.eddyViscCoef * avgVol;
  mixingLengthSq = mixingLengthSq * mixingLengthSq; // (C_s * Delta)^2
  
  const double eps = 2.0*std::numeric_limits<double>::epsilon();
  
  switch ( turbParams_.turbModelName ) {

    case Wasatch::TurbulenceParameters::SMAGORINSKY:
      result <<= rho * mixingLengthSq  * sqrt(2.0 * strTsrSq_->field_ref() ) ; // rho * (Cs * delta)^2 * |S|, Cs is the Smagorinsky constant
      break;

    case Wasatch::TurbulenceParameters::DYNAMIC:
      // tsaad.Note: When the dynamic model is used, the DynamicSmagorinskyCoefficient expression calculates both the coefficient and the StrainTensorMagnitude = sqrt(2*Sij*Sij). Unlike the StrainTensorMagnitude.cc Expression, which calculates SijSij instead. That's why for the constant smagorinsky case, we have take the sqrt() of that quanitity. In the Dynamic model case, we don't.
      result <<= rho * dynCoef_->field_ref()  * strTsrSq_->field_ref() ;//rho * *dynCoef_ * sqrt(2.0 * *strTsrSq_);
      break;

    case Wasatch::TurbulenceParameters::WALE:
    {
      SpatFldPtr<SVolField> denom = SpatialFieldStore::get<SVolField>( result );
      *denom <<= pow(strTsrSq_->field_ref() , 2.5) + pow(waleTsrMag_->field_ref() , 1.25);
      result <<= cond( *denom <= eps, 0.0 )
                     ( rho * mixingLengthSq * pow(waleTsrMag_->field_ref() , 1.5) / *denom );
    }
      break;

    case Wasatch::TurbulenceParameters::VREMAN:
      // NOTE: the constant used in the Vreman model input corresponds to the
      // best Smagorinsky constant when using the constant Smagorinsky model
      // for the problem being simulated. The Vreman constant is estimated at Cv ~ 2.5 Cs
      result <<= rho * 2.5 * mixingLengthSq  * vremanTsrMag_->field_ref()  ; // rho * 2.5 * (Cs * delta)^2 * |V|, Cs is the Smagorinsky constant
      break;
      
    default:
      break;
      
  }

  // extrapolate from interior cells to ptach boundaries (both process and physical boundaries. the latter is optional):
  // this is necessary to avoid problems when calculating the stress tensor where
  // a viscosity interpolant is needed. If problems arise due to this extrapolation,
  // you should consider performing an MPI communication on the turbulent viscosity
  // (i.e. cleave the turbulent viscosity from its parents). This can be done
  // in transport/MomentumTransportEquation.cc
  // Based on data that I collected, an MPI communication costs about twice as
  // much as the extrapolation in terms of speedup.
  // You may also need to skip extrapolation at physical boundaries. This is the
  // case when using Warches. With regular extrapolation, you may end up with
  // a negative value for the turbulent viscosity in the extra cell if the
  // first interior cell value is zero. To avoid this, you can turn on the "skipBCs" flag
  // when using apply_to_field, or specify a min value for the extraplated cells.
  exOp_->apply_to_field( result, 0.0 );
}<|MERGE_RESOLUTION|>--- conflicted
+++ resolved
@@ -43,10 +43,7 @@
   isConstSmag_( turbParams.turbModelName != Wasatch::TurbulenceParameters::DYNAMIC ),
   turbParams_      ( turbParams         )
 {
-<<<<<<< HEAD
-=======
   this->set_gpu_runnable(true);
->>>>>>> d1d65a4e
    rho_ = create_field_request<SVolField>(rhoTag);
   switch( turbParams_.turbModelName ){
     case Wasatch::TurbulenceParameters::SMAGORINSKY :
@@ -69,12 +66,7 @@
   }
 }
 
-<<<<<<< HEAD
-//--------------------------------------------------------------------
-
-=======
 //------------------------------------------------------------------
->>>>>>> d1d65a4e
 TurbulentViscosity::
 ~TurbulentViscosity()
 {}
