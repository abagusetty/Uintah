/*
 * The MIT License
 *
 * Copyright (c) 2013-2015 The University of Utah
 *
 * Permission is hereby granted, free of charge, to any person obtaining a copy
 * of this software and associated documentation files (the "Software"), to
 * deal in the Software without restriction, including without limitation the
 * rights to use, copy, modify, merge, publish, distribute, sublicense, and/or
 * sell copies of the Software, and to permit persons to whom the Software is
 * furnished to do so, subject to the following conditions:
 *
 * The above copyright notice and this permission notice shall be included in
 * all copies or substantial portions of the Software.
 *
 * THE SOFTWARE IS PROVIDED "AS IS", WITHOUT WARRANTY OF ANY KIND, EXPRESS OR
 * IMPLIED, INCLUDING BUT NOT LIMITED TO THE WARRANTIES OF MERCHANTABILITY,
 * FITNESS FOR A PARTICULAR PURPOSE AND NONINFRINGEMENT. IN NO EVENT SHALL THE
 * AUTHORS OR COPYRIGHT HOLDERS BE LIABLE FOR ANY CLAIM, DAMAGES OR OTHER
 * LIABILITY, WHETHER IN AN ACTION OF CONTRACT, TORT OR OTHERWISE, ARISING
 * FROM, OUT OF OR IN CONNECTION WITH THE SOFTWARE OR THE USE OR OTHER DEALINGS
 * IN THE SOFTWARE.
 */

#include "BCHelper.h"

//-- C++ Includes --//
#include <vector>
#include <iostream>

#include <boost/foreach.hpp>

//-- Uintah Includes --//
#include <Core/Grid/Patch.h>
#include <Core/Grid/Variables/Iterator.h>
#include <Core/Grid/Variables/CellIterator.h> // SCIRun::Iterator
#include <Core/Exceptions/ProblemSetupException.h>
#include <Core/Grid/BoundaryConditions/BoundCond.h>
#include <Core/Grid/BoundaryConditions/BCGeomBase.h>
#include <Core/Grid/BoundaryConditions/BCDataArray.h>
#include <Core/Grid/BoundaryConditions/BoundCondBase.h>
#include <CCA/Components/Wasatch/Expressions/Pressure.h>
#include <CCA/Components/Wasatch/Expressions/NullExpression.h>

//-- SpatialOps includes --//
#include <spatialops/OperatorDatabase.h>

//-- Wasatch Includes --//
#include <CCA/Components/Wasatch/FieldTypes.h>
#include <CCA/Components/Wasatch/ParseTools.h>
#include <CCA/Components/Wasatch/ParticlesHelper.h>
#include <CCA/Components/Wasatch/Expressions/BoundaryConditions/BoundaryConditions.h>
#include <CCA/Components/Wasatch/Expressions/BoundaryConditions/BoundaryConditionBase.h>

//-- Debug Stream --//
#include <Core/Util/DebugStream.h>

static SCIRun::DebugStream dbgbc("WASATCH_BC", false);
#define DBC_BC_ON  dbgbc.active()
#define DBGBC  if( DBC_BC_ON  ) dbgbc

/**
 * \file    BCHelper.cc
 * \author  Tony Saad
 */

namespace Wasatch {
  // Given a string BC type (Dirichlet, Neumann,...), this function returns a BndCondTypeEnum
  // of supported boundary condition types
  BndCondTypeEnum select_bc_type_enum( const std::string& bcTypeStr )
  {
    if      ( bcTypeStr == "Dirichlet" )     return DIRICHLET;
    else if ( bcTypeStr == "Neumann" )       return NEUMANN;
    else                                     return UNSUPPORTED;
  }

  // Given a string boundary type (Wall, Velocity, Outflow,...), this function returns a BndTypeEnum
  // of supported boundary types
  BndTypeEnum select_bnd_type_enum( const std::string& bndTypeStr )
  {
    if      ( bndTypeStr == "Wall"     )  return WALL;
    else if ( bndTypeStr == "Velocity" )  return VELOCITY;
    else if ( bndTypeStr == "Open"     )  return OPEN;
    else if ( bndTypeStr == "Outflow"  )  return OUTFLOW;
    else if ( bndTypeStr == "None"
              || bndTypeStr == "User"  )  return USER;
    else                                  return INVALID;
  }

  // Given a BndCondTypeEnum (DIRICHLET,...), this function returns a string
  // of supported boundary condition types
  std::string bc_type_enum_to_string( const BndCondTypeEnum bcTypeEnum )
  {
    switch (bcTypeEnum) {
      case DIRICHLET:
        return "Dirichlet";
        break;
      case NEUMANN:
        return "Neumann";
        break;
      default:
        return "Unsupported";
        break;
    }
  }

  // Given a BndTypeEnum (WALL, VELOCITY,...), this function returns a string
  // of supported boundary types
  const std::string bnd_type_enum_to_string( const BndTypeEnum bndTypeEnum )
  {
    switch (bndTypeEnum) {
      case WALL:
        return "Wall";
        break;
      case VELOCITY:
        return "Velocity";
        break;
      case OPEN:
        return "Open";
        break;
      case OUTFLOW:
        return "Outflow";
        break;
      case USER:
        return "User";
        break;
      default:
        return "Invalid";
        break;
    }
  }

  template<typename OST>
  OST& operator<<( OST& os, const BndTypeEnum bndTypeEnum )
  {
    os << bnd_type_enum_to_string(bndTypeEnum);
    return os;
  }
  
  template<typename OST>
  OST& operator<<( OST& os, const BndCondTypeEnum bcTypeEnum )
  {
    os << bc_type_enum_to_string(bcTypeEnum);
    return os;
  }  

  // This function returns true if the boundary condition is applied in the same direction
  // as the staggered field. For example, xminus/xplus on a XVOL field.
  template <typename FieldT>
  bool is_staggered_normal( const Uintah::Patch::FaceType face ){
    const Direction staggeredLocation = get_staggered_location<FieldT>();
    switch (staggeredLocation) {
      case XDIR:
        return ( (face==Uintah::Patch::xminus || face==Uintah::Patch::xplus)); break;
      case YDIR:
        return ( (face==Uintah::Patch::yminus || face==Uintah::Patch::yplus)); break;
      case ZDIR:
        return ( (face==Uintah::Patch::zminus || face==Uintah::Patch::zplus)); break;
      default: return false; break;
    }
    return false;
  }
  
  // This function returns true if the boundary condition is applied in the same direction
  // as the staggered field. For example, xminus/xplus on a XVOL field.
  template<typename FieldT>
  bool is_plus_side( const Uintah::Patch::FaceType face ){
    const Direction staggeredLocation = get_staggered_location<FieldT>();
    switch (staggeredLocation) {
      case XDIR: return (face==Uintah::Patch::xplus);  break;
      case YDIR: return (face==Uintah::Patch::yplus);  break;
      case ZDIR: return (face==Uintah::Patch::zplus);  break;
      default:   return false; break;
    }
    return false;
  }

  //============================================================================

  bool BndCondSpec::operator==(const BndCondSpec& l) const
  {
    return (   l.varName == varName
            && l.functorName == functorName
            && l.value == value
            && l.bcType == bcType
            && l.bcValType == bcValType);
  };

  bool BndCondSpec::operator==(const std::string& varNameNew) const
  {
    return ( varNameNew == varName);
  };

  void BndCondSpec::print() const
  {
    using namespace std;
    cout << "  var:     " << varName << endl
         << "  type:    " << bcType << endl
         << "  value:   " << value << endl;
    if( !functorName.empty() )
      cout << "  functor: " << functorName << endl;
  };

  bool BndCondSpec::is_functor() const
  {
    return (bcValType == FUNCTOR_TYPE);
  };

  //============================================================================

  // returns true if this Boundary has parts of it on patchID
  bool BndSpec::has_patch(const int& patchID) const
  {
    return std::find(patchIDs.begin(), patchIDs.end(), patchID) != patchIDs.end();
  }

  // find the BCSpec associated with a given variable name
  const BndCondSpec* BndSpec::find(const std::string& varName) const
  {
    std::vector<BndCondSpec>::const_iterator it = std::find(bcSpecVec.begin(), bcSpecVec.end(), varName);
    if (it != bcSpecVec.end()) {
      return &(*it);
    } else {
      return NULL;
    }
  }

  // find the BCSpec associated with a given variable name - non-const version
  const BndCondSpec* BndSpec::find(const std::string& varName)
  {
    std::vector<BndCondSpec>::iterator it = std::find(bcSpecVec.begin(), bcSpecVec.end(), varName);
    if (it != bcSpecVec.end()) {
      return &(*it);
    } else {
      return NULL;
    }
  }

  // check whether this boundary has any bcs specified for varName
  bool BndSpec::has_field(const std::string& varName) const
  {
    std::vector<BndCondSpec>::const_iterator it = std::find(bcSpecVec.begin(), bcSpecVec.end(), varName);
    if (it != bcSpecVec.end()) {
      return true;
    } else {
      return false;
    }
  }

  // print information about this boundary
  void BndSpec::print() const
  {
    using namespace std;
    cout << "Boundary: " << name << " face: " << face << " BndType: " << type << endl;
    for (vector<BndCondSpec>::const_iterator it=bcSpecVec.begin(); it != bcSpecVec.end(); ++it) {
      (*it).print();
    }
  }

  //============================================================================


  //****************************************************************************
  /**
   *
   *  \brief Computes the coefficients associated with a given boundary condition
   *
   */
  //****************************************************************************

  template <typename FieldT>
  void get_bcop_coefs( const SpatialOps::OperatorDatabase& opdb,
                       const BndSpec& myBndSpec,
                       const BndCondSpec& myBndCondSpec,
                       double& ci,
                       double& cg,
                       bool setOnExtraOnly=false )
  {
    const BndCondTypeEnum& atomBCTypeEnum = myBndCondSpec.bcType;
    const Uintah::Patch::FaceType& face = myBndSpec.face;
    const bool isStagNorm = is_staggered_normal<FieldT>(face);

    if ( setOnExtraOnly || ( isStagNorm && atomBCTypeEnum != NEUMANN ) )
    {
      cg = 1.0;
      ci = 0.0;
      return;
    }
    
    typedef BCOpTypeSelector<FieldT> OpT;
    switch (atomBCTypeEnum) {
      case DIRICHLET:
      {
        switch (face) {
          case Uintah::Patch::xminus: {
            const typename OpT::DirichletX* const op = opdb.retrieve_operator<typename OpT::DirichletX>();
            cg = op->coefs().get_coef(0); //low coefficient
            ci = op->coefs().get_coef(1); //high coefficient
            break;
          }
          case Uintah::Patch::xplus: {
            const typename OpT::DirichletX* const op = opdb.retrieve_operator<typename OpT::DirichletX>();
            cg = op->coefs().get_coef(1); //high coefficient
            ci = op->coefs().get_coef(0); //low coefficient
            break;
          }
          case Uintah::Patch::yminus: {
            const typename OpT::DirichletY* const op = opdb.retrieve_operator<typename OpT::DirichletY>();
            cg = op->coefs().get_coef(0); //low coefficient
            ci = op->coefs().get_coef(1); //high coefficient
            break;
          }
          case Uintah::Patch::yplus: {
            const typename OpT::DirichletY* const op = opdb.retrieve_operator<typename OpT::DirichletY>();
            cg = op->coefs().get_coef(1); //high coefficient
            ci = op->coefs().get_coef(0); //low coefficient
            break;
          }
          case Uintah::Patch::zminus: {
            const typename OpT::DirichletZ* const op = opdb.retrieve_operator<typename OpT::DirichletZ>();
            cg = op->coefs().get_coef(1); //low coefficient
            ci = op->coefs().get_coef(0); //high coefficient
            break;
          }
          case Uintah::Patch::zplus: {
            const typename OpT::DirichletZ* const op = opdb.retrieve_operator<typename OpT::DirichletZ>();
            cg = op->coefs().get_coef(1); //high coefficient
            ci = op->coefs().get_coef(0); //low coefficient
            break;
          }

          default:
          {
            std::ostringstream msg;
            msg << "ERROR: An invalid uintah face has been specified when tyring to apply bc on "
                << myBndCondSpec.varName << std::endl;
            throw Uintah::ProblemSetupException( msg.str(), __FILE__, __LINE__ );
          }
        }
        break; // DIRICHLET
      }

      case NEUMANN:
      {
        switch (face) {
          case Uintah::Patch::xminus: {
            const typename OpT::NeumannX* const op = opdb.retrieve_operator<typename OpT::NeumannX>();
            cg = op->coefs().get_coef(0); //low coefficient
            ci = op->coefs().get_coef(1); //high coefficient
            break;
          }
          case Uintah::Patch::xplus: {
            const typename OpT::NeumannX* const op = opdb.retrieve_operator<typename OpT::NeumannX>();
            cg = op->coefs().get_coef(1); //high coefficient
            ci = op->coefs().get_coef(0); //low coefficient
            break;
          }
          case Uintah::Patch::yminus: {
            const typename OpT::NeumannY* const op = opdb.retrieve_operator<typename OpT::NeumannY>();
            cg = op->coefs().get_coef(0); //low coefficient
            ci = op->coefs().get_coef(1); //high coefficient
            break;
          }
          case Uintah::Patch::yplus: {
            const typename OpT::NeumannY* const op = opdb.retrieve_operator<typename OpT::NeumannY>();
            cg = op->coefs().get_coef(1); //high coefficient
            ci = op->coefs().get_coef(0); //low coefficient
            break;
          }
          case Uintah::Patch::zminus: {
            const typename OpT::NeumannZ* const op = opdb.retrieve_operator<typename OpT::NeumannZ>();
            cg = op->coefs().get_coef(0); //low coefficient
            ci = op->coefs().get_coef(1); //high coefficient
            break;
          }
          case Uintah::Patch::zplus: {
            const typename OpT::NeumannZ* const op = opdb.retrieve_operator<typename OpT::NeumannZ>();
            cg = op->coefs().get_coef(1); //high coefficient
            ci = op->coefs().get_coef(0); //low coefficient
            break;
          }
          default:
          {
            std::ostringstream msg;
            msg << "ERROR: An invalid uintah face has been specified when tyring to apply bc on "
            << myBndCondSpec.varName << std::endl;
            throw Uintah::ProblemSetupException( msg.str(), __FILE__, __LINE__ );
          }
        }
        break; // NEUMANN
      }
        
      default:
      {
        std::ostringstream msg;
        msg << "ERROR: It looks like you have specified an UNSUPPORTED basic boundary Type!"
        << "Basic boundary types can only be either DIRICHLET or NEUMANN. Please revise your input file." << std::endl;
        throw Uintah::ProblemSetupException( msg.str(), __FILE__, __LINE__ );
      }
    }
  }

  //****************************************************************************
  /**
   *
   *  \brief Helps with staggered fields.
   *
   */
  //****************************************************************************
  
  void pack_uintah_iterator_as_spatialops( const Uintah::Patch::FaceType& face,
                                           const Uintah::Patch* const patch,
                                           Uintah::Iterator& bndIter,
                                           BoundaryIterators& myBndIters )
  {
    using SpatialOps::IntVec;
    
    std::vector<IntVec>& extraBndSOIter        = myBndIters.extraBndCells;
    std::vector<IntVec>& intBndSOIter          = myBndIters.interiorBndCells;
    std::vector<IntVec>& extraPlusBndCells     = myBndIters.extraPlusBndCells;
    
    std::vector<IntVec> neboExtraBndSOIter;

    std::vector<IntVec>& intEdgeSOIter         = myBndIters.interiorEdgeCells;
   
    bool plusEdge[3];
    bool minusEdge[3];

    minusEdge[0] = patch->getBCType(Uintah::Patch::xminus) != Uintah::Patch::Neighbor;
    plusEdge [0] = patch->getBCType(Uintah::Patch::xplus ) != Uintah::Patch::Neighbor;
    minusEdge[1] = patch->getBCType(Uintah::Patch::yminus) != Uintah::Patch::Neighbor;
    plusEdge [1] = patch->getBCType(Uintah::Patch::yplus ) != Uintah::Patch::Neighbor;
    minusEdge[2] = patch->getBCType(Uintah::Patch::zminus) != Uintah::Patch::Neighbor;
    plusEdge [2] = patch->getBCType(Uintah::Patch::zplus ) != Uintah::Patch::Neighbor;

    int i=-1, j=-1;
    switch (face) {
      case Uintah::Patch::xminus:
      case Uintah::Patch::xplus: i=1; j=2; break;
      case Uintah::Patch::yminus:
      case Uintah::Patch::yplus: i=0; j=2; break;
      case Uintah::Patch::zminus:
      case Uintah::Patch::zplus: i=0; j=1; break;
      default:{
        std::ostringstream msg;
        msg << "ERROR: invalid face specification encountered\n"
            << "\n\t" << __FILE__ << " : " << __LINE__ << std::endl;
        throw std::runtime_error( msg.str() );
      }
    }            
    
    // save pointer to the Uintah iterator. This will be needed for expression that require access to the
    // native uintah iterators, such as the pressure expression.
    myBndIters.extraBndCellsUintah = bndIter;

    DBGBC << "---------------------------------------------------\n";
    DBGBC << "Face = " << face << std::endl;
    
    // MAJOR WARNING HERE - WHEN WE MOVE TO RUNTIME GHOST CELLS, WE NEED TO USE THE APPROPRIATE PATCH OFFSET
    const Uintah::IntVector patchCellOffset = patch->getExtraCellLowIndex(1);
    const Uintah::IntVector interiorPatchCellOffset = patch->getCellLowIndex();
    Uintah::IntVector unitNormal = patch->faceDirection(face); // this is needed to construct interior cells
    Uintah::IntVector bcPointIJK;
    
    Uintah::IntVector edgePoint;
    const Uintah::IntVector idxHi = patch->getCellHighIndex() - IntVector(1,1,1);// - patchCellOffset;
    const Uintah::IntVector idxLo = patch->getCellLowIndex();

    for( bndIter.reset(); !bndIter.done(); ++bndIter ){
      bcPointIJK = *bndIter - patchCellOffset;
      extraBndSOIter.push_back(IntVec(bcPointIJK.x(), bcPointIJK.y(), bcPointIJK.z()));
      
      edgePoint = *bndIter - unitNormal;
      if( ((edgePoint[i] == idxHi[i]) && plusEdge[i]  ) ||
          ((edgePoint[j] == idxHi[j]) && plusEdge[j]  ) ||
          ((edgePoint[i] == idxLo[i]) && minusEdge[i] ) ||
          ((edgePoint[j] == idxLo[j]) && minusEdge[j] ) )
      {
        edgePoint -= patchCellOffset;
        intEdgeSOIter.push_back( IntVec(bcPointIJK[0], bcPointIJK[1], bcPointIJK[2]) );
      }
      bcPointIJK -= unitNormal;
      intBndSOIter.push_back(IntVec(bcPointIJK.x(), bcPointIJK.y(), bcPointIJK.z()));

      bcPointIJK = *bndIter - interiorPatchCellOffset;
      neboExtraBndSOIter.push_back(IntVec(bcPointIJK.x(), bcPointIJK.y(), bcPointIJK.z()));
    }
    
    // if we are on a plus face, we will most likely need a plus-face iterator for staggered fields
    if (face == Uintah::Patch::xplus || face == Uintah::Patch::yplus || face == Uintah::Patch::zplus ){
      for( bndIter.reset(); !bndIter.done(); ++bndIter ){
        bcPointIJK = *bndIter - patchCellOffset + unitNormal;
        extraPlusBndCells.push_back(IntVec(bcPointIJK.x(), bcPointIJK.y(), bcPointIJK.z()));
      }
    }
    
    // convert the svol extra cell boundary iterator to a spatial mask
    const int ng = get_n_ghost<SVolField>();
    SpatialOps::IntVec bcMinus, bcPlus;
    Wasatch::get_bc_logicals( patch, bcMinus, bcPlus );
    SpatialOps::BoundaryCellInfo bcInfo = SpatialOps::BoundaryCellInfo::build<SVolField>(bcPlus);
    SpatialOps::GhostData gd(ng);
    const SpatialOps::MemoryWindow window = Wasatch::get_memory_window_for_masks<SVolField>( patch );
    myBndIters.svolExtraCellSpatialMask = new SpatialOps::SpatialMask<SVolField>(window, bcInfo, gd, neboExtraBndSOIter);
#     ifdef HAVE_CUDA
    myBndIters.svolExtraCellSpatialMask->add_consumer(GPU_INDEX);
#     endif
    
    const SpatialOps::MemoryWindow xwindow = Wasatch::get_memory_window_for_masks<XVolField>( patch );
    SpatialOps::BoundaryCellInfo xBCInfo = SpatialOps::BoundaryCellInfo::build<XVolField>(bcPlus);
    myBndIters.xvolExtraCellSpatialMask = new SpatialOps::SpatialMask<XVolField>(xwindow, xBCInfo, gd, neboExtraBndSOIter);
#     ifdef HAVE_CUDA
    myBndIters.xvolExtraCellSpatialMask->add_consumer(GPU_INDEX);
#     endif
    
    const SpatialOps::MemoryWindow ywindow = Wasatch::get_memory_window_for_masks<YVolField>( patch );
    SpatialOps::BoundaryCellInfo yBCInfo = SpatialOps::BoundaryCellInfo::build<YVolField>(bcPlus);
    myBndIters.yvolExtraCellSpatialMask = new SpatialOps::SpatialMask<YVolField>(ywindow, yBCInfo, gd, neboExtraBndSOIter);
#     ifdef HAVE_CUDA
    myBndIters.yvolExtraCellSpatialMask->add_consumer(GPU_INDEX);
#     endif
    
    const SpatialOps::MemoryWindow zwindow = Wasatch::get_memory_window_for_masks<ZVolField>( patch );
    SpatialOps::BoundaryCellInfo zBCInfo = SpatialOps::BoundaryCellInfo::build<ZVolField>(bcPlus);
    myBndIters.zvolExtraCellSpatialMask = new SpatialOps::SpatialMask<ZVolField>(zwindow, zBCInfo, gd, neboExtraBndSOIter);
#     ifdef HAVE_CUDA
    myBndIters.zvolExtraCellSpatialMask->add_consumer(GPU_INDEX);
#     endif
  }

  
  //============================================================================
  // Template specialization for the BoundaryIterators get_spatial_mask function
  template<typename FieldT>
  SpatialOps::SpatialMask<FieldT>*
  BoundaryIterators::get_spatial_mask() const
  {
    // should never request a spatial_mask of an unsupported type. Supported types are SVol, X-Y-ZVol
    std::ostringstream msg;
    msg << "ERROR: It looks like you were trying to retrieve a spatial mask of an unsupported field type. "
    << " Supported types are: SVol, XVol, YVol, and ZVol." << std::endl;
    throw Uintah::ProblemSetupException( msg.str(), __FILE__, __LINE__ );
    return NULL;
  }

  template<>
  SpatialOps::SpatialMask<SVolField>*
  BoundaryIterators::get_spatial_mask() const
  {
    return svolExtraCellSpatialMask;
  }
  
  template<>
  SpatialOps::SpatialMask<XVolField>*
  BoundaryIterators::get_spatial_mask() const
  {
    return xvolExtraCellSpatialMask;
  }
  
  template<>
  SpatialOps::SpatialMask<YVolField>*
  BoundaryIterators::get_spatial_mask() const
  {
    return yvolExtraCellSpatialMask;
  }
  
  template<>
  SpatialOps::SpatialMask<ZVolField>*
  BoundaryIterators::get_spatial_mask() const
  {
    return zvolExtraCellSpatialMask;
  }
  
  template<>
  SpatialOps::SpatialMask<ParticleField>*
  BoundaryIterators::get_spatial_mask() const
  {
    return NULL;
  }

  //============================================================================

  //************************************************************************************************
  //
  //                          IMPLEMENTATION
  //
  //************************************************************************************************
  
  //------------------------------------------------------------------------------------------------

  BCHelper::BCHelper( const Uintah::PatchSet* const localPatches,
                      const Uintah::MaterialSet* const materials,
                      const PatchInfoMap& patchInfoMap,
                      GraphCategories& grafCat,
                      BCFunctorMap& bcFunctorMap )
  : localPatches_(localPatches),
    materials_   (materials   ),
    patchInfoMap_(patchInfoMap),
    bcFunctorMap_(bcFunctorMap),
    grafCat_     (grafCat)
  {
    parse_boundary_conditions();
  }

  //------------------------------------------------------------------------------------------------

  BCHelper::~BCHelper()
  {
    typedef MaskMapT::iterator it_type;
    typedef PatchIDBndItrMapT::iterator secondIt;
    for(it_type iterator = bndNamePatchIDMaskMap_.begin(); iterator != bndNamePatchIDMaskMap_.end(); iterator++) {
      PatchIDBndItrMapT pidBndItr = iterator->second;
      for(secondIt sit = pidBndItr.begin(); sit != pidBndItr.end(); sit++) {
        delete sit->second.svolExtraCellSpatialMask;
        delete sit->second.xvolExtraCellSpatialMask;
        delete sit->second.yvolExtraCellSpatialMask;
        delete sit->second.zvolExtraCellSpatialMask;
      }
    }
  }
  
  //------------------------------------------------------------------------------------------------
  
  void BCHelper::add_boundary_condition( const std::string& bndName,
                                         const BndCondSpec& bcSpec )
  {
    using namespace std;
    if ( bndNameBndSpecMap_.find(bndName) != bndNameBndSpecMap_.end() ) {
      BndSpec& existingBCSpec = (*bndNameBndSpecMap_.find(bndName)).second;
      vector<BndCondSpec>& bcSpecVec = existingBCSpec.bcSpecVec;
      vector<BndCondSpec>::iterator it = std::find(bcSpecVec.begin(), bcSpecVec.end(), bcSpec);
      if ( it == bcSpecVec.end() ) {
        DBGBC << "adding bc " << bcSpec.varName << " on " << bndName << " \n";
        bcSpecVec.push_back(bcSpec);
      } else {
        DBGBC << "bc " << bcSpec.varName << " already exists on " << bndName << ". skipping \n";
      }
    } else {
      DBGBC << " ERROR! boundary face " << bndName << " does not exist!!! \n";
    }
  }

  //------------------------------------------------------------------------------------------------
  
  void BCHelper::add_boundary_condition( const BndCondSpec& bcSpec )
  {
    using namespace std;
    BOOST_FOREACH( BndMapT::value_type& bndPair, bndNameBndSpecMap_){
      add_boundary_condition(bndPair.first, bcSpec);
    }
  }

  //------------------------------------------------------------------------------------------------
  
  void BCHelper::add_boundary( const std::string&      bndName,
                               Uintah::Patch::FaceType face,
                               const BndTypeEnum&      bndType,
                               const int               patchID,
                               const Uintah::BCGeomBase::ParticleBndSpec pBndSpec)
  {
    DBGBC << "adding boundary " << bndName << " of type " << bndType << " on patch " << patchID << std::endl;
    
    // if this boundary is a wall AND no particle boundaries have been specified, then default
    // the particle boundary to a fully elastic wall.
    Uintah::BCGeomBase::ParticleBndSpec myPBndSpec = pBndSpec;
    if (bndType == WALL && pBndSpec.bndType == Uintah::BCGeomBase::ParticleBndSpec::NOTSET) {
      myPBndSpec.bndType = Uintah::BCGeomBase::ParticleBndSpec::WALL;
      myPBndSpec.wallType = Uintah::BCGeomBase::ParticleBndSpec::ELASTIC;
      myPBndSpec.restitutionCoef = 1.0;
    }
    if ( bndNameBndSpecMap_.find(bndName) != bndNameBndSpecMap_.end() ) {
      DBGBC << " adding to existing \n";
      BndSpec& existingBndSpec = (*bndNameBndSpecMap_.find(bndName)).second;
      existingBndSpec.patchIDs.push_back(patchID);
    } else {
      DBGBC << " adding new \n";
      // this is the first time that we are adding this boundary. create the necessary info to store this
      BndSpec myBndSpec = {bndName, face, bndType, std::vector<int>(1, patchID), myPBndSpec };
      bndNameBndSpecMap_.insert( BndMapT::value_type(bndName, myBndSpec) );
    }
  }
  
  //------------------------------------------------------------------------------------------------
  
  void BCHelper::add_auxiliary_boundary_condition( const std::string& srcVarName,
                                                   const std::string& newVarName,
                                                   const double newValue,
                                                   const BndCondTypeEnum newBCType )
  {
    BndCondSpec newBCSpec = {newVarName, "none", newValue, newBCType, DOUBLE_TYPE};
    add_auxiliary_boundary_condition(srcVarName, newBCSpec);
  }
  
  //------------------------------------------------------------------------------------------------
  
  void BCHelper::add_auxiliary_boundary_condition(const std::string& srcVarName,
                                                  BndCondSpec bcSpec)
  {
    BOOST_FOREACH( BndMapT::value_type bndSpecPair, bndNameBndSpecMap_ ){
      BndSpec& myBndSpec = bndSpecPair.second;
      const BndCondSpec* myBndCondSpec = myBndSpec.find(srcVarName);
      if (myBndCondSpec) {
        add_boundary_condition(myBndSpec.name, bcSpec);
      }
    }
  }

  //------------------------------------------------------------------------------------------------
  
  void BCHelper::add_boundary_mask( const BoundaryIterators& myIters,
                                    const std::string& bndName,
                                    const int& patchID )
  {
    using namespace std;
    if ( bndNamePatchIDMaskMap_.find(bndName) != bndNamePatchIDMaskMap_.end() ) {
      DBGBC << "BC " << bndName << " already exists in list of Iterators. Adding new iterator for " << bndName << " on patchID " << patchID << std::endl;
      (*bndNamePatchIDMaskMap_.find(bndName)).second.insert(pair<int, BoundaryIterators>(patchID, myIters));
    } else {
      DBGBC << "BC " << bndName << " does NOT Exist in list of Iterators. Adding new iterator for " << bndName << " on patchID " << patchID << std::endl;
      PatchIDBndItrMapT patchIDIterMap;
      patchIDIterMap.insert(pair<int, BoundaryIterators>(patchID, myIters));
      bndNamePatchIDMaskMap_.insert( pair< string, PatchIDBndItrMapT >(bndName, patchIDIterMap ) );
    }
  }

  //------------------------------------------------------------------------------------------------

  const std::vector<SpatialOps::IntVec>*
  BCHelper::get_edge_mask( const BndSpec& myBndSpec, const int& patchID ) const
  {
    const std::string bndName = myBndSpec.name;
    if ( bndNamePatchIDMaskMap_.find(bndName) != bndNamePatchIDMaskMap_.end() ) {
      const PatchIDBndItrMapT& myMap = (*bndNamePatchIDMaskMap_.find(bndName)).second;
      if ( myMap.find(patchID) != myMap.end() ) {
        const BoundaryIterators& myIters = (*myMap.find(patchID)).second;
        return &(myIters.interiorEdgeCells);
      }
    }
    return NULL;
  }

  //------------------------------------------------------------------------------------------------
  
  const std::vector<int>*
  BCHelper::get_particles_bnd_mask( const BndSpec& myBndSpec,
                                    const int& patchID ) const
  {
    const std::string bndName = myBndSpec.name;
    if ( bndNamePatchIDMaskMap_.find(bndName) != bndNamePatchIDMaskMap_.end() ) {
      const PatchIDBndItrMapT& myMap = (*bndNamePatchIDMaskMap_.find(bndName)).second;
      if ( myMap.find(patchID) != myMap.end() ) {
        const BoundaryIterators& myIters = (*myMap.find(patchID)).second;
        return myIters.particleIdx;
      }
    }
    return NULL;
  }

  //------------------------------------------------------------------------------------------------
  
  template<typename FieldT>
  const std::vector<SpatialOps::IntVec>*
  BCHelper::get_extra_bnd_mask( const BndSpec& myBndSpec,
                               const int& patchID ) const
  {
    const std::string bndName = myBndSpec.name;
    const bool isStagNorm = is_staggered_normal<FieldT>(myBndSpec.face);
    const bool isPlusSide = is_plus_side<FieldT>(myBndSpec.face);
    if ( bndNamePatchIDMaskMap_.find(bndName) != bndNamePatchIDMaskMap_.end() ) {
      const PatchIDBndItrMapT& myMap = (*bndNamePatchIDMaskMap_.find(bndName)).second;
      if ( myMap.find(patchID) != myMap.end() ) {
        const BoundaryIterators& myIters = (*myMap.find(patchID)).second;
        if (isStagNorm && isPlusSide) {
          return &(myIters.extraPlusBndCells);
        } else {
          return &(myIters.extraBndCells);
        }
      }
    }
    return NULL;
  }
  
  //------------------------------------------------------------------------------------------------
  
  template<typename FieldT>
  const std::vector<SpatialOps::IntVec>*
<<<<<<< HEAD
  BCHelper::get_nebo_extra_bnd_mask( const BndSpec& myBndSpec,
                               const int& patchID ) const
  {
    const std::string bndName = myBndSpec.name;
    const bool isStagNorm = is_staggered_normal<FieldT>(myBndSpec.face);
    const bool isPlusSide = is_plus_side<FieldT>(myBndSpec.face);
    if ( bndNamePatchIDMaskMap_.find(bndName) != bndNamePatchIDMaskMap_.end() ) {
      const PatchIDBndItrMapT& myMap = (*bndNamePatchIDMaskMap_.find(bndName)).second;
      if ( myMap.find(patchID) != myMap.end() ) {
        const BoundaryIterators& myIters = (*myMap.find(patchID)).second;
        if (isStagNorm && isPlusSide) {
          return &(myIters.neboExtraPlusBndCells);
        } else {
          return &(myIters.neboExtraBndCells);
        }
      }
    }
    return NULL;
  }


  //------------------------------------------------------------------------------------------------
  
  template<typename FieldT>
  const std::vector<SpatialOps::IntVec>*
=======
>>>>>>> d1d65a4e
  BCHelper::get_interior_bnd_mask( const BndSpec& myBndSpec,
                                  const int& patchID ) const
  {
    const std::string bndName = myBndSpec.name;
    const bool isStagNorm = is_staggered_normal<FieldT>(myBndSpec.face);
    const bool isPlusSide = is_plus_side<FieldT>(myBndSpec.face);
    
    if ( bndNamePatchIDMaskMap_.find(bndName) != bndNamePatchIDMaskMap_.end() ) {
      const PatchIDBndItrMapT& myMap = (*bndNamePatchIDMaskMap_.find(bndName)).second;
      if ( myMap.find(patchID) != myMap.end() ) {
        const BoundaryIterators& myIters = (*myMap.find(patchID)).second;
        if (isStagNorm && isPlusSide) {
          return &(myIters.extraBndCells);
        } else {
          return &(myIters.interiorBndCells);
        }
      }
    }
    return NULL;
  }
  
  //------------------------------------------------------------------------------------------------
  
  Uintah::Iterator&
  BCHelper::get_uintah_extra_bnd_mask( const BndSpec& myBndSpec,
                                      const int& patchID )
  {
    const std::string bndName = myBndSpec.name;
    
    if ( bndNamePatchIDMaskMap_.find(bndName) != bndNamePatchIDMaskMap_.end() ) {
<<<<<<< HEAD
      const PatchIDBndItrMapT& myMap = (*bndNamePatchIDMaskMap_.find(bndName)).second;
=======
      PatchIDBndItrMapT& myMap = (*bndNamePatchIDMaskMap_.find(bndName)).second;
>>>>>>> d1d65a4e
      if ( myMap.find(patchID) != myMap.end() ) {
        BoundaryIterators& myIters = (*myMap.find(patchID)).second;
        return myIters.extraBndCellsUintah;
      }
    }
    
    std::ostringstream msg;
    msg << "ERROR: It looks like you were trying to grab a boundary iterator that doesn't exist! "
    << "This could be caused by requesting an iterator for a boundary/patch combination that is inconsistent with your input. "
    << "Otherwise, this is likely a major bug that needs to be addressed by a core Wasatch developer." << std::endl;
    throw Uintah::ProblemSetupException( msg.str(), __FILE__, __LINE__ );
  }

  //------------------------------------------------------------------------------------------------
  
  template<typename FieldT>
  const SpatialOps::SpatialMask<FieldT>*
  BCHelper::get_spatial_mask( const BndSpec& myBndSpec,
                                  const int& patchID ) const
  {
    const std::string bndName = myBndSpec.name;
    
    if ( bndNamePatchIDMaskMap_.find(bndName) != bndNamePatchIDMaskMap_.end() ) {
<<<<<<< HEAD
      PatchIDBndItrMapT& myMap = (*bndNamePatchIDMaskMap_.find(bndName)).second;
=======
      const PatchIDBndItrMapT& myMap = (*bndNamePatchIDMaskMap_.find(bndName)).second;
>>>>>>> d1d65a4e
      if ( myMap.find(patchID) != myMap.end() ) {
        const BoundaryIterators& myIters = (*myMap.find(patchID)).second;
        return myIters.get_spatial_mask<FieldT>();
      }
    }
    
    std::ostringstream msg;
    msg << "ERROR: It looks like you were trying to grab a boundary iterator that doesn't exist! "
    << "This could be caused by requesting an iterator for a boundary/patch combination that is inconsistent with your input. "
    << "Otherwise, this is likely a major bug that needs to be addressed by a core Wasatch developer." << std::endl;
    throw Uintah::ProblemSetupException( msg.str(), __FILE__, __LINE__ );
  }


  //------------------------------------------------------------------------------------------------
  
  void BCHelper::print() const
  {
    BOOST_FOREACH( const BndMapT::value_type& bndNameBCSpecPair, bndNameBndSpecMap_ ){
      bndNameBCSpecPair.second.print();
    }
  }
  
  //------------------------------------------------------------------------------------------------

  void BCHelper::parse_boundary_conditions()
  {
    using namespace std;
    // loop over the material set
    BOOST_FOREACH( const Uintah::MaterialSubset* matSubSet, materials_->getVector() ) {
      
      // loop over materials
      for( int im=0; im<matSubSet->size(); ++im ) {
        
        const int materialID = matSubSet->get(im);
        
        // loop over local patches
        BOOST_FOREACH( const Uintah::PatchSubset* const patches, localPatches_->getVector() ) {
          
          // loop over every patch in the patch subset
          BOOST_FOREACH( const Uintah::Patch* const patch, patches->getVector() ) {
            
            const int patchID = patch->getID();
            DBGBC << "Patch ID = " << patchID << std::endl;
            
            std::vector<Uintah::Patch::FaceType> bndFaces;
            patch->getBoundaryFaces(bndFaces);
            
            // loop over the physical boundaries of this patch. These are the LOGICAL boundaries
            // and do NOT include intrusions
            BOOST_FOREACH(const Uintah::Patch::FaceType face, bndFaces) {
              
              // Get the number of "boundaries" (children) specified on this boundary face.
              // example: x- boundary face has a circle specified as inlet while the rest of the
              // face is specified as wall. This results in two "boundaries" or children.
              // the BCDataArray will store this list of children
              const Uintah::BCDataArray* bcDataArray = patch->getBCDataArray(face);
              
              // Grab the number of children on this boundary face
              const int numChildren = bcDataArray->getNumberChildren(materialID);
              
              DBGBC << "Face = " << face << std::endl;
              //bcDataArray->print();
              
              // now go over every child-boundary (sub-boundary) specified on this domain boundary face
              for( int chid = 0; chid<numChildren; ++chid ) {
                DBGBC << " child ID = " << chid << std::endl;
                
                // here is where the fun starts. Now we can get information about this boundary condition.
                // The BCDataArray stores information related to its children as BCGeomBase objects.
                // Each child is associated with a BCGeomBase object. Grab that
                Uintah::BCGeomBase* thisGeom = bcDataArray->getChild(materialID,chid);
                const std::string bndName = thisGeom->getBCName();
                if (bndName.compare("NotSet")==0) {
                  std::ostringstream msg;
                  msg << "ERROR: It looks like you have not set a name for one of your boundary conditions! "
                      << "You MUST specify a name for your <Face> spec boundary condition. Please revise your input file." << std::endl;
                  throw Uintah::ProblemSetupException( msg.str(), __FILE__, __LINE__ );
                }
                DBGBC << " boundary name = " << bndName << std::endl;
                DBGBC << " geom bndtype  = " << thisGeom->getBndType() << std::endl;
                BndTypeEnum bndType = select_bnd_type_enum(thisGeom->getBndType());
                add_boundary( bndName, face, bndType, patchID, thisGeom->getParticleBndSpec() );
                DBGBC << " boundary type = " << bndType << std::endl;
                
                //__________________________________________________________________________________
                Uintah::Iterator bndIter; // allocate iterator
                // get the iterator for the extracells for this child
                bcDataArray->getCellFaceIterator(materialID, bndIter, chid);
                
                BoundaryIterators myIters;
                DBGBC << " Size of uintah iterator for boundary: " << bndName << " = " << bndIter.size() << std::endl;
                pack_uintah_iterator_as_spatialops(face, patch, bndIter, myIters); // convert the Uintah iterator to a SpatialOps-friendly mask
                // store a pointer to the list of particle index that are near this boundary.
                myIters.particleIdx = Uintah::ParticlesHelper::get_boundary_particles(bndName,patchID);
                
                add_boundary_mask( myIters, bndName, patchID );
                
                //__________________________________________________________________________________
                // Now, each BCGeomObject has BCData associated with it. This BCData contains the list
                // of variables and types (Dirichlet, etc...), and values that the user specified
                // through the input file!
                Uintah::BCData bcData;
                thisGeom->getBCData(bcData);
                
                BOOST_FOREACH( Uintah::BoundCondBase* bndCondBase, bcData.getBCData() ) {
                  const std::string varName     = bndCondBase->getBCVariable();
                  const BndCondTypeEnum atomBCTypeEnum = select_bc_type_enum(bndCondBase->getBCType());
                  
                  DBGBC << " bc variable = " << varName << std::endl
                  << " bc type = "     << atomBCTypeEnum << std::endl;
                  
                  double doubleVal=0.0;
                  std::string functorName="none";
                  BCValueTypeEnum bcValType=INVALID_TYPE;
                  
                  switch ( bndCondBase->getValueType() ) {
                      
                    case Uintah::BoundCondBase::DOUBLE_TYPE: {
                      const Uintah::BoundCond<double>* const new_bc = dynamic_cast<const Uintah::BoundCond<double>*>(bndCondBase);
                      doubleVal = new_bc->getValue();
                      bcValType = DOUBLE_TYPE;
                      break;
                    }
                      
                    case Uintah::BoundCondBase::STRING_TYPE: {
                      const Uintah::BoundCond<std::string>* const new_bc = dynamic_cast<const Uintah::BoundCond<std::string>*>(bndCondBase);
                      functorName = new_bc->getValue();
                      bcValType = FUNCTOR_TYPE;
                      DBGBC << " functor name = " << functorName << std::endl;
                      break;
                    }
                    case Uintah::BoundCondBase::VECTOR_TYPE: {
                      // do nothing here... this is added for WARCHES support
                      break;
                    }
                    case Uintah::BoundCondBase::INT_TYPE: {
                      // do nothing here... this is added for RMCRT support
                      break;
                    }
                    default:
                    {
                      std::ostringstream msg;
                      msg << "ERROR: It looks like you have specified an unsupported datatype value for boundary " << bndName << ". "
                          << "Supported datatypes are: double, vector, and string (i.e. functor name)." << std::endl;
                      throw Uintah::ProblemSetupException( msg.str(), __FILE__, __LINE__ );
                    }
                      break;
                  }
                  const BndCondSpec bndCondSpec = {varName, functorName, doubleVal, atomBCTypeEnum, bcValType};
                  add_boundary_condition(bndName, bndCondSpec);
                }
              } // boundary child loop (note, a boundary child is what Wasatch thinks of as a boundary condition
            } // boundary faces loop
            
            
            
            // INTERIOR BOUNDARY CONDITIONS
            if (patch->hasInteriorBoundaryFaces()) {
              
              for(Uintah::Patch::FaceType face_side = Uintah::Patch::startFace;
                  face_side <= Uintah::Patch::endFace; face_side=Uintah::Patch::nextFace(face_side))
              {
                
                // Get the number of "boundaries" (children) specified on this interior boundary face.
                // example: x- boundary face has a circle specified as inlet while the rest of the
                // face is specified as wall. This results in two "boundaries" or children.
                // the BCDataArray will store this list of children
                const Uintah::BCDataArray* bcDataArray = patch->getInteriorBndBCDataArray(face_side);
                
                // Grab the number of children on this boundary face
                const int numChildren = bcDataArray->getNumberChildren(materialID);
                                
                // now go over every child-boundary (sub-boundary) specified on this domain boundary face
                for( int chid = 0; chid<numChildren; ++chid ) {
                  DBGBC << " child ID = " << chid << std::endl;
                  
                  // here is where the fun starts. Now we can get information about this boundary condition.
                  // The BCDataArray stores information related to its children as BCGeomBase objects.
                  // Each child is associated with a BCGeomBase object. Grab that
                  Uintah::BCGeomBase* thisGeom = bcDataArray->getChild(materialID,chid);
                  const std::string bndName = thisGeom->getBCName();
                  if (bndName.compare("NotSet")==0) {
                    std::ostringstream msg;
                    msg << "ERROR: It looks like you have not set a name for one of your boundary conditions! "
                        << "You MUST specify a name for your <Face> spec boundary condition. Please revise your input file." << std::endl;
                    throw Uintah::ProblemSetupException( msg.str(), __FILE__, __LINE__ );
                  }
                  DBGBC << " boundary name = " << bndName << std::endl;
                  DBGBC << " geom bndtype  = " << thisGeom->getBndType() << std::endl;
                  BndTypeEnum bndType = select_bnd_type_enum(thisGeom->getBndType());
                  add_boundary( bndName, face_side, bndType, patchID, thisGeom->getParticleBndSpec() );
                  DBGBC << " boundary type = " << bndType << std::endl;
                  
                  //__________________________________________________________________________________
                  Uintah::Iterator bndIter; // allocate iterator
                  // get the iterator for the extracells for this child
                  bcDataArray->getCellFaceIterator(materialID, bndIter, chid);
                  
                  BoundaryIterators myIters;
                  DBGBC << " Size of uintah iterator for boundary: " << bndName << " = " << bndIter.size() << std::endl;
                  pack_uintah_iterator_as_spatialops(face_side, patch, bndIter, myIters); // convert the Uintah iterator to a SpatialOps-friendly mask
                  // store a pointer to the list of particle index that are near this boundary.
                  myIters.particleIdx = Uintah::ParticlesHelper::get_boundary_particles(bndName,patchID);
                  
                  add_boundary_mask( myIters, bndName, patchID );
                  
                  //__________________________________________________________________________________
                  // Now, each BCGeomObject has BCData associated with it. This BCData contains the list
                  // of variables and types (Dirichlet, etc...), and values that the user specified
                  // through the input file!
                  Uintah::BCData bcData;
                  thisGeom->getBCData(bcData);
                  
                  BOOST_FOREACH( Uintah::BoundCondBase* bndCondBase, bcData.getBCData() ) {
                    const std::string varName     = bndCondBase->getBCVariable();
                    const BndCondTypeEnum atomBCTypeEnum = select_bc_type_enum(bndCondBase->getBCType());
                    
                    DBGBC << " bc variable = " << varName << std::endl
                          << " bc type = "     << atomBCTypeEnum << std::endl;
                    
                    double doubleVal=0.0;
                    std::string functorName="none";
                    BCValueTypeEnum bcValType=INVALID_TYPE;
                    
                    switch ( bndCondBase->getValueType() ) {
                        
                      case Uintah::BoundCondBase::DOUBLE_TYPE: {
                        const Uintah::BoundCond<double>* const new_bc = dynamic_cast<const Uintah::BoundCond<double>*>(bndCondBase);
                        doubleVal = new_bc->getValue();
                        bcValType = DOUBLE_TYPE;
                        break;
                      }
                        
                      case Uintah::BoundCondBase::STRING_TYPE: {
                        const Uintah::BoundCond<std::string>* const new_bc = dynamic_cast<const Uintah::BoundCond<std::string>*>(bndCondBase);
                        functorName = new_bc->getValue();
                        bcValType = FUNCTOR_TYPE;
                        DBGBC << " functor name = " << functorName << std::endl;
                        break;
                      }
                      case Uintah::BoundCondBase::VECTOR_TYPE: {
                        // do nothing here... this is added for WARCHES support
                        break;
                      }
                      case Uintah::BoundCondBase::INT_TYPE: {
                        // do nothing here... this is added for RMCRT support
                        break;
                      }
                      default:
                      {
                        std::ostringstream msg;
                        msg << "ERROR: It looks like you have specified an unsupported datatype value for boundary " << bndName << ". "
                            << "Supported datatypes are: double, vector, and string (i.e. functor name)." << std::endl;
                        throw Uintah::ProblemSetupException( msg.str(), __FILE__, __LINE__ );
                      }
                        break;
                    }
                    const BndCondSpec bndCondSpec = {varName, functorName, doubleVal, atomBCTypeEnum, bcValType};
                    add_boundary_condition(bndName, bndCondSpec);
                  }
                } // boundary child loop (note, a boundary child is what Wasatch thinks of as a boundary condition
              }
            }
          } // patch loop
        } // patch subset loop
      } // material loop
    } // material subset loop
  }

  //------------------------------------------------------------------------------------------------
  
  const BndMapT& BCHelper::get_boundary_information() const
  {
    return bndNameBndSpecMap_;
  }

  //------------------------------------------------------------------------------------------------
  
  bool BCHelper::has_boundaries() const
  {
    return !bndNameBndSpecMap_.empty();
  }

  //------------------------------------------------------------------------------------------------
  template<typename SrcT, typename TargetT>
  void BCHelper::create_dummy_dependency( const Expr::Tag& attachDepToThisTag,
                                          const Expr::TagList dependencies,
                                          const Category taskCat)
  {
    Expr::ExpressionFactory& factory = *(grafCat_[taskCat]->exprFactory);
    std::string phiName = attachDepToThisTag.name();
    
    // check if we already have an entry for phiname
    BCFunctorMap::iterator iter = bcFunctorMap_.find(phiName);
    size_t nMods = 0;

    Expr::Tag dummyTag(phiName + "_dummy_dependency", Expr::STATE_NONE );
    
    if ( iter != bcFunctorMap_.end() ) {
      (*iter).second.insert(dummyTag.name());
    } else {
      BCFunctorMap::mapped_type functorSet;
      nMods = (*iter).second.size();
      std::ostringstream msg;
      msg << nMods;
      dummyTag.name() = phiName + "_dummy_dependency_" + msg.str();
      functorSet.insert( dummyTag.name() );
      bcFunctorMap_.insert( BCFunctorMap::value_type(phiName,functorSet) );
    }

    // if the dependency was already added then return
    if (factory.have_entry(dummyTag)) {
      return;
    }
    
    // register the null dependency
    typedef typename NullExpression<SrcT, TargetT>::Builder NullExpr;
    factory.register_expression(scinew NullExpr(dummyTag, dependencies), true);
  }
  
  //------------------------------------------------------------------------------------------------
  
  template <typename FieldT>
  void BCHelper::apply_boundary_condition( const Expr::Tag& varTag,
                                           const Category& taskCat,
                                           const bool setOnExtraOnly )

  {            
    using namespace std;
    string fieldName = varTag.name();
    Expr::ExpressionFactory& factory = *(grafCat_[taskCat]->exprFactory);
    
    //_____________________________________________________________________________________
    // process functors... this is an ugly part of the code but we
    // have to deal with this because Uintah doesn't allow a given task
    // to run on different patches with different requires. We also can't
    // get a bc graph to play nicely with the time advance graphs.
    // this block will essentially enforce the same dependencies across
    // all patches by adding functor expressions on them. those patches
    // that do NOT have that functor associated with any of their boundaries
    // will just expose the dependencies advertised by the functor but will
    // accomplish nothing else because that functor doesn't have any bc points
    // associated with it.    
    BOOST_FOREACH( const Uintah::MaterialSubset* matSubSet, materials_->getVector() )
    {
      BOOST_FOREACH( const int im, matSubSet->getVector() )
      {
        BOOST_FOREACH( const Uintah::PatchSubset* const patches, localPatches_->getVector() )
        {
          BOOST_FOREACH( const Uintah::Patch* const patch, patches->getVector() )
          {
            const int patchID = patch->getID();
            BCFunctorMap::iterator iter = bcFunctorMap_.begin();
            while ( iter != bcFunctorMap_.end() ) {
              string functorPhiName = (*iter).first;
              if ( functorPhiName.compare(fieldName) == 0 ) {
                // get the functor set associated with this field
                BCFunctorMap::mapped_type::const_iterator functorIter = (*iter).second.begin();
                while( functorIter != (*iter).second.end() ){
                  const string& functorName = *functorIter;
                  const Expr::Tag modTag = Expr::Tag(functorName,Expr::STATE_NONE);
                  if (factory.have_entry(modTag)) {
                    DBGBC << "attaching dummy modifier " << functorName << " on field " << varTag << " on patch " << patchID << endl;
                    factory.attach_modifier_expression( modTag, varTag, patchID, true );
                  }
                  ++functorIter;
                } // while
              } // if
              ++iter;
            } // while bcFunctorMap_
          } // patches
        } // localPatches_
      } // matSubSet
    } // materials_
    
    BOOST_FOREACH( const BndMapT::value_type bndSpecPair, bndNameBndSpecMap_ )
    {
      const BndSpec& myBndSpec = bndSpecPair.second;
      const BndCondSpec* myBndCondSpec = bndSpecPair.second.find(fieldName);
      
      if (myBndCondSpec) {        
        BOOST_FOREACH( const Uintah::PatchSubset* const patches, localPatches_->getVector() )
        {
          BOOST_FOREACH( const Uintah::Patch* const patch, patches->getVector() )
          {
            const int patchID = patch->getID();
            //_____________________________________________________________________________________
            // check if we have this patchID in the list of patchIDs
            if( myBndSpec.has_patch(patchID) ){
              //____________________________________________________________________________________
              // get the patch info from which we can get the operators database
              const PatchInfoMap::const_iterator ipi = patchInfoMap_.find( patchID );
              assert( ipi != patchInfoMap_.end() );
              const SpatialOps::OperatorDatabase& opdb = *(ipi->second.operators);

              //____________________________________________________________________________________
              // create unique names for the modifier expressions
              const string strPatchID = number_to_string(patchID);
              
              Expr::Tag modTag;
              
              // create bc expressions. These are not created from the input file.
              if( myBndCondSpec->is_functor() ) { // functor bc
                modTag = Expr::Tag( myBndCondSpec->functorName, Expr::STATE_NONE );
              }
              else{ // constant bc
                modTag = Expr::Tag( fieldName + "_" + Expr::context2str(varTag.context()) + "_bc_" + myBndSpec.name + "_patch_" + strPatchID, Expr::STATE_NONE );
                factory.register_expression( new typename ConstantBC<FieldT>::Builder( modTag, myBndCondSpec->value ), true );
              }
              
              // attach the modifier expression to the target expression
              factory.attach_modifier_expression( modTag, varTag, patchID, true );
              
              // now retrieve the modifier expression and set the ghost and interior points
              BoundaryConditionBase<FieldT>& modExpr =
              dynamic_cast<BoundaryConditionBase<FieldT>&>( factory.retrieve_modifier_expression( modTag, patchID, false ) );
              
              // the following is needed for bc expressions that require global uintah indexing, e.g. TurbulentInletBC
              const SCIRun::IntVector sciPatchCellOffset = patch->getExtraCellLowIndex(1);
              const IntVecT patchCellOffset(sciPatchCellOffset.x(), sciPatchCellOffset.y(), sciPatchCellOffset.z());
              modExpr.set_patch_cell_offset(patchCellOffset);
              
              // check if this is a staggered field on a face in the same staggered direction (XVolField on x- Face)
              // and whether this a Neumann bc or not.
              const bool isStagNorm = is_staggered_normal<FieldT>(myBndSpec.face);// && myBndCondSpec->bcType!=NEUMANN;
              modExpr.set_staggered_normal(isStagNorm);
              
              // set the ghost and interior points as well as coefficients
              double ci, cg;
              get_bcop_coefs<FieldT>(opdb, myBndSpec, *myBndCondSpec, ci, cg, setOnExtraOnly);

              // get the unit normal
              const Uintah::IntVector uNorm = patch->getFaceDirection(myBndSpec.face);
              const IntVecT unitNormal( uNorm.x(), uNorm.y(), uNorm.z() );
              modExpr.set_boundary_normal(unitNormal);
              modExpr.set_bc_type(myBndCondSpec->bcType);
              modExpr.set_face_type(myBndSpec.face);
              modExpr.set_extra_only(setOnExtraOnly);
              modExpr.set_ghost_coef( cg );
              modExpr.set_ghost_points( get_extra_bnd_mask<FieldT>(myBndSpec, patchID) );
              
              modExpr.set_interior_coef( ci );
              modExpr.set_interior_points( get_interior_bnd_mask<FieldT>(myBndSpec,patchID) );
              
              modExpr.set_boundary_particles(get_particles_bnd_mask(myBndSpec,patchID));
              // tsaad: do not delete this. this could be needed for some outflow/open boundary conditions
              //modExpr.set_interior_edge_points( get_edge_mask(myBndSpec,patchID) );
              modExpr.set_spatial_mask(get_spatial_mask<FieldT>(myBndSpec,patchID));
              modExpr.set_svol_spatial_mask(get_spatial_mask<SVolField>(myBndSpec,patchID));
            }
          }
        }
      }
    }
  }
  //------------------------------------------------------------------------------------------------
  
  void BCHelper::synchronize_pressure_expression()
  {
    Expr::ExpressionFactory& factory = *(grafCat_[ADVANCE_SOLUTION]->exprFactory);
    if (!factory.have_entry( pressure_tag() )) return;
    BOOST_FOREACH( const Uintah::PatchSubset* const patches, localPatches_->getVector() ) {
      // loop over every patch in the patch subset
      BOOST_FOREACH( const Uintah::Patch* const patch, patches->getVector() ) {
        const int patchID = patch->getID();
        // go through the patch ids and pass the bchelper to the pressure expression
        Pressure& pexpr = dynamic_cast<Pressure&>( factory.retrieve_expression( pressure_tag(), patchID, true ) );
        pexpr.set_bchelper(this); // add the bchelper class to the pressure expression on ALL patches
      }
    }
  }

  //------------------------------------------------------------------------------------------------
  
  void BCHelper::update_pressure_matrix( Uintah::CCVariable<Uintah::Stencil4>& pMatrix,
                                         const SVolField* const volFrac,
                                         const Uintah::Patch* patch )
  {
    const int patchID = patch->getID();
    const Uintah::Vector spacing = patch->dCell();
    const double dx = spacing[0];
    const double dy = spacing[1];
    const double dz = spacing[2];
    const double dx2 = dx*dx;
    const double dy2 = dy*dy;
    const double dz2 = dz*dz;
    
    BOOST_FOREACH( const BndMapT::value_type bndSpecPair, bndNameBndSpecMap_ )
    {
      const BndSpec& myBndSpec = bndSpecPair.second; // get the boundary specification
      const BndCondSpec* myBndCondSpec = bndSpecPair.second.find(pressure_tag().name()); // get the bc spec - we will check if the user specified anything for pressure here
      const Uintah::IntVector unitNormal = patch->getFaceDirection(myBndSpec.face);
      //_____________________________________________________________________________________
      // check if we have this patchID in the list of patchIDs
      // here are the scenarios here:
      /*
       1. Inlet/Wall/Moving wall: dp/dx = 0 -> p_outside = p_inside. Therefore for d2p/dx2 = (p_{-1} - 2 p_0 + p_1)/dx2, p_1 = p_0, therefore we decrement the coefficient for p0 by 1.
       2. OUTFLOW/OPEN: p_outside = - p_inside -> we augment the coefficient for p_0
       3. Intrusion: do NOT modify the coefficient matrix since it will be modified inside the pressure expression when modifying the matrix for intrusions
       */
      if( myBndSpec.has_patch(patchID) ){
        Uintah::Iterator& bndMask = get_uintah_extra_bnd_mask(myBndSpec,patchID);
        
        double sign = (myBndSpec.type == OUTFLOW || myBndSpec.type == OPEN) ? 1.0 : -1.0; // For OUTFLOW/OPEN boundaries, augment the P0
        if (myBndCondSpec) {
          if (myBndCondSpec->bcType == DIRICHLET) { // DIRICHLET on pressure
            sign = 1.0;
          }
        }
        
        for( bndMask.reset(); !bndMask.done(); ++bndMask ){
          Uintah::Stencil4& coefs = pMatrix[*bndMask - unitNormal];
          
          // if we are inside a solid, then don't do anything because we already handle this in the pressure expression
          if( volFrac ){
            const Uintah::IntVector iCell = *bndMask - unitNormal - patch->getExtraCellLowIndex(1);
            const SpatialOps::IntVec iiCell(iCell.x(), iCell.y(), iCell.z() );
            if ((*volFrac)(iiCell) < 1.0)
              continue;
          }
          
          //
          switch(myBndSpec.face){
            case Uintah::Patch::xminus: coefs.w = 0.0; coefs.p += sign/dx2; break;
            case Uintah::Patch::xplus :                coefs.p += sign/dx2; break;
            case Uintah::Patch::yminus: coefs.s = 0.0; coefs.p += sign/dy2; break;
            case Uintah::Patch::yplus :                coefs.p += sign/dy2; break;
            case Uintah::Patch::zminus: coefs.b = 0.0; coefs.p += sign/dz2; break;
            case Uintah::Patch::zplus :                coefs.p += sign/dz2; break;
            default:                                                        break;
          }
        }
      }
    }
  }
  
  //------------------------------------------------------------------------------------------------
  
  void BCHelper::apply_pressure_bc( SVolField& pressureField,
                                    const Uintah::Patch* patch )
  {
    typedef std::vector<SpatialOps::IntVec> MaskT;
    
    const int patchID = patch->getID();

    const Uintah::Vector res = patch->dCell();
    const double dx = res[0];
    const double dy = res[1];
    const double dz = res[2];

    BOOST_FOREACH( const BndMapT::value_type bndSpecPair, bndNameBndSpecMap_ )
    {
      const BndSpec& myBndSpec = bndSpecPair.second;
      const BndCondSpec* myBndCondSpec = bndSpecPair.second.find(pressure_tag().name());
      
      double spacing = 1.0;
      switch( myBndSpec.face ){
        case Uintah::Patch::xminus: case Uintah::Patch::xplus :  spacing = dx;  break;
        case Uintah::Patch::yminus: case Uintah::Patch::yplus :  spacing = dy;  break;
        case Uintah::Patch::zminus: case Uintah::Patch::zplus :  spacing = dz;  break;
        default:                                                                break;
      } // switch
      
      if (myBndCondSpec) {
        //_____________________________________________________________________________________
        // check if we have this patchID in the list of patchIDs
        if (myBndSpec.has_patch(patchID))
        {
          const MaskT* iBndMask = get_interior_bnd_mask<SVolField>(myBndSpec,patchID);
          const MaskT* eBndMask = get_extra_bnd_mask<SVolField>(myBndSpec,patchID);
          MaskT::const_iterator ii = iBndMask->begin();
          MaskT::const_iterator ig = eBndMask->begin();
          if(!iBndMask || !eBndMask) return;
          if (myBndSpec.type == OUTFLOW || myBndSpec.type == OPEN) {
            for (; ii != iBndMask->end(); ++ii, ++ig) {
              pressureField(*ig) = -pressureField(*ii);
            }
          } else {
            switch (myBndCondSpec->bcType) {
              case DIRICHLET:
                for (; ii != iBndMask->end(); ++ii, ++ig) {
                  pressureField(*ig) = 2.0*myBndCondSpec->value - pressureField(*ii);
                }
                break;
              case NEUMANN:
                for (; ii != iBndMask->end(); ++ii, ++ig) {
                  pressureField(*ig) = spacing * myBndCondSpec->value + pressureField(*ii);
                }
                break;
              default:
                break;
            }
          }
        }
      }
    }
  }

  //------------------------------------------------------------------------------------------------
  
  void BCHelper::update_pressure_rhs( SVolField& pressureRHS,
                                      const Uintah::Patch* patch )
  {
    typedef std::vector<SpatialOps::IntVec> MaskT;
    
    const int patchID = patch->getID();
    
    const Uintah::Vector res = patch->dCell();
    const double dx = res[0];
    const double dy = res[1];
    const double dz = res[2];
    
    BOOST_FOREACH( const BndMapT::value_type bndSpecPair, bndNameBndSpecMap_ )
    {
      const BndSpec& myBndSpec = bndSpecPair.second;
      const BndCondSpec* myBndCondSpec = bndSpecPair.second.find(pressure_tag().name());
      
      double spacing = 1.0;
      switch( myBndSpec.face ){
        case Uintah::Patch::xminus: case Uintah::Patch::xplus :  spacing = dx;  break;
        case Uintah::Patch::yminus: case Uintah::Patch::yplus :  spacing = dy;  break;
        case Uintah::Patch::zminus: case Uintah::Patch::zplus :  spacing = dz;  break;
        default:                                                                break;
      } // switch
      
      if (myBndCondSpec) {
        //_____________________________________________________________________________________
        // check if we have this patchID in the list of patchIDs
        if (myBndSpec.has_patch(patchID))
        {
          const MaskT* iBndMask = get_interior_bnd_mask<SVolField>(myBndSpec,patchID);
          const MaskT* eBndMask = get_extra_bnd_mask<SVolField>(myBndSpec,patchID);
          MaskT::const_iterator ii = iBndMask->begin();
          MaskT::const_iterator ig = eBndMask->begin();
          
          if(!iBndMask || !eBndMask) return;
          
          if (myBndSpec.type == OUTFLOW || myBndSpec.type == OPEN) {
            // do nothing for now
          } else {
            switch (myBndCondSpec->bcType) {
              case DIRICHLET:
                for (; ii != iBndMask->end(); ++ii, ++ig) {
                  pressureRHS(*ig) = 2.0*myBndCondSpec->value/spacing/spacing;
                }
                break;
              case NEUMANN:
                for (; ii != iBndMask->end(); ++ii, ++ig) {
                  pressureRHS(*ig) =  myBndCondSpec->value/spacing;
                }
                break;
              default:
                break;
            }
          }
        }
      }
    }
  }

  //------------------------------------------------------------------------------------------------

  //==========================================================================
  // Explicit template instantiation for supported versions of this class
  #include <spatialops/structured/FVStaggered.h>

#define INSTANTIATE_BC_TYPES(VOLT) \
  template void BCHelper::apply_boundary_condition< VOLT >( const Expr::Tag& varTag,            \
                                                            const Category& taskCat,            \
                                                            const bool setOnExtraOnly);         \
  template void BCHelper::create_dummy_dependency< VOLT, SpatialOps::SVolField >( const Expr::Tag& attachDepToThisTag, \
                                                                                  const Expr::TagList dependencies,    \
                                                                                  const Category taskCat );            \
  template void BCHelper::create_dummy_dependency< VOLT, SpatialOps::XVolField >( const Expr::Tag& attachDepToThisTag, \
                                                                                  const Expr::TagList dependencies,    \
                                                                                  const Category taskCat );            \
  template void BCHelper::create_dummy_dependency< VOLT, SpatialOps::YVolField >( const Expr::Tag& attachDepToThisTag, \
                                                                                  const Expr::TagList dependencies,    \
                                                                                  const Category taskCat );            \
  template void BCHelper::create_dummy_dependency< VOLT, SpatialOps::ZVolField >( const Expr::Tag& attachDepToThisTag, \
                                                                                  const Expr::TagList dependencies,    \
                                                                                  const Category taskCat );            \
  template void BCHelper::create_dummy_dependency< SpatialOps::SingleValueField, VOLT >( const Expr::Tag& attachDepToThisTag, \
                                                                                 const Expr::TagList dependencies,     \
                                                                                 const Category taskCat );
<<<<<<< HEAD

=======
>>>>>>> d1d65a4e
  INSTANTIATE_BC_TYPES(ParticleField);
  INSTANTIATE_BC_TYPES(SpatialOps::SVolField);
  INSTANTIATE_BC_TYPES(SpatialOps::XVolField);
  INSTANTIATE_BC_TYPES(SpatialOps::YVolField);
  INSTANTIATE_BC_TYPES(SpatialOps::ZVolField);
} // class BCHelper<|MERGE_RESOLUTION|>--- conflicted
+++ resolved
@@ -784,34 +784,6 @@
   
   template<typename FieldT>
   const std::vector<SpatialOps::IntVec>*
-<<<<<<< HEAD
-  BCHelper::get_nebo_extra_bnd_mask( const BndSpec& myBndSpec,
-                               const int& patchID ) const
-  {
-    const std::string bndName = myBndSpec.name;
-    const bool isStagNorm = is_staggered_normal<FieldT>(myBndSpec.face);
-    const bool isPlusSide = is_plus_side<FieldT>(myBndSpec.face);
-    if ( bndNamePatchIDMaskMap_.find(bndName) != bndNamePatchIDMaskMap_.end() ) {
-      const PatchIDBndItrMapT& myMap = (*bndNamePatchIDMaskMap_.find(bndName)).second;
-      if ( myMap.find(patchID) != myMap.end() ) {
-        const BoundaryIterators& myIters = (*myMap.find(patchID)).second;
-        if (isStagNorm && isPlusSide) {
-          return &(myIters.neboExtraPlusBndCells);
-        } else {
-          return &(myIters.neboExtraBndCells);
-        }
-      }
-    }
-    return NULL;
-  }
-
-
-  //------------------------------------------------------------------------------------------------
-  
-  template<typename FieldT>
-  const std::vector<SpatialOps::IntVec>*
-=======
->>>>>>> d1d65a4e
   BCHelper::get_interior_bnd_mask( const BndSpec& myBndSpec,
                                   const int& patchID ) const
   {
@@ -842,11 +814,7 @@
     const std::string bndName = myBndSpec.name;
     
     if ( bndNamePatchIDMaskMap_.find(bndName) != bndNamePatchIDMaskMap_.end() ) {
-<<<<<<< HEAD
-      const PatchIDBndItrMapT& myMap = (*bndNamePatchIDMaskMap_.find(bndName)).second;
-=======
       PatchIDBndItrMapT& myMap = (*bndNamePatchIDMaskMap_.find(bndName)).second;
->>>>>>> d1d65a4e
       if ( myMap.find(patchID) != myMap.end() ) {
         BoundaryIterators& myIters = (*myMap.find(patchID)).second;
         return myIters.extraBndCellsUintah;
@@ -870,11 +838,7 @@
     const std::string bndName = myBndSpec.name;
     
     if ( bndNamePatchIDMaskMap_.find(bndName) != bndNamePatchIDMaskMap_.end() ) {
-<<<<<<< HEAD
-      PatchIDBndItrMapT& myMap = (*bndNamePatchIDMaskMap_.find(bndName)).second;
-=======
       const PatchIDBndItrMapT& myMap = (*bndNamePatchIDMaskMap_.find(bndName)).second;
->>>>>>> d1d65a4e
       if ( myMap.find(patchID) != myMap.end() ) {
         const BoundaryIterators& myIters = (*myMap.find(patchID)).second;
         return myIters.get_spatial_mask<FieldT>();
@@ -1561,10 +1525,6 @@
   template void BCHelper::create_dummy_dependency< SpatialOps::SingleValueField, VOLT >( const Expr::Tag& attachDepToThisTag, \
                                                                                  const Expr::TagList dependencies,     \
                                                                                  const Category taskCat );
-<<<<<<< HEAD
-
-=======
->>>>>>> d1d65a4e
   INSTANTIATE_BC_TYPES(ParticleField);
   INSTANTIATE_BC_TYPES(SpatialOps::SVolField);
   INSTANTIATE_BC_TYPES(SpatialOps::XVolField);
