/*
 * The MIT License
 *
 * Copyright (c) 2012 The University of Utah
 *
 * Permission is hereby granted, free of charge, to any person obtaining a copy
 * of this software and associated documentation files (the "Software"), to
 * deal in the Software without restriction, including without limitation the
 * rights to use, copy, modify, merge, publish, distribute, sublicense, and/or
 * sell copies of the Software, and to permit persons to whom the Software is
 * furnished to do so, subject to the following conditions:
 *
 * The above copyright notice and this permission notice shall be included in
 * all copies or substantial portions of the Software.
 *
 * THE SOFTWARE IS PROVIDED "AS IS", WITHOUT WARRANTY OF ANY KIND, EXPRESS OR
 * IMPLIED, INCLUDING BUT NOT LIMITED TO THE WARRANTIES OF MERCHANTABILITY,
 * FITNESS FOR A PARTICULAR PURPOSE AND NONINFRINGEMENT. IN NO EVENT SHALL THE
 * AUTHORS OR COPYRIGHT HOLDERS BE LIABLE FOR ANY CLAIM, DAMAGES OR OTHER
 * LIABILITY, WHETHER IN AN ACTION OF CONTRACT, TORT OR OTHERWISE, ARISING
 * FROM, OUT OF OR IN CONNECTION WITH THE SOFTWARE OR THE USE OR OTHER DEALINGS
 * IN THE SOFTWARE.
 */
#include <CCA/Components/Wasatch/Transport/MomentumTransportEquation.h>

// -- Uintah includes --//
#include <CCA/Ports/SolverInterface.h>
#include <Core/Exceptions/ProblemSetupException.h>
#include <CCA/Components/Solvers/HypreSolver.h>

//-- Wasatch includes --//
#include <CCA/Components/Wasatch/Wasatch.h>
#include <CCA/Components/Wasatch/BCHelper.h>
#include <CCA/Components/Wasatch/TagNames.h>
#include <CCA/Components/Wasatch/FieldTypes.h>
#include <CCA/Components/Wasatch/ParseTools.h>
#include <CCA/Components/Wasatch/OldVariable.h>
#include <CCA/Components/Wasatch/ReductionHelper.h>

#include <CCA/Components/Wasatch/Operators/OperatorTypes.h>
#include <CCA/Components/Wasatch/Operators/UpwindInterpolant.h>
#include <CCA/Components/Wasatch/Operators/FluxLimiterInterpolant.h>

#include <CCA/Components/Wasatch/Expressions/Strain.h>
#include <CCA/Components/Wasatch/Expressions/Dilatation.h>
#include <CCA/Components/Wasatch/Expressions/MomentumRHS.h>
#include <CCA/Components/Wasatch/Expressions/MMS/Functions.h>
#include <CCA/Components/Wasatch/Expressions/TimeDerivative.h>
#include <CCA/Components/Wasatch/Expressions/MomentumPartialRHS.h>
#include <CCA/Components/Wasatch/Expressions/Turbulence/TurbulentViscosity.h>
#include <CCA/Components/Wasatch/Expressions/Turbulence/StrainTensorBase.h>
#include <CCA/Components/Wasatch/Expressions/Turbulence/StrainTensorMagnitude.h>
#include <CCA/Components/Wasatch/Expressions/Turbulence/DynamicSmagorinskyCoefficient.h>
#include <CCA/Components/Wasatch/Expressions/BoundaryConditions/BoundaryConditionBase.h>
#include <CCA/Components/Wasatch/Expressions/BoundaryConditions/BoundaryConditions.h>
#include <CCA/Components/Wasatch/Expressions/BoundaryConditions/OutflowBC.h>
#include <CCA/Components/Wasatch/Expressions/BoundaryConditions/OpenBC.h>
#include <CCA/Components/Wasatch/Expressions/EmbeddedGeometry/EmbeddedGeometryHelper.h>
#include <CCA/Components/Wasatch/Expressions/PrimVar.h>
#include <CCA/Components/Wasatch/Expressions/PressureSource.h>
#include <CCA/Components/Wasatch/Expressions/VelEst.h>
#include <CCA/Components/Wasatch/Expressions/DivmomStar.h>
#include <CCA/Components/Wasatch/Expressions/WeakConvectiveTerm.h>
#include <CCA/Components/Wasatch/Expressions/ExprAlgebra.h>
#include <CCA/Components/Wasatch/Expressions/PostProcessing/InterpolateExpression.h>
#include <CCA/Components/Wasatch/Expressions/PostProcessing/ContinuityResidual.h>
#include <CCA/Components/Wasatch/Expressions/ConvectiveFlux.h>
#include <CCA/Components/Wasatch/Expressions/Pressure.h>
#include <CCA/Components/Wasatch/ConvectiveInterpolationMethods.h>
#include <CCA/Components/Wasatch/Expressions/PostProcessing/KineticEnergy.h>

//-- ExprLib Includes --//
#include <expression/ExprLib.h>

using std::string;

namespace Wasatch{

  //==================================================================
  
  void register_turbulence_expressions (const TurbulenceParameters& turbParams,
                                        Expr::ExpressionFactory& factory,
                                        const Expr::TagList& velTags,
                                        const Expr::Tag densTag,
                                        const bool isConstDensity) {

    const TagNames& tagNames = TagNames::self();
    
    Expr::Tag strTsrMagTag      = Expr::Tag();
    Expr::Tag waleTsrMagTag     = Expr::Tag();
    Expr::Tag dynSmagCoefTag    = Expr::Tag();
    Expr::Tag vremanTsrMagTag   = Expr::Tag();
    const Expr::Tag turbViscTag = tagNames.turbulentviscosity;

    // Disallow users from using turbulence models in 1 or 2 dimensions
    if (!( velTags[0]!=Expr::Tag() && velTags[1]!=Expr::Tag() && velTags[2]!=Expr::Tag() )) {
      std::ostringstream msg;
      msg << "ERROR: You cannot use a turbulence model in one or two dimensions. Please revise your input file and make sure that you specify all three velocity/momentum components." << std::endl;
      throw Uintah::ProblemSetupException( msg.str(), __FILE__, __LINE__ );
    }

    // we have turbulence turned on. create an expression for the strain tensor magnitude. this is used by all eddy viscosity models
    switch (turbParams.turbModelName) {
        
        // ---------------------------------------------------------------------
      case TurbulenceParameters::SMAGORINSKY: {
        strTsrMagTag = tagNames.straintensormag;//( "StrainTensorMagnitude", Expr::STATE_NONE );
        if( !factory.have_entry( strTsrMagTag ) ){
          typedef StrainTensorSquare::Builder StrTsrMagT;
          factory.register_expression( scinew StrTsrMagT(strTsrMagTag,
                                                         tagNames.tauxx,tagNames.tauyx,tagNames.tauzx,
                                                         tagNames.tauyy,tagNames.tauzy,
                                                         tagNames.tauzz) );
        }
      }
        break;

        // ---------------------------------------------------------------------
      case TurbulenceParameters::VREMAN: {
        vremanTsrMagTag = tagNames.vremantensormag;
        if( !factory.have_entry( vremanTsrMagTag ) ){
          typedef VremanTensorMagnitude::Builder VremanTsrMagT;
          factory.register_expression( scinew VremanTsrMagT(vremanTsrMagTag, velTags ) );
        }
      }
        break;
        
        // ---------------------------------------------------------------------
      case TurbulenceParameters::WALE: {
        strTsrMagTag = tagNames.straintensormag;
        if( !factory.have_entry( strTsrMagTag ) ){
          typedef StrainTensorSquare::Builder StrTsrMagT;
          factory.register_expression( scinew StrTsrMagT(strTsrMagTag,
                                                         tagNames.tauxx,tagNames.tauyx,tagNames.tauzx,
                                                         tagNames.tauyy,tagNames.tauzy,
                                                         tagNames.tauzz) );
        }
        
        // if WALE model is turned on, then create an expression for the square velocity gradient tensor
        waleTsrMagTag = tagNames.waletensormag;
        if( !factory.have_entry( waleTsrMagTag ) ){
          typedef WaleTensorMagnitude::Builder waleStrTsrMagT;
          factory.register_expression( scinew waleStrTsrMagT(waleTsrMagTag, velTags ) );
        }
      }
        break;
        
        // ---------------------------------------------------------------------
      case TurbulenceParameters::DYNAMIC: {
        strTsrMagTag = tagNames.straintensormag;//( "StrainTensorMagnitude", Expr::STATE_NONE );

        Expr::TagList dynamicSmagTagList;
        dynamicSmagTagList.push_back( strTsrMagTag );
        dynamicSmagTagList.push_back( tagNames.dynamicsmagcoef);

        // if the DYNAMIC model is turned on, then create an expression for the dynamic smagorinsky coefficient
        dynSmagCoefTag = tagNames.dynamicsmagcoef;
        
        if( !factory.have_entry( dynSmagCoefTag )&&
            !factory.have_entry( strTsrMagTag )     ){
          typedef DynamicSmagorinskyCoefficient::Builder dynSmagConstT;
          factory.register_expression( scinew dynSmagConstT(dynamicSmagTagList,
                                                            velTags,
                                                            densTag,
                                                            isConstDensity) );
        }
        
      }
        break;

        // ---------------------------------------------------------------------
      default:
        break;
    }

    if( !factory.have_entry( turbViscTag ) ){
      // NOTE: You may need to cleave the turbulent viscosity from its parents
      // in case you run into problems with your simulation. The default behavior
      // of Wasatch is to extrapolate the turbulent viscosity at all patch boundaries.
      // If this extrapolation leads to problems you should consider excluding
      // the extrapolation and communicating the TurbulentViscosity instead.
      // To get rid of extrapolation, go to the TurbulentViscosity.cc expression
      // and comment out the "exOp_->apply_to_field(result)" line at the end
      // of the evaluate method.
      typedef TurbulentViscosity::Builder TurbViscT;
      factory.register_expression( scinew TurbViscT(turbViscTag, densTag, strTsrMagTag, waleTsrMagTag, vremanTsrMagTag, dynSmagCoefTag, turbParams ) );
//      const Expr::ExpressionID turbViscID = factory.register_expression( scinew TurbViscT(turbViscTag, densTag, strTsrMagTag, waleTsrMagTag, vremanTsrMagTag, dynSmagCoefTag, turbParams ) );
//      factory.cleave_from_parents(turbViscID);
    }
  }
  
  //==================================================================

  // note that the ordering of Vel1T and Vel2T are very important, and
  // must be consistent with the order of the velocity tags passed
  // into the Strain constructor.
  template< typename FaceT > struct StrainHelper;
  // nomenclature: XSurfXField - first letter is volume type: S, X, Y, Z
  // then it is followed by the field type
  template<> struct StrainHelper<SpatialOps::XSurfXField>
  {
    // XSurfXField - XVol-XSurf
    // tau_xx
    typedef XVolField Vel1T;
    typedef XVolField Vel2T;
  };
  template<> struct StrainHelper<SpatialOps::XSurfYField>
  {
    // XSurfYField - XVol-YSurf
    // tau_yx (tau on a y face in the x direction)
    typedef XVolField Vel1T;
    typedef YVolField Vel2T;
  };
  template<> struct StrainHelper<SpatialOps::XSurfZField>
  {
    // XSurfZField - XVol-ZSurf
    // tau_zx (tau on a z face in the x direction)
    typedef XVolField Vel1T;
    typedef ZVolField Vel2T;
  };

  template<> struct StrainHelper<SpatialOps::YSurfXField>
  {
    // tau_xy
    typedef YVolField Vel1T;
    typedef XVolField Vel2T;
  };
  template<> struct StrainHelper<SpatialOps::YSurfYField>
  {
    // tau_yy
    typedef YVolField Vel1T;
    typedef YVolField Vel2T;
  };
  template<> struct StrainHelper<SpatialOps::YSurfZField>
  {
    // tau_zy
    typedef YVolField Vel1T;
    typedef ZVolField Vel2T;
  };

  template<> struct StrainHelper<SpatialOps::ZSurfXField>
  {
    // tau_xz
    typedef ZVolField Vel1T;
    typedef XVolField Vel2T;
  };
  template<> struct StrainHelper<SpatialOps::ZSurfYField>
  {
    // tau_yz
    typedef ZVolField Vel1T;
    typedef YVolField Vel2T;
  };
  template<> struct StrainHelper<SpatialOps::ZSurfZField>
  {
    // tau_zz
    typedef ZVolField Vel1T;
    typedef ZVolField Vel2T;
  };

  //==================================================================

  Expr::Tag mom_tag( const std::string& momName )
  {
    return Expr::Tag( momName, Expr::STATE_DYNAMIC );
  }

  //==================================================================

  Expr::Tag rhs_part_tag( const std::string& momName )
  {
    return Expr::Tag( momName + "_rhs_partial", Expr::STATE_NONE );
  }
  Expr::Tag rhs_part_tag( const Expr::Tag& momTag )
  {
    return rhs_part_tag( momTag.name() );
  }

  
  //==================================================================
  
  void set_vel_star_tags( Expr::TagList velTags,
                         Expr::TagList& velStarTags )
  {
    const TagNames& tagNames = TagNames::self();
    if( velTags[0] != Expr::Tag() ) velStarTags.push_back( tagNames.make_star(velTags[0]) );
    else         velStarTags.push_back( Expr::Tag() );
    if( velTags[1] != Expr::Tag() ) velStarTags.push_back( tagNames.make_star(velTags[1]) );
    else         velStarTags.push_back( Expr::Tag() );
    if( velTags[2] != Expr::Tag() ) velStarTags.push_back( tagNames.make_star(velTags[2]) );
    else         velStarTags.push_back( Expr::Tag() );
  }
  
  //==================================================================
  
  void set_vel_tags( Uintah::ProblemSpecP params,
                    Expr::TagList& velTags )
  {
    std::string xvelname, yvelname, zvelname;
    Uintah::ProblemSpecP doxvel,doyvel,dozvel;
    doxvel = params->get( "X-Velocity", xvelname );
    doyvel = params->get( "Y-Velocity", yvelname );
    dozvel = params->get( "Z-Velocity", zvelname );
    if( doxvel ) velTags.push_back( Expr::Tag(xvelname, Expr::STATE_NONE) );
    else         velTags.push_back( Expr::Tag() );
    if( doyvel ) velTags.push_back( Expr::Tag(yvelname, Expr::STATE_NONE) );
    else         velTags.push_back( Expr::Tag() );
    if( dozvel ) velTags.push_back( Expr::Tag(zvelname, Expr::STATE_NONE) );
    else         velTags.push_back( Expr::Tag() );
  }
  
  //==================================================================
  
  void set_mom_tags( Uintah::ProblemSpecP params,
                     Expr::TagList& momTags )
  {
    std::string xmomname, ymomname, zmomname;
    Uintah::ProblemSpecP doxmom,doymom,dozmom;
    doxmom = params->get( "X-Momentum", xmomname );
    doymom = params->get( "Y-Momentum", ymomname );
    dozmom = params->get( "Z-Momentum", zmomname );
    if( doxmom ) momTags.push_back( mom_tag(xmomname) );
    else         momTags.push_back( Expr::Tag() );
    if( doymom ) momTags.push_back( mom_tag(ymomname) );
    else         momTags.push_back( Expr::Tag() );
    if( dozmom ) momTags.push_back( mom_tag(zmomname) );
    else         momTags.push_back( Expr::Tag() );
  }
  
  //==================================================================
  
  template< typename FieldT >
  void
  set_tau_tags( const bool* doMom,
               const bool isViscous,
               Expr::TagList& tauTags )
  {
    const Direction stagLoc = get_staggered_location<FieldT>();
    std::string thisMomDirName;
    switch (stagLoc) {
      case XDIR:
        thisMomDirName = "x";
        break;
      case YDIR:
        thisMomDirName = "y";
        break;
      case ZDIR:
        thisMomDirName = "z";
        break;
      case NODIR:
      default:
        thisMomDirName = "";
        break;
    }

    if( doMom[0] && isViscous ) tauTags.push_back( Expr::Tag("tau_x" + thisMomDirName , Expr::STATE_NONE) );
    else                        tauTags.push_back( Expr::Tag() );
    if( doMom[1] && isViscous ) tauTags.push_back( Expr::Tag("tau_y" + thisMomDirName , Expr::STATE_NONE) );
    else                        tauTags.push_back( Expr::Tag() );
    if( doMom[2] && isViscous ) tauTags.push_back( Expr::Tag("tau_z" + thisMomDirName , Expr::STATE_NONE) );
    else                        tauTags.push_back( Expr::Tag() );
  }
  
  //==================================================================
  
  void set_convflux_tags( const bool* doMom,
                         Expr::TagList& cfTags,
                         const Expr::Tag thisMomTag )
  {
    const TagNames& tagNames = TagNames::self();
    if( doMom[0] ) cfTags.push_back( Expr::Tag(thisMomTag.name() + tagNames.convectiveflux + "x", Expr::STATE_NONE) );
    else         cfTags.push_back( Expr::Tag() );
    if( doMom[1] ) cfTags.push_back( Expr::Tag(thisMomTag.name() + tagNames.convectiveflux + "y", Expr::STATE_NONE) );
    else         cfTags.push_back( Expr::Tag() );
    if( doMom[2] ) cfTags.push_back( Expr::Tag(thisMomTag.name() + tagNames.convectiveflux + "z", Expr::STATE_NONE) );
    else         cfTags.push_back( Expr::Tag() );
  }

  //==================================================================

  /**
   *  \brief Register the Strain expression for the given face field
   */
  template< typename FaceFieldT >
  Expr::ExpressionID
  setup_strain( const Expr::Tag& strainTag,
                const Expr::Tag& vel1Tag,
                const Expr::Tag& vel2Tag,
                const Expr::Tag& dilTag,
                Expr::ExpressionFactory& factory )
  {
    typedef typename StrainHelper<FaceFieldT>::Vel1T Vel1T;  // type of velocity component 1
    typedef typename StrainHelper<FaceFieldT>::Vel2T Vel2T;  // type of velocity component 2
    typedef typename Strain< FaceFieldT, Vel1T, Vel2T >::Builder StrainT;
    return factory.register_expression( scinew StrainT( strainTag, vel1Tag, vel2Tag, dilTag ) );
  }

  //==================================================================

  template< typename FieldT >
  Expr::ExpressionID
  register_strain_tensor( const bool* const doMom,
                         const bool isViscous,
                         const Expr::TagList& velTags,
                         Expr::TagList& tauTags,
                         const Expr::Tag& dilTag,
                         Expr::ExpressionFactory& factory )
  {
    const Direction stagLoc = get_staggered_location<FieldT>();

    typedef typename SpatialOps::FaceTypes<FieldT>::XFace XFace;
    typedef typename SpatialOps::FaceTypes<FieldT>::YFace YFace;
    typedef typename SpatialOps::FaceTypes<FieldT>::ZFace ZFace;

    set_tau_tags<FieldT>( doMom, isViscous, tauTags );
    const Expr::Tag& tauxt = tauTags[0];
    const Expr::Tag& tauyt = tauTags[1];
    const Expr::Tag& tauzt = tauTags[2];
    
    Expr::ExpressionID normalStrainID;
    
    const int thisVelIdx = (stagLoc == XDIR) ? 0 : ( (stagLoc == YDIR) ? 1 : 2 );    
    const Expr::Tag& thisVelTag = velTags[thisVelIdx];

    // register necessary strain expression when the flow is viscous
    if ( isViscous ) {
      if( doMom[0] ){
        const Expr::ExpressionID strainID = setup_strain< XFace >( tauxt, thisVelTag, velTags[0], dilTag, factory );
        if( stagLoc == XDIR )  normalStrainID = strainID;
      }
      if( doMom[1] ){
        const Expr::ExpressionID strainID = setup_strain< YFace >( tauyt, thisVelTag, velTags[1], dilTag, factory );
        if( stagLoc == YDIR )  normalStrainID = strainID;
      }
      if( doMom[2] ){
        const Expr::ExpressionID strainID = setup_strain< ZFace >( tauzt, thisVelTag, velTags[2], dilTag, factory );
        if( stagLoc == ZDIR )  normalStrainID = strainID;
      }
      factory.cleave_from_children( normalStrainID );
      factory.cleave_from_parents( normalStrainID  );
    }
    return normalStrainID;
  }
  
  //==================================================================

  template< typename FluxT, typename AdvelT >
  Expr::ExpressionID
  setup_convective_flux( const Expr::Tag& fluxTag,
                         const Expr::Tag& momTag,
                         const Expr::Tag& advelTag,
                        ConvInterpMethods convInterpMethod,
                        const Expr::Tag& volFracTag,
                        Expr::ExpressionFactory& factory )
  {
    using namespace SpatialOps;
    if (convInterpMethod == CENTRAL) {
      typedef typename SpatialOps::VolType<FluxT>::VolField  MomT;
      typedef typename SpatialOps::OperatorTypeBuilder< SpatialOps::Interpolant, MomT,   FluxT >::type  MomInterpOp;
      typedef typename SpatialOps::OperatorTypeBuilder< SpatialOps::Interpolant, AdvelT, FluxT >::type  AdvelInterpOp;
      typedef typename ConvectiveFlux<MomInterpOp, AdvelInterpOp >::Builder ConvFlux;
      return factory.register_expression( scinew ConvFlux( fluxTag, momTag, advelTag ) );
    } else {
      typedef typename SpatialOps::VolType<FluxT>::VolField  MomT;
      typedef typename ConvectiveFluxLimiter<
      FluxLimiterInterpolant< MomT, FluxT >,
      UpwindInterpolant< MomT, FluxT >,
      typename OperatorTypeBuilder<Interpolant,MomT,FluxT>::type, // scalar interp type
      typename OperatorTypeBuilder<Interpolant,AdvelT,FluxT>::type  // velocity interp type
      >::Builder ConvFluxLim;
      return factory.register_expression( scinew ConvFluxLim( fluxTag, momTag, advelTag, convInterpMethod, volFracTag ) );
      
    }
  }

  //==================================================================
  
  template< typename FieldT >
  Expr::ExpressionID
  register_convective_fluxes( const bool* const doMom,
                              const Expr::TagList& velTags,
                              Expr::TagList& cfTags,
                              ConvInterpMethods convInterpMethod,
                              const Expr::Tag& momTag,
                              const Expr::Tag& volFracTag,
                              Expr::ExpressionFactory& factory )
  {
    set_convflux_tags( doMom, cfTags, momTag );
    const Expr::Tag cfxt = cfTags[0];
    const Expr::Tag cfyt = cfTags[1];
    const Expr::Tag cfzt = cfTags[2];

    typedef typename SpatialOps::FaceTypes<FieldT>::XFace XFace;
    typedef typename SpatialOps::FaceTypes<FieldT>::YFace YFace;
    typedef typename SpatialOps::FaceTypes<FieldT>::ZFace ZFace;

    Expr::ExpressionID normalConvFluxID;
    Direction stagLoc = get_staggered_location<FieldT>();
    
    if( doMom[0] ){
      const Expr::ExpressionID id = setup_convective_flux< XFace, XVolField >( cfxt, momTag, velTags[0],convInterpMethod, volFracTag, factory );
      if( stagLoc == XDIR )  normalConvFluxID = id;
    }
    if( doMom[1] ){
      const Expr::ExpressionID id = setup_convective_flux< YFace, YVolField >( cfyt, momTag, velTags[1], convInterpMethod, volFracTag, factory );
      if( stagLoc == YDIR )  normalConvFluxID = id;
    }
    if( doMom[2] ){
      const Expr::ExpressionID id = setup_convective_flux< ZFace, ZVolField >( cfzt, momTag, velTags[2], convInterpMethod, volFracTag, factory );
      if( stagLoc == ZDIR )  normalConvFluxID = id;
    }
    // convective fluxes require ghost updates after they are calculated
    // jcs note that we need to set BCs on these quantities as well.
    factory.cleave_from_children( normalConvFluxID );
    factory.cleave_from_parents ( normalConvFluxID );
    return normalConvFluxID;
  }

  //==================================================================

  bool is_normal_to_boundary(const Direction stagLoc,
                             const Uintah::Patch::FaceType face)
  {
    bool isNormal = false;
    switch (stagLoc) {
      case XDIR:
      {
        if (face == Uintah::Patch::xminus || face == Uintah::Patch::xplus) {
          isNormal = true;
        }
      }
        break;
      case YDIR:
        if (face == Uintah::Patch::yminus || face == Uintah::Patch::yplus) {
          isNormal = true;
        }
        break;
      case ZDIR:
        if (face == Uintah::Patch::zminus || face == Uintah::Patch::zplus) {
          isNormal = true;
        }
        break;
      default:
        break;
    }
    return isNormal;
  }

  //==================================================================

  template< typename FieldT >
  MomentumTransportEquation<FieldT>::
  MomentumTransportEquation( const std::string velName,
                             const std::string momName,
                             const Expr::Tag densTag,
                             const bool isConstDensity,
                             const Expr::Tag bodyForceTag,
                             const Expr::Tag srcTermTag,
                             GraphCategories& gc,
                             Uintah::ProblemSpecP params,
                             TurbulenceParameters turbulenceParams,
                             VarDenParameters varDenParams,
                             Uintah::SolverInterface& linSolver,
                             Uintah::SimulationStateP sharedState)
    : TransportEquation( gc,
                         momName,
                         params,
                         get_staggered_location<FieldT>(),
                         isConstDensity ),
      isViscous_       ( params->findBlock("Viscosity") ? true : false ),
      isTurbulent_     ( turbulenceParams.turbModelName != TurbulenceParameters::NOTURBULENCE ),
      thisVelTag_      ( Expr::Tag(velName, Expr::STATE_NONE) ),
      densityTag_      ( densTag                              ),
      normalStrainID_  ( Expr::ExpressionID::null_id()        ),
      normalConvFluxID_( Expr::ExpressionID::null_id()        ),
      pressureID_      ( Expr::ExpressionID::null_id()        )
  {
    solverParams_ = NULL;
    set_vel_tags( params, velTags_ );

    GraphHelper& graphHelper   = *(gc[ADVANCE_SOLUTION  ]);
    Expr::ExpressionFactory& factory = *(graphHelper.exprFactory);
    
    const TagNames& tagNames = TagNames::self();
    
    std::string xmomname, ymomname, zmomname; // these are needed to construct fx, fy, and fz for pressure RHS
    bool doMom[3];
    doMom[0] = params->get( "X-Momentum", xmomname );
    doMom[1] = params->get( "Y-Momentum", ymomname );
    doMom[2] = params->get( "Z-Momentum", zmomname );

    const bool enablePressureSolve = !(params->findBlock("DisablePressureSolve"));
    
    //_____________
    // volume fractions for embedded boundaries Terms
    const EmbeddedGeometryHelper& embedGeom = EmbeddedGeometryHelper::self();
    thisVolFracTag_ = embedGeom.vol_frac_tag<FieldT>();
    
    //__________________
    // convective fluxes
    Expr::TagList cfTags; // these tags will be filled by register_convective_fluxes
    std::string convInterpMethod = "CENTRAL";
    if (params_->findBlock("ConvectiveInterpMethod")) {
      params_->findBlock("ConvectiveInterpMethod")->getAttribute("method",convInterpMethod);
    }
    
    normalConvFluxID_ = register_convective_fluxes<FieldT>(doMom, velTags_, cfTags, get_conv_interp_method(convInterpMethod), solnVarTag_, thisVolFracTag_, factory );

    //__________________
    // dilatation - needed by pressure source term and strain tensor
    const Expr::Tag dilTag = tagNames.dilatation;
    if( !factory.have_entry( dilTag ) ){
      typedef typename Dilatation<SVolField,XVolField,YVolField,ZVolField>::Builder Dilatation;
      // if dilatation expression has not been registered, then register it
      factory.register_expression( new Dilatation(dilTag, velTags_) );
    }

    //__________________
    // dilatation - needed by pressure source term and strain tensor
    const bool computeContinuityResidual = params->findBlock("ComputeMassResidual");
    if( computeContinuityResidual ){
      GraphHelper& postProcGH   = *(gc[POSTPROCESSING]);
      Expr::ExpressionFactory& postProcFactory = *(postProcGH.exprFactory);

      const Expr::Tag contTag = tagNames.continuityresidual;

      if( !postProcFactory.have_entry( contTag ) ){
        typedef typename ContinuityResidual<SVolField,XVolField,YVolField,ZVolField>::Builder ContResT;
        // if dilatation expression has not been registered, then register it
        Expr::TagList np1MomTags;
        if(doMom[0]) np1MomTags.push_back(Expr::Tag("x-mom",Expr::STATE_NP1));
        else         np1MomTags.push_back(Expr::Tag());
        if(doMom[1]) np1MomTags.push_back(Expr::Tag("y-mom",Expr::STATE_NP1));
        else         np1MomTags.push_back(Expr::Tag());
        if(doMom[2]) np1MomTags.push_back(Expr::Tag("z-mom",Expr::STATE_NP1));
        else         np1MomTags.push_back(Expr::Tag());

        Expr::Tag drhodtTag = Expr::Tag();
        if( !isConstDensity_ ){
          drhodtTag = tagNames.drhodtnp1;
          typedef Expr::PlaceHolder<SVolField>  FieldExpr;
          postProcFactory.register_expression( new typename FieldExpr::Builder(drhodtTag),true );
        }
        Expr::ExpressionID contID = postProcFactory.register_expression( new ContResT(contTag, drhodtTag, np1MomTags) );
        postProcGH.rootIDs.insert(contID);
      }
    }

    //___________________________________
    // diffusive flux (strain components)
    Expr::TagList tauTags;
    normalStrainID_ = register_strain_tensor<FieldT>(doMom, isViscous_, velTags_, tauTags, dilTag, factory);
    
    //--------------------------------------
    // TURBULENCE
    // check if we have a turbulence model turned on
    // check if the flow is viscous
    const Expr::Tag viscTag = (isViscous_) ? parse_nametag( params->findBlock("Viscosity")->findBlock("NameTag") ) : Expr::Tag();
    
    const bool enableTurbulenceModel = !(params->findBlock("DisableTurbulenceModel"));
    const Expr::Tag turbViscTag = tagNames.turbulentviscosity;
    if( isTurbulent_ && isViscous_ && enableTurbulenceModel ){
      register_turbulence_expressions(turbulenceParams, factory, velTags_, densTag, is_constant_density() );
      factory.attach_dependency_to_expression(turbViscTag, viscTag);
    }
    // END TURBULENCE
    //--------------------------------------

    //_________________________________________________________
    // partial rhs:
    // register expression to calculate the partial RHS (absent
    // pressure gradient) for use in the projection
    const Expr::ExpressionID momRHSPartID = factory.register_expression(
        new typename MomRHSPart<FieldT>::Builder( rhs_part_tag( solnVarTag_ ),
                                                  cfTags[0] , cfTags[1] , cfTags[2] , viscTag,
                                                  tauTags[0], tauTags[1], tauTags[2], densityTag_,
                                                  bodyForceTag, srcTermTag,
                                                  thisVolFracTag_) );
    factory.cleave_from_parents ( momRHSPartID );
    
    //__________________
    // Pressure source term
    
    if( !isConstDensity_ ){
      // calculating velocity at the next time step
      const Expr::Tag thisVelStarTag = tagNames.make_star(thisVelTag_);
      const Expr::Tag convTermWeak   = Expr::Tag( thisVelTag_.name() + "_weak_convective_term", Expr::STATE_NONE);
      if( !factory.have_entry( thisVelStarTag ) ){
        OldVariable& oldPressure = OldVariable::self();
        if( enablePressureSolve ) oldPressure.add_variable<SVolField>( ADVANCE_SOLUTION, pressure_tag() );
        const Expr::Tag oldPressureTag = Expr::Tag (pressure_tag().name() + "_old", Expr::STATE_NONE);
        convTermWeakID_ = factory.register_expression( new typename WeakConvectiveTerm<FieldT>::Builder( convTermWeak, thisVelTag_, velTags_));
        factory.cleave_from_parents ( convTermWeakID_ );
        factory.register_expression( new typename VelEst<FieldT>::Builder( thisVelStarTag, thisVelTag_, convTermWeak, tauTags, densTag, viscTag, oldPressureTag, tagNames.dt ));
      }
    }
    
    if( !factory.have_entry( tagNames.pressuresrc ) ){
      const Expr::Tag densStarTag  = tagNames.make_star(densTag, Expr::CARRY_FORWARD);
      const Expr::Tag dens2StarTag = tagNames.make_double_star(densTag, Expr::CARRY_FORWARD);
      Expr::TagList velStarTags = Expr::TagList();
      
      set_vel_star_tags( velTags_, velStarTags );
      set_mom_tags( params, momTags_ );
      
        // register the expression for pressure source term
        Expr::TagList psrcTagList;
        psrcTagList.push_back(tagNames.pressuresrc);
        if( !isConstDensity ){
          psrcTagList.push_back(tagNames.drhodt     );
          psrcTagList.push_back(tagNames.vardenalpha);
          psrcTagList.push_back(tagNames.vardenbeta );
//          psrcTagList.push_back(tagNames.divmomstar );
          psrcTagList.push_back(tagNames.drhodtstar );
        }
      factory.register_expression( new typename DivmomStar::Builder( tagNames.divmomstar, velStarTags, densStarTag ) );
      factory.register_expression( new typename PressureSource::Builder( psrcTagList, momTags_, velTags_, velStarTags, isConstDensity, densTag, densStarTag, dens2StarTag, varDenParams, tagNames.divmomstar ) );
    }
    
    //__________________
    // calculate velocity at the current time step    
    factory.register_expression( new typename PrimVar<FieldT,SVolField>::Builder( thisVelTag_, solnVarTag_, densityTag_, thisVolFracTag_ ) );
    
    //__________________
    // pressure
    if( enablePressureSolve ){
      if( !factory.have_entry( pressure_tag() ) ){
        Uintah::ProblemSpecP pressureParams = params->findBlock( "Pressure" );
        
        bool usePressureRefPoint = false;
        double refPressureValue = 0.0;
        SCIRun::IntVector refPressureLocation(0,0,0);
        if (pressureParams->findBlock("ReferencePressure")) {
          usePressureRefPoint = true;
          Uintah::ProblemSpecP refPressureParams = pressureParams->findBlock("ReferencePressure");
          refPressureParams->getAttribute("value", refPressureValue);
          refPressureParams->get("ReferenceCell", refPressureLocation);
        }
        
        bool use3DLaplacian = true;
        pressureParams->getWithDefault("Use3DLaplacian",use3DLaplacian, true);
        
        // ALAS, we cannot throw an error here because setupFrequency is parsed using getWithDefault
        // which means it will be specified in the input.xml file that is generated by uintah...
        if (pressureParams->findBlock("Parameters")->findBlock("setupFrequency")) {
          std::ostringstream msg;
          msg << "WARNING: Wasatch does NOT allow specification of setupFrequency for the pressure solver. "
          << "The setupFrequency will be determined by Wasatch."
          << std::endl;
          std::cout << msg;
          //throw Uintah::ProblemSetupException( msg.str(), __FILE__, __LINE__ );
        }
        
        solverParams_ = linSolver.readParameters( pressureParams, "", sharedState );
        solverParams_->setSolveOnExtraCells( false );
        solverParams_->setUseStencil4( true );
        solverParams_->setOutputFileName( "WASATCH" );
        
        // matrix update in hypre: If we have a moving geometry, then update every timestep.
        // Otherwise, no update is needed since the coefficient matrix is constant        
        solverParams_->setSetupFrequency(embedGeom.has_moving_geometry() ? 1 : 0);
        
        // if pressure expression has not be registered, then register it
        Expr::Tag fxt, fyt, fzt;
        if( doMom[0] )  fxt = rhs_part_tag( xmomname );
        if( doMom[1] )  fyt = rhs_part_tag( ymomname );
        if( doMom[2] )  fzt = rhs_part_tag( zmomname );

        Expr::TagList ptags;
        ptags.push_back( pressure_tag() );
        ptags.push_back( Expr::Tag( pressure_tag().name() + "_rhs", pressure_tag().context() ) );
        const Expr::ExpressionBuilder* const pbuilder = new typename Pressure::Builder( ptags, fxt, fyt, fzt,
                                                                                        tagNames.pressuresrc, tagNames.dt, embedGeom.vol_frac_tag<SVolField>(),
                                                                                        embedGeom.has_moving_geometry(), usePressureRefPoint, refPressureValue,
                                                                                        refPressureLocation, use3DLaplacian,
                                                                                        *solverParams_, linSolver);
        pressureID_ = factory.register_expression( pbuilder );
        factory.cleave_from_children( pressureID_ );
        factory.cleave_from_parents ( pressureID_ );
      }
      else {
        pressureID_ = factory.get_id( pressure_tag() );
      }
    }
    
    // Kinetic energy calculation, if necessary
    if ( params->findBlock("ComputeKE") ) {
      Uintah::ProblemSpecP keSpec = params->findBlock("ComputeKE");
      bool isTotalKE = true;
      keSpec->getAttribute("total", isTotalKE);
      if (isTotalKE) { // calculate total kinetic energy. then follow that with a reduction variable
        if (!factory.have_entry( TagNames::self().totalKineticEnergy )) {
          bool outputKE = true;
          keSpec->getAttribute("output", outputKE);
          
          // we need to create two expressions
          const Expr::Tag tkeTempTag("TotalKE_temp", Expr::STATE_NONE);
          factory.register_expression(scinew typename TotalKineticEnergy<XVolField,YVolField,ZVolField>::Builder( tkeTempTag,
                                                                                                                 velTags_[0],velTags_[1],velTags_[2] ),true);
          
          ReductionHelper::self().add_variable<SpatialOps::SingleValueField, ReductionSumOpT>(ADVANCE_SOLUTION, TagNames::self().totalKineticEnergy, tkeTempTag, outputKE, false);
        }
      } else if (!factory.have_entry( TagNames::self().kineticEnergy )) { // calculate local, pointwise kinetic energy
        const Expr::ExpressionID keID = factory.register_expression(
            scinew typename KineticEnergy<SVolField,XVolField,YVolField,ZVolField>::Builder(
                TagNames::self().kineticEnergy, velTags_[0],velTags_[1],velTags_[2] ), true);
        graphHelper.rootIDs.insert( keID );
      }
    }

    setup();
  }

  //-----------------------------------------------------------------

  template< typename FieldT >
  MomentumTransportEquation<FieldT>::
  ~MomentumTransportEquation()
  {
    delete solverParams_;
  }

  //-----------------------------------------------------------------

  template< typename FieldT >
  Expr::ExpressionID  MomentumTransportEquation<FieldT>::
  setup_rhs( FieldTagInfo&,
             const Expr::TagList& srcTags )
  {
    const bool enablePressureSolve = !(params_->findBlock("DisablePressureSolve"));

    const EmbeddedGeometryHelper& vNames = EmbeddedGeometryHelper::self();
    Expr::Tag volFracTag = vNames.vol_frac_tag<FieldT>();

    Expr::ExpressionFactory& factory = *gc_[ADVANCE_SOLUTION]->exprFactory;
    typedef typename MomRHS<FieldT>::Builder RHS;
    return factory.register_expression( scinew RHS( rhsTag_,
                                                    (enablePressureSolve ? pressure_tag() : Expr::Tag()),
                                                    rhs_part_tag(solnVarTag_),
                                                    volFracTag ) );
  }

  //-----------------------------------------------------------------

  template< typename FieldT >
  void MomentumTransportEquation<FieldT>::
  setup_boundary_conditions( BCHelper& bcHelper, GraphCategories& graphCat )
  {
    Expr::ExpressionFactory& advSlnFactory = *(graphCat[ADVANCE_SOLUTION]->exprFactory);
    Expr::ExpressionFactory& initFactory = *(graphCat[INITIALIZATION]->exprFactory);
    
    //
    // Add dummy modifiers on all patches. This is used to inject new dpendencies across all patches.
    // Those new dependencies, result for example from complicated boundary conditions added in this
    // function. NOTE: whenever you want to add a new complex boundary condition, please use this
    // functionality to inject new dependencies across patches.
    //
    if (!isConstDensity_)
    {
      const Expr::Tag rhoTagInit(densityTag_.name(), Expr::STATE_NONE);
      const Expr::Tag rhoStarTag = TagNames::self().make_star(densityTag_); // get the tagname of rho*
      bcHelper.create_dummy_dependency<SVolField>(rhoStarTag, tag_list(rhoTagInit), INITIALIZATION);
      const Expr::Tag rhoTagAdv(densityTag_.name(), Expr::CARRY_FORWARD);
      bcHelper.create_dummy_dependency<SVolField>(rhoStarTag, tag_list(rhoTagAdv), ADVANCE_SOLUTION);
    }

    // make logical decisions based on the specified boundary types
    BOOST_FOREACH( BndMapT::value_type& bndPair, bcHelper.get_boundary_information() )
    {
      const std::string& bndName = bndPair.first;
      BndSpec& myBndSpec = bndPair.second;

      const bool isNormal = is_normal_to_boundary(this->staggered_location(), myBndSpec.face);
      
      // variable density: add bcopiers on all boundaries
      if (!isConstDensity_) {
        // if we are solving a variable density problem, then set bcs on density estimate rho*
        const Expr::Tag rhoStarTag = TagNames::self().make_star(densityTag_); // get the tagname of rho*
        // check if this boundary applies a bc on the density
        if (myBndSpec.has_field(densityTag_.name())) {
          // create a bc copier for the density estimate
          const Expr::Tag rhoStarBCTag( rhoStarTag.name() + "_" + bndName +"_bccopier", Expr::STATE_NONE);
          BndCondSpec rhoStarBCSpec = {rhoStarTag.name(), rhoStarBCTag.name(), 0.0, DIRICHLET, FUNCTOR_TYPE};
          if (!initFactory.have_entry(rhoStarBCTag)){
            const Expr::Tag rhoTag(densityTag_.name(), Expr::STATE_NONE);
            initFactory.register_expression ( new typename BCCopier<SVolField>::Builder(rhoStarBCTag, rhoTag) );
            bcHelper.add_boundary_condition(bndName, rhoStarBCSpec);
          }
          if (!advSlnFactory.have_entry(rhoStarBCTag)){
            const Expr::Tag rhoTag(densityTag_.name(), Expr::CARRY_FORWARD);
            advSlnFactory.register_expression ( new typename BCCopier<SVolField>::Builder(rhoStarBCTag, rhoTag) );
            bcHelper.add_boundary_condition(bndName, rhoStarBCSpec);
          }
        }
      }
      
      switch (myBndSpec.type) {
        case WALL:
        {
          // first check if the user specified momentum boundary conditions at the wall
          if( myBndSpec.has_field(thisVelTag_.name()) || myBndSpec.has_field(solnVarName_) ||
              myBndSpec.has_field(rhs_name()) || myBndSpec.has_field(solnVarName_ + "_rhs_part") ){
            std::ostringstream msg;
            msg << "ERROR: You cannot specify any momentum-related boundary conditions at a stationary wall. "
            << "This error occured while trying to analyze boundary " << bndName
            << std::endl;
            throw Uintah::ProblemSetupException( msg.str(), __FILE__, __LINE__ );
          }

          BndCondSpec momBCSpec = {solution_variable_name(),"none" ,0.0,DIRICHLET,DOUBLE_TYPE};
          bcHelper.add_boundary_condition(bndName, momBCSpec);
          
          BndCondSpec velBCSpec = {thisVelTag_.name(),"none" ,0.0,DIRICHLET,DOUBLE_TYPE};
          bcHelper.add_boundary_condition(bndName, velBCSpec);          

          if (isNormal) {
            BndCondSpec rhsPartBCSpec = {(rhs_part_tag(mom_tag(solnVarName_))).name(),"none" ,0.0,DIRICHLET,DOUBLE_TYPE};
            bcHelper.add_boundary_condition(bndName, rhsPartBCSpec);
            
            BndCondSpec rhsFullBCSpec = {rhs_name(), "none" ,0.0,DIRICHLET,DOUBLE_TYPE};
            bcHelper.add_boundary_condition(bndName, rhsFullBCSpec);
          }
          
          // Variable Density:
          // apply 0 dirichlet on velocity estimates (u*) @ walls
          if (!isConstDensity_) {
            const Expr::Tag thisVelStarTag = TagNames::self().make_star(thisVelTag_);
            // first check if the user specified momentum boundary conditions at the wall
            if( myBndSpec.has_field(thisVelStarTag.name()) ){
              std::ostringstream msg;
              msg << "ERROR: You cannot specify any momentum-related boundary conditions at a stationary wall. "
              << "This error occured while trying to analyze boundary " << bndName
              << std::endl;
              throw Uintah::ProblemSetupException( msg.str(), __FILE__, __LINE__ );
            }
            BndCondSpec velStarBCSpec = {thisVelStarTag.name(), "none", 0.0, DIRICHLET, DOUBLE_TYPE};
            bcHelper.add_boundary_condition(bndName, velStarBCSpec);
          }

          break;
        }
        case VELOCITY:
        {
          // tsaad: please keep the commented code below. This should process velocity BCs and infer momentum bcs from those
//          if (myBndSpec.find(thisVelTag_.name()) ) {
//            const BndCondSpec* velBCSpec = myBndSpec.find(thisVelTag_.name());
//            BndCondSpec momBCSpec = *velBCSpec;
//            momBCSpec.varName = solution_variable_name();
//            bcHelper.add_boundary_condition(bndName, momBCSpec);
//          }
          
          // tsaad: If this VELOCITY boundary does NOT have this velocity AND this momentum specified
          // then assume that they are zero and create boundary conditions for them accordingly
          if( !myBndSpec.has_field(thisVelTag_.name()) && !myBndSpec.has_field(solnVarName_) ) {
            BndCondSpec velBCSPec = {thisVelTag_.name(), "none", 0.0, DIRICHLET, DOUBLE_TYPE};
            bcHelper.add_boundary_condition(bndName, velBCSPec);
            BndCondSpec momBCSPec = {solnVarName_, "none", 0.0, DIRICHLET, DOUBLE_TYPE};
            bcHelper.add_boundary_condition(bndName, momBCSPec);
          }

          if (isNormal) {
            BndCondSpec rhsPartBCSpec = {(rhs_part_tag(mom_tag(solnVarName_))).name(),"none" ,0.0,DIRICHLET,DOUBLE_TYPE};
            bcHelper.add_boundary_condition(bndName, rhsPartBCSpec);
            
            BndCondSpec rhsFullBCSpec = {rhs_name(),"none" ,0.0,DIRICHLET,DOUBLE_TYPE};
            bcHelper.add_boundary_condition(bndName, rhsFullBCSpec);
          }
          
          BndCondSpec pressureBCSpec = {pressure_tag().name(), "none", 0.0, NEUMANN, DOUBLE_TYPE};
          bcHelper.add_boundary_condition(bndName, pressureBCSpec);
          
          // Variable Density:
          // For variable density flows, copy the velocity estimate values from the velocity
          // use a BCCopier to do this. This must be done AT EVERY boundary where there is a velocity
          // specification
          if (!isConstDensity_) {
            // if the velocity specification is a constant - then use a simple constant value on the velocity estimates
            const Expr::Tag thisVelStarTag = TagNames::self().make_star(thisVelTag_);
            
            // first check if the user specified velocity estimate conditions
            if( myBndSpec.has_field(thisVelStarTag.name()) ){
              std::ostringstream msg;
              msg << "ERROR: You cannot specify velocity estimate boundary conditions at a Velocity boundary. Those are automatically inferred from the velocity specification. "
              << "This error occured while trying to analyze boundary " << bndName
              << std::endl;
              throw Uintah::ProblemSetupException( msg.str(), __FILE__, __LINE__ );
            }

            // check if this boundary has velocity specification on it. it better have!
            if (myBndSpec.has_field(thisVelTag_.name())) {
              // grab the bc specification of the velocity on this boundary. Note that here we
              // should guarantee that the spec is found!
              const BndCondSpec* velBCSpec = myBndSpec.find(thisVelTag_.name());
              assert(velBCSpec);
              if (!velBCSpec->is_functor() ) {
                // if the boundary condition is not a functor (i.e. a constant value), then simply
                // copy that value into a new BCSpec for the velocity estimate
                BndCondSpec velStarBCSpec = *velBCSpec; // copy the spec from the velocity
                velStarBCSpec.varName = thisVelStarTag.name(); // change the name to the starred velocity
                bcHelper.add_boundary_condition(bndName, velStarBCSpec);
              } else {
                // if it is a functor type, then create a BCCopier
                // create tagname for the bc copier
                const Expr::Tag velStarBCTag(thisVelStarTag.name() + "_" + bndName + "_copier", Expr::STATE_NONE);
                // create and register the BCCopier
                typedef typename BCCopier<FieldT>::Builder Copier;
                advSlnFactory.register_expression(scinew Copier(velStarBCTag,thisVelTag_));
                // specify the bc on velstart using the bc copier functor
                BndCondSpec velStarBCSpec = {thisVelStarTag.name(), velStarBCTag.name(), 0.0, DIRICHLET, FUNCTOR_TYPE};
                // add it to the boundary conditions!
                bcHelper.add_boundary_condition(bndName, velStarBCSpec);
              }
            }
          }
          break;
        }
        case OUTFLOW:
        {
          if(isNormal) {
            // register outflow functor for this boundary. we'll register one functor per boundary
            const Expr::Tag outBCTag(bndName + "_outflow_bc", Expr::STATE_NONE);
            typedef typename OutflowBC<FieldT>::Builder Builder;
            //bcHelper.register_functor_expression( scinew Builder( outBCTag, thisVelTag_ ), ADVANCE_SOLUTION );
            advSlnFactory.register_expression( scinew Builder( outBCTag, solution_variable_tag() ) );
            BndCondSpec rhsPartBCSpec = {(rhs_part_tag(solution_variable_tag())).name(),outBCTag.name(), 0.0, DIRICHLET,FUNCTOR_TYPE};
            bcHelper.add_boundary_condition(bndName, rhsPartBCSpec);
            
          } else {
            BndCondSpec rhsFullBCSpec = {rhs_name(), "none", 0.0, DIRICHLET, DOUBLE_TYPE};
            bcHelper.add_boundary_condition(bndName, rhsFullBCSpec);
            
            // Variable Density:
            // For the tangential velocity estimates, apply simple Neumann conditions at the outflow
            if (!isConstDensity_) {
              const Expr::Tag velStarTag = TagNames::self().make_star(thisVelTag_);
              BndCondSpec velStarBCSpec = {velStarTag.name(), "none", 0.0, NEUMANN, DOUBLE_TYPE};
              bcHelper.add_boundary_condition(bndName, velStarBCSpec);
            }
          }
          
          // variable density:
          // for variable density outflows, force the value of divmomStar to zero in the interior cells of the outflow boundary
          if (!isConstDensity_) {
            const Expr::Tag divmomstarBCTag( TagNames::self().divmomstar.name() + "_" + bndName + "_outflow_bc",Expr::STATE_NONE);
            if (!advSlnFactory.have_entry(divmomstarBCTag)) {
              advSlnFactory.register_expression ( new typename OneSidedDirichletBC<SVolField>::Builder(divmomstarBCTag, 0.0) );
              BndCondSpec divmomstarBCSpec = {TagNames::self().divmomstar.name(), divmomstarBCTag.name(), 0.0, DIRICHLET, FUNCTOR_TYPE};
              bcHelper.add_boundary_condition(bndName, divmomstarBCSpec);
            }
          }

          // after the correction has been made, update the momentum and velocities in the extra cells using simple Neumann conditions
          BndCondSpec momBCSpec = {solnVarName_, "none", 0.0, NEUMANN, DOUBLE_TYPE};
          BndCondSpec velBCSpec = {thisVelTag_.name(), "none", 0.0, NEUMANN, DOUBLE_TYPE};
          bcHelper.add_boundary_condition(bndName, momBCSpec);
          bcHelper.add_boundary_condition(bndName, velBCSpec);

          // Set the pressure to Dirichlet 0 (atmospheric conditions)
          BndCondSpec pressureBCSpec = {pressure_tag().name(), "none", 0.0, DIRICHLET, DOUBLE_TYPE};
          bcHelper.add_boundary_condition(bndName, pressureBCSpec);
          break;
        }
        case OPEN:
        {
          if (isNormal) {
            // register pressurebc functor for this boundary. we'll register one functor per boundary
            const Expr::Tag openBCTag(bndName + "_open_bc", Expr::STATE_NONE);
            typedef typename OpenBC<FieldT>::Builder Builder;
            advSlnFactory.register_expression( scinew Builder( openBCTag, solution_variable_tag() ) );
            BndCondSpec rhsPartBCSpec = {(rhs_part_tag(solution_variable_tag())).name(),openBCTag.name(), 0.0, DIRICHLET,FUNCTOR_TYPE};
            bcHelper.add_boundary_condition(bndName, rhsPartBCSpec);
            
            // variable density:
            // for variable density outflows, change the velocity estimate at the outflow boundary.
            // instead of using an outflow boundary condition similar to that applied on momentum (see above)
            // simply use the old velocity value at the outflow boundary, i.e. u*_at_outflow = un_at_outflow (old velocity)
            if (!isConstDensity_) {
              const Expr::Tag velStarTag = TagNames::self().make_star(thisVelTag_);
              const Expr::Tag velStarBCTag( velStarTag.name() + bndName + "_open_bc",Expr::STATE_NONE);
              advSlnFactory.register_expression ( new typename BCCopier<FieldT>::Builder(velStarBCTag, thisVelTag_) );
              BndCondSpec velStarBCSpec = {velStarTag.name(), velStarBCTag.name(), 0.0, DIRICHLET, FUNCTOR_TYPE};
              bcHelper.add_boundary_condition(bndName, velStarBCSpec);
            }
            
          } else {
            BndCondSpec rhsFullBCSpec = {rhs_name(), "none", 0.0, DIRICHLET, DOUBLE_TYPE};
            bcHelper.add_boundary_condition(bndName, rhsFullBCSpec);
            
            // Variable Density:
            // For the tangential velocity estimates, apply simple Neumann conditions at the outflow
            if (!isConstDensity_) {
              const Expr::Tag velStarTag = TagNames::self().make_star(thisVelTag_);
              BndCondSpec velStarBCSpec = {velStarTag.name(), "none", 0.0, NEUMANN, DOUBLE_TYPE};
              bcHelper.add_boundary_condition(bndName, velStarBCSpec);
            }            
          }

          // after the correction has been made, update the momentum and velocities in the extra cells using simple Neumann conditions
          BndCondSpec momBCSpec = {solnVarName_, "none", 0.0, NEUMANN, DOUBLE_TYPE};
          BndCondSpec velBCSpec = {thisVelTag_.name(), "none", 0.0, NEUMANN, DOUBLE_TYPE};
          bcHelper.add_boundary_condition(bndName, momBCSpec);
          bcHelper.add_boundary_condition(bndName, velBCSpec);

          // Set the pressure to Dirichlet 0 (atmospheric conditions)
          BndCondSpec pressureBCSpec = {pressure_tag().name(), "none", 0.0, DIRICHLET, DOUBLE_TYPE};
          bcHelper.add_boundary_condition(bndName, pressureBCSpec);
          break;
        }
        case USER:
        {
          // prase through the list of user specified BCs that are relevant to this transport equation
          break;
        }
          
        default:
          break;
      } // SWITCH BOUNDARY TYPE
    } // BOUNDARY LOOP
  }
  
  //==================================================================
  
  template< typename FieldT >
  void MomentumTransportEquation<FieldT>::
  apply_initial_boundary_conditions( const GraphHelper& graphHelper,
                                     BCHelper& bcHelper )
  {
    const Category taskCat = INITIALIZATION;
  
    // apply velocity boundary condition, if specified
    bcHelper.apply_boundary_condition<FieldT>(thisVelTag_, taskCat);
    // apply momentum boundary condition, if specified
    bcHelper.apply_boundary_condition<FieldT>( initial_condition_tag(), taskCat );

    if (!isConstDensity_) {
      const TagNames& tagNames = TagNames::self();
      
      // set bcs for density
      const Expr::Tag densTag( densityTag_.name(), Expr::STATE_NONE );
      bcHelper.apply_boundary_condition<SVolField>(densTag, taskCat);
      
      // set bcs for density_*
      const Expr::Tag densStarTag = tagNames.make_star(densityTag_, Expr::STATE_NONE);
      bcHelper.apply_boundary_condition<SVolField>(densStarTag, taskCat);
    }
  }

  //==================================================================
  
  template< typename FieldT >
  void MomentumTransportEquation<FieldT>::
  apply_boundary_conditions( const GraphHelper& graphHelper,
                             BCHelper& bcHelper )
  {
    const Category taskCat = ADVANCE_SOLUTION;
      
    // set bcs for momentum
    bcHelper.apply_boundary_condition<FieldT>( solution_variable_tag(), taskCat );
    // set bcs for velocity
    bcHelper.apply_boundary_condition<FieldT>( thisVelTag_, taskCat );
    // set bcs for partial rhs
    bcHelper.apply_boundary_condition<FieldT>( rhs_part_tag(mom_tag(solnVarName_)), taskCat, true);
    // set bcs for partial full rhs
    bcHelper.apply_boundary_condition<FieldT>( rhs_tag(), taskCat, true);

    if( !isConstDensity_ ){
      const TagNames& tagNames = TagNames::self();
      // set bcs for starred velocities. Those are now set through setup_boundary_conditions
      const Expr::Tag velStarTag = tagNames.make_star(thisVelTag_);
      bcHelper.apply_boundary_condition<FieldT>(velStarTag, taskCat);

      // set bcs for density
      const Expr::Tag densTag( densityTag_.name(), Expr::CARRY_FORWARD );
      bcHelper.apply_boundary_condition<SVolField>(densTag, taskCat);
      
      // set bcs for density_*
      const Expr::Tag densStarTag = tagNames.make_star(densityTag_,Expr::CARRY_FORWARD);
      bcHelper.apply_boundary_condition<SVolField>(densStarTag, taskCat);

      // set bcs for divmom*
      bcHelper.apply_boundary_condition<SVolField>(TagNames::self().divmomstar, taskCat);
    }
  }

  //==================================================================

  template< typename FieldT >
  Expr::ExpressionID
  MomentumTransportEquation<FieldT>::
  initial_condition( Expr::ExpressionFactory& icFactory )
  {
    // register an initial condition for da pressure
    if( !icFactory.have_entry( pressure_tag() ) ) {
      icFactory.register_expression( new typename Expr::ConstantExpr<SVolField>::Builder(pressure_tag(), 0.0 ) );
    }
    
    if( icFactory.have_entry( thisVelTag_ ) ) {
      typedef typename InterpolateExpression<SVolField, FieldT>::Builder Builder;
      Expr::Tag interpolatedDensityTag(densityTag_.name() +"_interp_" + this->dir_name(), Expr::STATE_NONE);
      icFactory.register_expression(scinew Builder(interpolatedDensityTag, Expr::Tag(densityTag_.name(),Expr::STATE_NONE)));
      
      // register expression to calculate the momentum initial condition from the initial conditions on
      // velocity and density in the cases that we are initializing velocity in the input file
      typedef ExprAlgebra<FieldT> ExprAlgbr;
      const Expr::TagList theTagList( tag_list( thisVelTag_, interpolatedDensityTag ) );
      icFactory.register_expression( new typename ExprAlgbr::Builder( initial_condition_tag(),
                                                                      theTagList,
                                                                      ExprAlgbr::PRODUCT ) );
    }

    // multiply the initial condition by the volume fraction for embedded geometries
    const EmbeddedGeometryHelper& geomHelper = EmbeddedGeometryHelper::self();
    if( geomHelper.has_embedded_geometry() ){
      //create modifier expression
      typedef ExprAlgebra<FieldT> ExprAlgbr;
      const Expr::TagList theTagList( tag_list( thisVolFracTag_ ) );
      Expr::Tag modifierTag = Expr::Tag( this->solution_variable_name() + "_init_cond_modifier", Expr::STATE_NONE );
      icFactory.register_expression( new typename ExprAlgbr::Builder( modifierTag,
                                                                      theTagList,
                                                                      ExprAlgbr::PRODUCT,
                                                                      true ) );
      icFactory.attach_modifier_expression( modifierTag, initial_condition_tag() );
    }
    return icFactory.get_id( initial_condition_tag() );
  }

  //==================================================================
  
  //==================================================================  
  // Explicit template instantiation
  template class MomentumTransportEquation< XVolField >;
  template class MomentumTransportEquation< YVolField >;
  template class MomentumTransportEquation< ZVolField >;
<<<<<<< HEAD
  
//#define INSTANTIATE_SETUP_STRAIN(VOLT) \
//  template Expr::ExpressionID setup_strain< SpatialOps::FaceTypes<VOLT>::XFace > ( const Expr::Tag& strainTag,         \
//                                                                                   const Expr::Tag& vel1Tag,           \
//                                                                                   const Expr::Tag& vel2Tag,           \
//                                                                                   const Expr::Tag& dilTag,            \
//                                                                                   Expr::ExpressionFactory& factory ); \
//  template Expr::ExpressionID setup_strain< SpatialOps::FaceTypes<VOLT>::YFace > ( const Expr::Tag& strainTag,         \
//                                                                                   const Expr::Tag& vel1Tag,           \
//                                                                                   const Expr::Tag& vel2Tag,           \
//                                                                                   const Expr::Tag& dilTag,            \
//                                                                                   Expr::ExpressionFactory& factory ); \
//  template Expr::ExpressionID setup_strain< SpatialOps::FaceTypes<VOLT>::ZFace > ( const Expr::Tag& strainTag,         \
//                                                                                   const Expr::Tag& vel1Tag,           \
//                                                                                   const Expr::Tag& vel2Tag,           \
//                                                                                   const Expr::Tag& dilTag,            \
//                                                                                   Expr::ExpressionFactory& factory );
//  INSTANTIATE_SETUP_STRAIN(XVolField);
//  INSTANTIATE_SETUP_STRAIN(YVolField);
//  INSTANTIATE_SETUP_STRAIN(ZVolField);
=======
>>>>>>> 608c906e
  //==================================================================

} // namespace Wasatch<|MERGE_RESOLUTION|>--- conflicted
+++ resolved
@@ -1230,29 +1230,6 @@
   template class MomentumTransportEquation< XVolField >;
   template class MomentumTransportEquation< YVolField >;
   template class MomentumTransportEquation< ZVolField >;
-<<<<<<< HEAD
-  
-//#define INSTANTIATE_SETUP_STRAIN(VOLT) \
-//  template Expr::ExpressionID setup_strain< SpatialOps::FaceTypes<VOLT>::XFace > ( const Expr::Tag& strainTag,         \
-//                                                                                   const Expr::Tag& vel1Tag,           \
-//                                                                                   const Expr::Tag& vel2Tag,           \
-//                                                                                   const Expr::Tag& dilTag,            \
-//                                                                                   Expr::ExpressionFactory& factory ); \
-//  template Expr::ExpressionID setup_strain< SpatialOps::FaceTypes<VOLT>::YFace > ( const Expr::Tag& strainTag,         \
-//                                                                                   const Expr::Tag& vel1Tag,           \
-//                                                                                   const Expr::Tag& vel2Tag,           \
-//                                                                                   const Expr::Tag& dilTag,            \
-//                                                                                   Expr::ExpressionFactory& factory ); \
-//  template Expr::ExpressionID setup_strain< SpatialOps::FaceTypes<VOLT>::ZFace > ( const Expr::Tag& strainTag,         \
-//                                                                                   const Expr::Tag& vel1Tag,           \
-//                                                                                   const Expr::Tag& vel2Tag,           \
-//                                                                                   const Expr::Tag& dilTag,            \
-//                                                                                   Expr::ExpressionFactory& factory );
-//  INSTANTIATE_SETUP_STRAIN(XVolField);
-//  INSTANTIATE_SETUP_STRAIN(YVolField);
-//  INSTANTIATE_SETUP_STRAIN(ZVolField);
-=======
->>>>>>> 608c906e
   //==================================================================
 
 } // namespace Wasatch