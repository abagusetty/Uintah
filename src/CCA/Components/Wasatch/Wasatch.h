/*
 * The MIT License
 *
 * Copyright (c) 2010-2018 The University of Utah
 *
 * Permission is hereby granted, free of charge, to any person obtaining a copy
 * of this software and associated documentation files (the "Software"), to
 * deal in the Software without restriction, including without limitation the
 * rights to use, copy, modify, merge, publish, distribute, sublicense, and/or
 * sell copies of the Software, and to permit persons to whom the Software is
 * furnished to do so, subject to the following conditions:
 *
 * The above copyright notice and this permission notice shall be included in
 * all copies or substantial portions of the Software.
 *
 * THE SOFTWARE IS PROVIDED "AS IS", WITHOUT WARRANTY OF ANY KIND, EXPRESS OR
 * IMPLIED, INCLUDING BUT NOT LIMITED TO THE WARRANTIES OF MERCHANTABILITY,
 * FITNESS FOR A PARTICULAR PURPOSE AND NONINFRINGEMENT. IN NO EVENT SHALL THE
 * AUTHORS OR COPYRIGHT HOLDERS BE LIABLE FOR ANY CLAIM, DAMAGES OR OTHER
 * LIABILITY, WHETHER IN AN ACTION OF CONTRACT, TORT OR OTHERWISE, ARISING
 * FROM, OUT OF OR IN CONNECTION WITH THE SOFTWARE OR THE USE OR OTHER DEALINGS
 * IN THE SOFTWARE.
 */

/**
   \file

   \mainpage

   \author James C. Sutherland, Tony Saad
   \date June, 2010 - present

   Wasatch is a Uintah component that interfaces to the Expression
   library and SpatialOps library to facilitate more rapid
   development of time-dependent PDE solvers.

   Wasatch is designed to be a highly flexible simulation component
   for solution of transient PDEs. Like Uintah itself, Wasatch is
   based on graph theory.  However, it allows dynamic construction and
   "discovery" of graphs.  Each node in a graph defines its direct
   dependencies, and the graph is constructed recursively.  This is in
   contrast to Uintah where the user must define the graph completely
   and statically.  This dynamic graph construction allows very easy
   definition of complex algorithms and results in highly localized
   changes when modifying models.

   The Wasatch component is designed to insulate users from Uintah to
   a large degree.  If you find yourself using anything in the Uintah
   namespace, you are probably doing something wrong.

   Most Wasatch related tools are in the Wasatch namespace.  We do not
   open up the Uintah namespace intentionally to make it clear when we
   are using Uintah functionality.

   There is extensive usage of two external libraries: ExprLib and
   SpatialOps.  These have been developed by James C. Sutherland and his
   collaborators and support graph construction as well as field/operator
   operations, respectively.


   \par Development in Wasatch

   Most developers will need to focus on writing Expressions and not on
   Wasatch internals directly. Typically, development should focus on
   creating Expressions that encapsulate a concise bit of functionality.
   These should be written to be as generic as possible. Notably:

    - Expressions should NOT be cognizant of ANYTHING within Uintah.
      This includes parser objects, exception handling, etc.  They are
      meant to be portable.

    - Exressions should use Expr::Tag objects to define dependencies,
      and should NOT use hard-coded strings for naming of any
      variables.  This also destroys portability and can lead to
      fragile code dependencies.

   For developers that need to deal with details in Wasatch, it
   interfaces to Uintah through several key areas:

    - Parsing.  Uintah has its own XML parser (Uintah::ProblemSpec).
      Developers should work to minimize the intrusion of parser
      objects into application code as much as possible, as it
      destroys portability of the code.

    - Task creation.  Uintah tasks are typically created by wrapping
      Expression tree objects using the WasatchCore::TaskInterface class.
      If you find yourself writing a Uintah::Task directly in Wasatch,
      you are probably doing something wrong.

  \defgroup Expressions         Expressions in Wasatch
  \defgroup WasatchFields       Fields and field tools
  \defgroup WasatchOperators    Operators
  \defgroup WasatchCore         Wasatch Core
  \defgroup WasatchGraph        Wasatch Graph
  \defgroup WasatchParser       Wasatch Parsers
  \defgroup WasatchParticles    Particle Transport

*/

#ifndef Packages_Uintah_CCA_Components_Examples_Wasatch_h
#define Packages_Uintah_CCA_Components_Examples_Wasatch_h

#include <list>
#include <map>
#include <string>
#include <set>

//-- Uintah Framework Includes --//
#include <CCA/Components/Application/ApplicationCommon.h>

//-- Wasatch includes --//
#include "PatchInfo.h"
#include "GraphHelperTools.h"
#include "FieldTypes.h"
#include "BCHelper.h"
#include "WasatchBCHelper.h"
#include "TimeIntegratorTools.h"
//-- ExprLib Includes --//
#include <expression/ExpressionFactory.h>

namespace Expr{
  class ExpressionID;

  namespace DualTime{
    class BDFDualTimeIntegrator;
  }
}

namespace Uintah {
  class Task;
  class Ray;
  class ParticlesHelper;
}

  class CellType;

namespace WasatchCore{
  void force_expressions_on_graph( Expr::TagList& exprTagList,
                                   GraphHelper* const graphHelper );
  
  void check_periodicity_extra_cells( const Uintah::ProblemSpecP& params,
                                      Uintah::IntVector& extraCells,
                                      bool& isPeriodic);
  
  class DualTimeMatrixInfo;  // forward declaration
  class DualTimeMatrixManager;  // forward declaration
  class EqnTimestepAdaptorBase;
  class TimeStepper;
  class TaskInterface;
  class WasatchParticlesHelper;
  struct TimeIntegrator;
  
  enum FlowTreatment
  {
    INCOMPRESSIBLE,
    LOWMACH,
    COMPRESSIBLE
  };

  /**
   *  \ingroup WasatchCore
   *  \class  Wasatch
   *  \author James C. Sutherland
   *  \date   June, 2010
   *
   *  \brief Defines the Wasatch simulation component within Uintah.
   *
   * \todo Create a tree on the initialization that duplicates the
   *       "advance solution" tree so that we have everything required
   *       for output at the initial time step.
   *
   * \todo Allow other "root" tasks to be registerd that are not
   *       necessarily associated with the RHS of a governing
   *       equation.
   *
   */
  class Wasatch :
    public Uintah::ApplicationCommon
  {

  public:

    typedef std::vector<EqnTimestepAdaptorBase*> EquationAdaptors;
    typedef std::map< int, WasatchBCHelper* > BCHelperMapT; //<<< LevelID, BCHelper >>>
    // we need a dual time integrator per patch since each of the RHS trees will need a dual time integrator for the patch it is working on
    typedef std::map< int, std::pair<Expr::DualTime::BDFDualTimeIntegrator*, WasatchCore::DualTimeMatrixManager* > > DualTimePatchMapT; //<<< PatchID, Pair<DualTimeIntegrator, DualTimeMatrixManager> >>>
    
    Wasatch( const Uintah::ProcessorGroup* myworld,
<<<<<<< HEAD
	     const Uintah::MaterialManagerP materialManager );
=======
             const Uintah::MaterialManagerP materialManager );
>>>>>>> be11f691
    
    ~Wasatch();

    /**
     *  \brief Required method from base class. Sets up the problem.
     *
     *  Performs the following tasks:
     *  <ul>
     *  <li> Registers the material(s) for use in solving this problem.
     *  <li> Creates any expressions triggered directly from the input
     *       file.  These are typically associated with calculating
     *       initial conditions.
     *  <li> Sets up property evaluation.
     *  <li> Creates a time integrator for solving the set of PDEs.
     *  <li> Parses and constructs transport equations.  This, in
     *       turn, registers relevant expressions required to solve
     *       each transport equation and also plugs them into the time
     *       integrator.
     *  </ul>
     */
    void problemSetup( const Uintah::ProblemSpecP& params,
                       const Uintah::ProblemSpecP& restart_prob_spec,
                       Uintah::GridP& grid );

    /**
     *  \brief Set up initial condition task(s)
     *
     *  Performs the following:
     *  <ul>
     *  <li> Set up spatial operators associated with each patch and
     *       store them for use by expressions later on.
     *  <li> Set up the Uintah::Task(s) that will set the initial conditions.
     *  </ul>
     */
    void scheduleInitialize( const Uintah::LevelP& level,
                             Uintah::SchedulerP& sched );
    
    /**
     *  \brief Set up initial condition task(s)
     *
     *  Performs the following:
     *  <ul>
     *  <li> Set up spatial operators associated with each patch and
     *       store them for use by expressions later on.
     *  <li> Set up the Uintah::Task(s) that will set the initial conditions.
     *  </ul>
     */
    void scheduleComputeDualTimeResidual( const Uintah::LevelP& level,
                                          Uintah::SchedulerP& sched );

    /**
     *  \brief Set up initial condition task(s) on a restart
     */
    void scheduleRestartInitialize( const Uintah::LevelP& level,
                                    Uintah::SchedulerP& sched );

    /**
     *  \brief Set up things that need to be done on a restart
     */
    void restartInitialize();

    /**
     *  \brief Set up the Uintah::Task that will calculate the timestep.
     */
    void scheduleComputeStableTimeStep( const Uintah::LevelP& level,
                                        Uintah::SchedulerP& );

    /**
     *  <ul>
     *  <li> Plug each transport equation that has been set up into
     *       the time stepper and generate the full ExpressionTree
     *       that will calculate the RHS for all of the equations.
     *  <li> Create the Uintah::Task(s) associated with the
     *       ExpressionTree to advance the solution for the PDE system
     *       forward one time step.
     *  </ul>
     */
    void scheduleTimeAdvance( const Uintah::LevelP& level,
                              Uintah::SchedulerP& );

    void scheduleUpdateCurrentTime( const Uintah::LevelP& level,
                             Uintah::SchedulerP&, const int rkStage );
    
    void scheduleSetInitialTime( const Uintah::LevelP& level,
                                   Uintah::SchedulerP& );

    void preGridProblemSetup(const Uintah::ProblemSpecP& params,
                             Uintah::GridP& grid);

    //__________________________________
    //  AMR
    virtual void scheduleCoarsen(const Uintah::LevelP& coarseLevel,
                                 Uintah::SchedulerP& sched);

    virtual void scheduleRefineInterface(const Uintah::LevelP& /*fineLevel*/,
                                         Uintah::SchedulerP& /*scheduler*/,
                                         bool, bool);

    const EquationAdaptors& equation_adaptors() const{ return adaptors_; }
    GraphCategories& graph_categories(){ return graphCategories_; }
    Expr::ExpressionFactory* solution_factory(){ return (graphCategories_[ADVANCE_SOLUTION])->exprFactory; }
    void disable_timestepper_creation(){ buildTimeIntegrator_ = false; }
    void disable_wasatch_material(){ buildWasatchMaterial_ = false; }
    const PatchInfoMap& patch_info_map() const{ return patchInfoMap_; }
    std::list< const TaskInterface* >& task_interface_list(){ return taskInterfaceList_; }
    const std::set<std::string>& persistent_fields() const{ return persistentFields_; }
    std::set<std::string>& persistent_fields(){ return persistentFields_; }
    
    void make_field_persistent( const std::string& fieldName ){
      if( persistentFields_.find(fieldName) == persistentFields_.end() ) persistentFields_.insert(fieldName);
    }
    
    void set_wasatch_materials( const Uintah::MaterialSet* const materials ) { materials_ = materials; }
    const Uintah::MaterialSet* get_wasatch_materials() const{ return materials_; }
    const Uintah::ProblemSpecP get_wasatch_spec(){return wasatchSpec_;}

    static void set_flow_treatment( const FlowTreatment treat ){ flowTreatment_ = treat; }
    static void set_flow_treatment( const std::string treat )
    {
      flowTreatment_ = INCOMPRESSIBLE;
      if      ( treat == "LOWMACH"      ) flowTreatment_ = LOWMACH;
      else if ( treat == "COMPRESSIBLE" ) flowTreatment_ = COMPRESSIBLE;
    }
    static FlowTreatment flow_treatment(){return flowTreatment_;}

    static void need_pressure_solve( const bool needPSolve ){ needPressureSolve_ = needPSolve; }
    static bool need_pressure_solve(){ return needPressureSolve_; }

    static void has_dual_time( const bool hasDualTime ){ hasDualTime_ = hasDualTime; }
    static bool has_dual_time(){ return hasDualTime_; }

  private:
    bool buildTimeIntegrator_;   ///< used for Wasatch-Arches coupling
    bool buildWasatchMaterial_;  ///< used for Wasatch-Arches coupling
    bool isRestarting_;
    int  nRKStages_;
    bool isPeriodic_;
    bool doRadiation_;
    int  radCalcFrequency_;
    bool doParticles_;
    unsigned long totalDualTimeIterations_;
    
    TimeIntegrator timeIntegrator_;
    
    DualTimeMatrixInfo* dualTimeMatrixInfo_;
    DualTimePatchMapT dualTimePatchMap_;
    
    std::set<std::string> persistentFields_;   ///< prevent the ExpressionTree from reclaiming memory on these fields.
    const Uintah::MaterialSet* materials_;
    Uintah::ProblemSpecP wasatchSpec_;

    WasatchParticlesHelper* particlesHelper_;
    
    BCFunctorMap bcFunctorMap_;
    BCHelperMapT bcHelperMap_;



    /**
     *  a container of information for constructing ExprLib graphs.
     *  These are then wrapped as WasatchCore::TaskInterface objects and
     *  plugged into Uintah.
     */
    GraphCategories graphCategories_;

    PatchInfoMap patchInfoMap_; ///< Information about each patch

    TimeStepper* timeStepper_;  ///< The TimeStepper used to advance equations registered here.

    Uintah::Ray* rmcrt_; // RMCRT solver. needed to pass along to other tasks and expressions...
    CellType* cellType_;
    
    EquationAdaptors adaptors_;  ///< set of transport equations to be solved

    std::list< const TaskInterface*  > taskInterfaceList_;
    std::map< int, const Uintah::PatchSet* > patchesForOperators_;

    static FlowTreatment flowTreatment_;
    static bool needPressureSolve_;
    static bool hasDualTime_;
    
    Uintah::SchedulerP subsched_; // needed for dualtime
    bool dualTime_;
    bool compileDualTimeSched_;
    
    Uintah::VarLabel *dtLabel_, *tLabel_, *tStepLabel_, *rkStageLabel_;
    
    Wasatch( const Wasatch& );            // disallow copying
    Wasatch& operator=( const Wasatch& ); // disallow assignment
    
    /** \brief a convenience function */
    void create_timestepper_on_patches( const Uintah::PatchSet* const localPatches,
                                        const Uintah::MaterialSet* const materials,
                                        const Uintah::LevelP& level,
                                        Uintah::SchedulerP& sched,
                                        const int RKStage );

    void create_dual_timestepper_on_patches( const Uintah::PatchSet* const localPatches,
                                             const Uintah::MaterialSet* const materials,
                                             const Uintah::LevelP& level,
                                             Uintah::SchedulerP& sched );

    // jcs this should disappear soon?
    void computeDelT( const Uintah::ProcessorGroup*,
                      const Uintah::PatchSubset* patches,
                      const Uintah::MaterialSubset* matls,
                      Uintah::DataWarehouse* old_dw,
                      Uintah::DataWarehouse* new_dw );


    void setup_patchinfo_map( const Uintah::LevelP& level,
                              Uintah::SchedulerP& sched );

    void dualTimeAdvance(const Uintah::ProcessorGroup* pg,
                         const Uintah::PatchSubset* patches,
                         const Uintah::MaterialSubset* matls,
                         Uintah::DataWarehouse* old_dw,
                         Uintah::DataWarehouse* new_dw,
                         Uintah::LevelP level, Uintah::Scheduler* sched,
                         Expr::ExpressionFactory* const factory);
    

    void computeDualTimeResidual(const Uintah::ProcessorGroup* pg,
                         const Uintah::PatchSubset* patches,
                         const Uintah::MaterialSubset* matls,
                         Uintah::DataWarehouse* old_dw,
                         Uintah::DataWarehouse* new_dw,
                         Uintah::LevelP level, Uintah::Scheduler* sched);

    void
    update_current_time( const Uintah::ProcessorGroup* const pg,
                        const Uintah::PatchSubset* const patches,
                        const Uintah::MaterialSubset* const materials,
                        Uintah::DataWarehouse* const oldDW,
                        Uintah::DataWarehouse* const newDW,
                        const int rkStage );

    void
    set_initial_time( const Uintah::ProcessorGroup* const pg,
                        const Uintah::PatchSubset* const patches,
                        const Uintah::MaterialSubset* const materials,
                        Uintah::DataWarehouse* const oldDW,
                        Uintah::DataWarehouse* const newDW );

    enum PatchsetSelector{
      USE_FOR_TASKS,
      USE_FOR_OPERATORS
    };

    /** \brief obtain the set of patches to operate on */
    const Uintah::PatchSet* get_patchset( const PatchsetSelector,
                                          const Uintah::LevelP& level,
                                          Uintah::SchedulerP& sched );
  };

} // namespace WasatchCore

#endif<|MERGE_RESOLUTION|>--- conflicted
+++ resolved
@@ -186,11 +186,7 @@
     typedef std::map< int, std::pair<Expr::DualTime::BDFDualTimeIntegrator*, WasatchCore::DualTimeMatrixManager* > > DualTimePatchMapT; //<<< PatchID, Pair<DualTimeIntegrator, DualTimeMatrixManager> >>>
     
     Wasatch( const Uintah::ProcessorGroup* myworld,
-<<<<<<< HEAD
-	     const Uintah::MaterialManagerP materialManager );
-=======
              const Uintah::MaterialManagerP materialManager );
->>>>>>> be11f691
     
     ~Wasatch();
 
