/*
 * The MIT License
 *
 * Copyright (c) 1997-2019 The University of Utah
 *
 * Permission is hereby granted, free of charge, to any person obtaining a copy
 * of this software and associated documentation files (the "Software"), to
 * deal in the Software without restriction, including without limitation the
 * rights to use, copy, modify, merge, publish, distribute, sublicense, and/or
 * sell copies of the Software, and to permit persons to whom the Software is
 * furnished to do so, subject to the following conditions:
 *
 * The above copyright notice and this permission notice shall be included in
 * all copies or substantial portions of the Software.
 *
 * THE SOFTWARE IS PROVIDED "AS IS", WITHOUT WARRANTY OF ANY KIND, EXPRESS OR
 * IMPLIED, INCLUDING BUT NOT LIMITED TO THE WARRANTIES OF MERCHANTABILITY,
 * FITNESS FOR A PARTICULAR PURPOSE AND NONINFRINGEMENT. IN NO EVENT SHALL THE
 * AUTHORS OR COPYRIGHT HOLDERS BE LIABLE FOR ANY CLAIM, DAMAGES OR OTHER
 * LIABILITY, WHETHER IN AN ACTION OF CONTRACT, TORT OR OTHERWISE, ARISING
 * FROM, OUT OF OR IN CONNECTION WITH THE SOFTWARE OR THE USE OR OTHER DEALINGS
 * IN THE SOFTWARE.
 */

#include <CCA/Components/Models/MultiMatlExchange/Slip.h>
#include <CCA/Components/ICE/CustomBCs/BoundaryCond.h>
#include <CCA/Components/ICE/Materials/ICEMaterial.h>
#include <CCA/Components/MPM/Materials/MPMMaterial.h>
#include <CCA/Ports/Scheduler.h>
#include <Core/Exceptions/ProblemSetupException.h>
#include <Core/Grid/Material.h>
#include <Core/Grid/MaterialManager.h>
#include <Core/Grid/MaterialManagerP.h>
#include <Core/Grid/Variables/ComputeSet.h>
#include <Core/Grid/Variables/SFCXVariable.h>
#include <Core/Grid/Variables/SFCYVariable.h>
#include <Core/Grid/Variables/SFCZVariable.h>
#include <Core/Grid/Variables/VarTypes.h>
#include <Core/ProblemSpec/ProblemSpec.h>

#include <ostream>                         // for operator<<, basic_ostream
#include <vector>

#define MAX_MATLS 8

using namespace Uintah;
using namespace ExchangeModels;
using namespace std;

extern DebugStream dbgExch;
//______________________________________________________________________
//
SlipExch::SlipExch(const ProblemSpecP     & exch_ps,
<<<<<<< HEAD
                   const MaterialManagerP & materialManager )
  : ExchangeModel( exch_ps, materialManager )
=======
                   const MaterialManagerP & materialManager,
                   const bool with_mpm )
  : ExchangeModel( exch_ps, materialManager, with_mpm )
>>>>>>> be11f691
{
  proc0cout << "__________________________________\n";
  proc0cout << " Now creating the Slip Exchange model " << endl;

  d_exchCoeff = scinew ExchangeCoefficients();
  d_vel_CCTransLabel  = VarLabel::create("vel_CCTransposed", CCVariable<Vector>::getTypeDescription());
  d_meanFreePathLabel = VarLabel::create("meanFreePath",     CCVariable<double>::getTypeDescription());
}

//______________________________________________________________________
//
SlipExch::~SlipExch()
{
  delete d_exchCoeff;
  VarLabel::destroy( d_vel_CCTransLabel );
  VarLabel::destroy( d_meanFreePathLabel );
}

//______________________________________________________________________
//
void SlipExch::problemSetup(const ProblemSpecP & matl_ps)
{

  // read in the exchange coefficients
  ProblemSpecP exch_ps;
  d_exchCoeff->problemSetup( matl_ps, d_numMatls, exch_ps );

  ProblemSpecP model_ps = exch_ps->findBlock( "Model" );
  model_ps->require("fluidMatlIndex",               d_fluidMatlIndx);
  model_ps->require("solidMatlIndex",               d_solidMatlIndx);
  model_ps->require("momentum_accommodation_coeff", d_momentum_accommodation_coeff);
  model_ps->require("thermal_accommodation_coeff",  d_thermal_accommodation_coeff);
  model_ps->get( "useSlipCoeffs", d_useSlipCoeffs );


  proc0cout << " fluidMatlIndex: " << d_fluidMatlIndx << " thermal_accommodation_coeff " << d_thermal_accommodation_coeff << endl;
<<<<<<< HEAD
//  d_exchCoeff->problemSetup(mat_ps, d_materialManager);
=======
//  d_exchCoeff->problemSetup(mat_ps, d_matlManager);
>>>>>>> be11f691
}

//______________________________________________________________________
//
void SlipExch::outputProblemSpec(ProblemSpecP & matl_ps )
{
  ProblemSpecP exch_prop_ps;
  d_exchCoeff->outputProblemSpec(matl_ps, exch_prop_ps);

  // <Model type="slip">
  ProblemSpecP model_ps = exch_prop_ps->appendChild("Model");
  model_ps->setAttribute("type","slip");

  model_ps->appendElement( "fluidMatlIndex", d_fluidMatlIndx );
  model_ps->appendElement( "solidMatlIndex", d_solidMatlIndx );
  model_ps->appendElement( "thermal_accommodation_coeff",  d_thermal_accommodation_coeff);
  model_ps->appendElement( "momentum_accommodation_coeff", d_momentum_accommodation_coeff);
}

//______________________________________________________________________
//  These tasks are called before semi-implicit pressure solve.
//  All computed variables live in the parent NewDW
void SlipExch::sched_PreExchangeTasks(SchedulerP           & sched,
                                      const PatchSet       * patches,
                                      const MaterialSubset * ice_matls,
                                      const MaterialSubset * mpm_matls,
                                      const MaterialSet    * allMatls)
{
  //__________________________________
  // compute surface normal and isSurfaceCell
  schedComputeSurfaceNormal( sched, patches, mpm_matls );

  //__________________________________
  //  compute Mean Free Path
  schedComputeMeanFreePath( sched, patches );
}

//______________________________________________________________________
//  This method requires variables from inside the semi-implicit pressure
// solve sub-scheduler.  Put variables that are required from the
// Parent OldDW and NewDW
void SlipExch::addExchangeModelRequires ( Task* t,
                                          const MaterialSubset * zeroMatl,
                                          const MaterialSubset * ice_matls,
                                          const MaterialSubset * mpm_matls)
{
  Ghost::GhostType  gac = Ghost::AroundCells;
<<<<<<< HEAD
  t->requires( Task::NewDW, d_meanFreePathLabel,   ice_matls, gac, 1);
  if( mpm_matls )
    t->requires( Task::NewDW, d_surfaceNormLabel,    mpm_matls, gac, 1);
  t->requires( Task::NewDW, d_isSurfaceCellLabel,  zeroMatl,  gac, 1);
=======
  t->requires( Task::NewDW, d_meanFreePathLabel,   ice_matls, gac, 1 );
  t->requires( Task::NewDW, d_isSurfaceCellLabel,  zeroMatl,  gac, 1 );
  t->requires( Task::NewDW, d_surfaceNormLabel,    mpm_matls, gac, 1 );
>>>>>>> be11f691
}


//______________________________________________________________________
//
void SlipExch::sched_AddExch_VelFC(SchedulerP           & sched,
                                   const PatchSet       * patches,
                                   const MaterialSubset * ice_matls,
                                   const MaterialSubset * mpm_matls,
                                   const MaterialSet    * all_matls,
                                   customBC_globalVars  * BC_globalVars,
                                   const bool recursion)
{
  //__________________________________
  //
  std::string tName = "SlipExch::sched_AddExch_VelFC";

  Task* t = scinew Task( tName, this, &SlipExch::addExch_VelFC,
                         BC_globalVars, recursion);

  printSchedule( patches, dbgExch, tName );

  if(recursion) {
    t->requires(Task::ParentOldDW, Ilb->delTLabel,getLevel(patches));
  } else {
    t->requires(Task::OldDW,       Ilb->delTLabel,getLevel(patches));
  }

  Ghost::GhostType  gac = Ghost::AroundCells;

  //__________________________________
  // define parent data warehouse
  // change the definition of parent(old/new)DW
  // when using semi-implicit pressure solve
  Task::WhichDW pNewDW = Task::NewDW;
  Task::WhichDW pOldDW = Task::OldDW;
  if(recursion) {
    pNewDW  = Task::ParentNewDW;
    pOldDW  = Task::ParentOldDW;
  }

  // All matls
<<<<<<< HEAD
  t->requires( pNewDW,      Ilb->rho_CCLabel,     gac, 1);
  t->requires( pNewDW,      Ilb->sp_vol_CCLabel,  gac, 1);
  t->requires( pNewDW,      Ilb->vol_frac_CCLabel,gac, 1);
  t->requires( Task::NewDW, Ilb->uvel_FCLabel,    gac, 2);
  t->requires( Task::NewDW, Ilb->vvel_FCLabel,    gac, 2);
  t->requires( Task::NewDW, Ilb->wvel_FCLabel,    gac, 2);
  t->requires( pNewDW,      d_meanFreePathLabel,   ice_matls,  gac, 1);
  if( mpm_matls )
    t->requires( pNewDW,      d_surfaceNormLabel,    mpm_matls,  gac, 1);
  t->requires( pNewDW,      d_isSurfaceCellLabel,  d_zero_matl,gac, 1);

  t->requires( pOldDW,      Ilb->vel_CCLabel,      ice_matls,  gac, 1);
  if( mpm_matls )
    t->requires( pNewDW,      Ilb->vel_CCLabel,      mpm_matls,  gac, 1);

=======
  t->requires( pNewDW,      Ilb->rho_CCLabel,     gac, 1 );
  t->requires( pNewDW,      Ilb->sp_vol_CCLabel,  gac, 1 );
  t->requires( pNewDW,      Ilb->vol_frac_CCLabel,gac, 1 );
  t->requires( Task::NewDW, Ilb->uvel_FCLabel,    gac, 2 );
  t->requires( Task::NewDW, Ilb->vvel_FCLabel,    gac, 2 );
  t->requires( Task::NewDW, Ilb->wvel_FCLabel,    gac, 2 );

  t->requires( pNewDW,      d_meanFreePathLabel,   ice_matls,  gac, 1 );
  t->requires( pNewDW,      d_surfaceNormLabel,    mpm_matls,  gac, 1 );
  t->requires( pNewDW,      d_isSurfaceCellLabel,  d_zero_matl,gac, 1 );
  t->requires( pOldDW,      Ilb->vel_CCLabel,      ice_matls,  gac, 1 );
  t->requires( pNewDW,      Ilb->vel_CCLabel,      mpm_matls,  gac, 1 );
>>>>>>> be11f691

  computesRequires_CustomBCs(t, "velFC_Exchange", Ilb, ice_matls,
                             BC_globalVars, recursion);

  t->computes( Ilb->sp_volX_FCLabel );
  t->computes( Ilb->sp_volY_FCLabel );
  t->computes( Ilb->sp_volZ_FCLabel );
  t->computes( Ilb->uvel_FCMELabel );
  t->computes( Ilb->vvel_FCMELabel );
  t->computes( Ilb->wvel_FCMELabel );

  sched->addTask(t, patches, all_matls);
}

/* _____________________________________________________________________
 Purpose~   Add the exchange contribution to vel_FC and compute
            sp_vol_FC for implicit Pressure solve
_____________________________________________________________________*/
template<class constSFC, class SFC>
void SlipExch::vel_FC_exchange( CellIterator      iter,
                                const Patch     * patch,
                                const IntVector   adj_offset,
                                const double      delT,
                                constCCVariable<int> & isSurfaceCell,
                                std::vector<constCCVariable<Vector> >& surfaceNorm,
                                std::vector<constCCVariable<double> >& meanFreePath,
                                std::vector<constCCVariable<double> >& vol_frac_CC,
                                std::vector<constCCVariable<double> >& sp_vol_CC,
                                std::vector< constSFC>               & vel_FC,
                                std::vector< SFC >                   & sp_vol_FC,
                                std::vector< SFC >                   & vel_FCME)

{
  double b[MAX_MATLS];
  FastMatrix Q(3,3);
  double b_sp_vol[MAX_MATLS];
  double vel[MAX_MATLS];
  double tmp[MAX_MATLS];
  FastMatrix a(d_numMatls, d_numMatls);

  int gm = d_fluidMatlIndx;
  int sm = d_solidMatlIndx;

  Vector dx = patch->dCell();

  //__________________________________
  //
  for(;!iter.done(); iter++){
    IntVector c   = *iter;
    IntVector adj = c + adj_offset;

    double K_R = 1e15;
    double K_L = 1e15;

   //  Q.identity();         // Transformation matrix is initialized

/***** Compute K value at current cell [c] (R) *****/

    if( isSurfaceCell[c] && d_useSlipCoeffs ){

//__________________________________
//  <start>                This should be put in a function, since it's a duplicate of the code below except for the cell index  --Todd
      Q.identity();

      computeSurfaceRotationMatrix(Q, surfaceNorm[sm][c]); // Makes Q at each cell c

      double A_V = 1.0/( dx.x() * fabs(Q(1,0))+
                         dx.y() * fabs(Q(1,1))+
                         dx.z() * fabs(Q(1,2)) );

      double av     = d_momentum_accommodation_coeff;
      double Beta_v = (2 - av)/av;

      K_R = A_V / (Beta_v * meanFreePath[gm][c] * vol_frac_CC[sm][c]);

      if(K_R > 1e15) {
        K_R = 1e15;                          // K > Kslip in reality, so if Kslip > K in computation, fix this.
      }

//  < end>
//__________________________________
    }  // if a surface cell


/***** Compute K value at adjacent cell [adj] (L) *****/

    if( isSurfaceCell[adj] && d_useSlipCoeffs ){

      Q.identity();

      // This should work for more that one solid.  It's hard wired for 2 matls-- Todd

      computeSurfaceRotationMatrix(Q, surfaceNorm[sm][adj]); // Makes Q at each cell c

      double A_V = 1.0/( dx.x() * fabs(Q(1,0))+
                         dx.y() * fabs(Q(1,1))+
                         dx.z() * fabs(Q(1,2)) );

      double av     = d_momentum_accommodation_coeff;
      double Beta_v = (2 - av)/av;

      K_L = A_V / (Beta_v * meanFreePath[gm][adj] * vol_frac_CC[sm][adj]);

      if(K_L > 1e15) {
        K_L = 1e15;                      // K > Kslip in reality, so if Kslip > K in computation, fix this.
      }

    }  // if a surface cell


    //__________________________________
    //   Compute beta and off diagonal term of
    //   Matrix A, this includes b[m][m].
    //   You need to make sure that mom_exch_coeff[m][m] = 0

    // - Form diagonal terms of Matrix (A)
    //  - Form RHS (b)
    for(int m = 0; m < d_numMatls; m++)  {

      b_sp_vol[m] = 2.0 * (sp_vol_CC[m][adj] * sp_vol_CC[m][c])/
                          (sp_vol_CC[m][adj] + sp_vol_CC[m][c]);

      tmp[m] = -0.5 * delT * (vol_frac_CC[m][adj]*K_L + vol_frac_CC[m][c]*K_R);
      vel[m] = vel_FC[m][c];
    }

    for(int m = 0; m < d_numMatls; m++)  {
      double betasum = 1;
      double bsum    = 0;
      double bm      = b_sp_vol[m];
      double vm      = vel[m];

      for(int n = 0; n < d_numMatls; n++)  {
         if ( n!=m ) {
           double b = bm * tmp[n];
           a(m,n)   = b;
           betasum -= b;
           bsum    -= b * (vel[n] - vm);
          }
        else{
        double b = 0;
        a(m,n)   = b;
        betasum -= b;
        bsum    -= b * (vel[n] - vm);
        }
      }
      a(m,m) = betasum;
      b[m] = bsum;
    }

    //__________________________________
    //  - solve and backout velocities

    a.destructiveSolve(b, b_sp_vol);
    //  For implicit solve we need sp_vol_FC
    for(int m = 0; m < d_numMatls; m++) {
      vel_FCME[m][c]  = vel_FC[m][c] + b[m];
      sp_vol_FC[m][c] = b_sp_vol[m];        // only needed by implicit Pressure

    }
  }  // iterator
}

//______________________________________________________________________
//
void SlipExch::addExch_VelFC(const ProcessorGroup  * pg,
                             const PatchSubset     * patches,
                             const MaterialSubset  * matls,
                             DataWarehouse         * old_dw,
                             DataWarehouse         * new_dw,
                             customBC_globalVars   * BC_globalVars,
                             const bool recursion)
{
  const Level* level = getLevel(patches);
  for(int p=0;p<patches->size();p++){
    const Patch* patch = patches->get(p);

    printTask(patches, patch, dbgExch, "Doing SlipExch::addExch_VelFC" );

    // change the definition of parent(old/new)DW
    // if using semi-implicit pressure solve
    DataWarehouse* pNewDW;
    DataWarehouse* pOldDW;
    if(recursion) {
      pNewDW  = new_dw->getOtherDataWarehouse(Task::ParentNewDW);
      pOldDW  = new_dw->getOtherDataWarehouse(Task::ParentOldDW);
    } else {
      pNewDW  = new_dw;
      pOldDW  = old_dw;
    }

    delt_vartype delT;
    pOldDW->get(delT, Ilb->delTLabel, level);

    constCCVariable<int> isSurfaceCell;

    std::vector< constCCVariable<double> > sp_vol_CC(    d_numMatls  );
    std::vector< constCCVariable<double> > mass_L(       d_numMatls  );
    std::vector< constCCVariable<double> > vol_frac_CC(  d_numMatls  );

    std::vector< constCCVariable<double> > meanFreePath( d_numMatls );
    std::vector< constCCVariable<Vector> > vel_CC(       d_numMatls );
    std::vector< constCCVariable<Vector> > surfaceNorm(  d_numMatls );

    std::vector< constSFCXVariable<double> > uvel_FC( d_numMatls );
    std::vector< constSFCYVariable<double> > vvel_FC( d_numMatls );
    std::vector< constSFCZVariable<double> > wvel_FC( d_numMatls );

    std::vector< SFCXVariable<double> >uvel_FCME( d_numMatls ), sp_vol_XFC( d_numMatls );
    std::vector< SFCYVariable<double> >vvel_FCME( d_numMatls ), sp_vol_YFC( d_numMatls );
    std::vector< SFCZVariable<double> >wvel_FCME( d_numMatls ), sp_vol_ZFC( d_numMatls );

    Ghost::GhostType  gac = Ghost::AroundCells;
    pNewDW->get( isSurfaceCell, d_isSurfaceCellLabel, 0, patch, gac, 1);

    //__________________________________
    //  Multimaterial arrays
    for(int m = 0; m < d_numMatls; m++) {
<<<<<<< HEAD
      Material* matl = d_materialManager->getMaterial( m );
=======
      Material* matl = d_matlManager->getMaterial( m );
>>>>>>> be11f691

      ICEMaterial* ice_matl = dynamic_cast<ICEMaterial*>(matl);
      MPMMaterial* mpm_matl = dynamic_cast<MPMMaterial*>(matl);

      int indx = matl->getDWIndex();

      // retreive from dw
      pNewDW->get( sp_vol_CC[m],   Ilb->sp_vol_CCLabel,  indx, patch,gac, 1);
      pNewDW->get( vol_frac_CC[m], Ilb->vol_frac_CCLabel,indx, patch,gac, 1);

      new_dw->get( uvel_FC[m],     Ilb->uvel_FCLabel,    indx, patch,gac, 2);
      new_dw->get( vvel_FC[m],     Ilb->vvel_FCLabel,    indx, patch,gac, 2);
      new_dw->get( wvel_FC[m],     Ilb->wvel_FCLabel,    indx, patch,gac, 2);

      if(mpm_matl) {
        pNewDW->get( vel_CC[m],         Ilb->vel_CCLabel, indx, patch,gac, 1);
        pNewDW->get( surfaceNorm[m], d_surfaceNormLabel,  indx, patch,gac, 1);
      }

      if(ice_matl) {
        pOldDW->get( vel_CC[m],          Ilb->vel_CCLabel, indx, patch,gac, 1);
        pNewDW->get( meanFreePath[m], d_meanFreePathLabel, indx, patch,gac, 1);
      }

      new_dw->allocateAndPut( uvel_FCME[m], Ilb->uvel_FCMELabel, indx, patch );
      new_dw->allocateAndPut( vvel_FCME[m], Ilb->vvel_FCMELabel, indx, patch );
      new_dw->allocateAndPut( wvel_FCME[m], Ilb->wvel_FCMELabel, indx, patch );

      new_dw->allocateAndPut( sp_vol_XFC[m],Ilb->sp_volX_FCLabel,indx, patch );
      new_dw->allocateAndPut( sp_vol_YFC[m],Ilb->sp_volY_FCLabel,indx, patch );
      new_dw->allocateAndPut( sp_vol_ZFC[m],Ilb->sp_volZ_FCLabel,indx, patch );

      // lowIndex is the same for all face centered vars
      IntVector lowIndex(patch->getExtraSFCXLowIndex());
      uvel_FCME[m].initialize(0.0,  lowIndex,patch->getExtraSFCXHighIndex() );
      vvel_FCME[m].initialize(0.0,  lowIndex,patch->getExtraSFCYHighIndex() );
      wvel_FCME[m].initialize(0.0,  lowIndex,patch->getExtraSFCZHighIndex() );

      sp_vol_XFC[m].initialize(0.0, lowIndex,patch->getExtraSFCXHighIndex() );
      sp_vol_YFC[m].initialize(0.0, lowIndex,patch->getExtraSFCYHighIndex() );
      sp_vol_ZFC[m].initialize(0.0, lowIndex,patch->getExtraSFCZHighIndex() );
    }

    vector<IntVector> adj_offset(3);
    adj_offset[0] = IntVector(-1, 0, 0);    // X faces
    adj_offset[1] = IntVector(0, -1, 0);    // Y faces
    adj_offset[2] = IntVector(0,  0, -1);   // Z faces

    CellIterator XFC_iterator = patch->getSFCXIterator();
    CellIterator YFC_iterator = patch->getSFCYIterator();
    CellIterator ZFC_iterator = patch->getSFCZIterator();

    //__________________________________
    //  tack on exchange contribution to FC velocities
    vel_FC_exchange<constSFCXVariable<double>, SFCXVariable<double> >
                    (XFC_iterator, patch, adj_offset[0], delT, isSurfaceCell,
                    surfaceNorm, meanFreePath, vol_frac_CC, sp_vol_CC, uvel_FC, sp_vol_XFC, uvel_FCME);

    vel_FC_exchange<constSFCYVariable<double>, SFCYVariable<double> >
                    (YFC_iterator, patch, adj_offset[1], delT, isSurfaceCell,
                    surfaceNorm, meanFreePath, vol_frac_CC, sp_vol_CC, vvel_FC, sp_vol_YFC, vvel_FCME);

    vel_FC_exchange<constSFCZVariable<double>, SFCZVariable<double> >
                    (ZFC_iterator, patch, adj_offset[2], delT, isSurfaceCell,
                    surfaceNorm, meanFreePath, vol_frac_CC, sp_vol_CC, wvel_FC, sp_vol_ZFC, wvel_FCME);

    //________________________________
    //  Boundary Conditons
    for (int m = 0; m < d_numMatls; m++)  {
<<<<<<< HEAD
      Material* matl = d_materialManager->getMaterial( m );
=======
      Material* matl = d_matlManager->getMaterial( m );
>>>>>>> be11f691
      int indx = matl->getDWIndex();

      customBC_localVars* BC_localVars = scinew customBC_localVars();
      BC_localVars->recursiveTask = recursion;

      preprocess_CustomBCs("velFC_Exchange",pOldDW, pNewDW, Ilb,  patch, indx,
                            BC_globalVars, BC_localVars);

      setBC<SFCXVariable<double> >(uvel_FCME[m], "Velocity", patch, indx,
<<<<<<< HEAD
                                    d_materialManager, BC_globalVars, BC_localVars);
      setBC<SFCYVariable<double> >(vvel_FCME[m], "Velocity", patch, indx,
                                    d_materialManager, BC_globalVars, BC_localVars);
      setBC<SFCZVariable<double> >(wvel_FCME[m], "Velocity", patch, indx,
                                    d_materialManager, BC_globalVars, BC_localVars);
=======
                                    d_matlManager, BC_globalVars, BC_localVars);
      setBC<SFCYVariable<double> >(vvel_FCME[m], "Velocity", patch, indx,
                                    d_matlManager, BC_globalVars, BC_localVars);
      setBC<SFCZVariable<double> >(wvel_FCME[m], "Velocity", patch, indx,
                                    d_matlManager, BC_globalVars, BC_localVars);
>>>>>>> be11f691
      delete_CustomBCs( BC_globalVars, BC_localVars );
    }
  }  // patch loop
}

//______________________________________________________________________
//  This method computes the cell centered exchange
void SlipExch::vel_CC_exchange( CellIterator  iter,
                                const Patch  * patch,
                                FastMatrix   & k_org,
                                const double   delT,
                                constCCVariable<int> & isSurfaceCell,
                                std::vector< constCCVariable<Vector> > & surfaceNorm,
                                std::vector< constCCVariable<double> > & vol_frac_CC,
                                std::vector< constCCVariable<double> > & sp_vol_CC,
                                std::vector< constCCVariable<double> > & meanFreePath,
                                std::vector< constCCVariable<Vector> > & vel_CC,
                                std::vector< CCVariable<Vector> >      & vel_T_CC,
                                std::vector< CCVariable<Vector> >      & delta_vel_exch)
{
  double b[MAX_MATLS];
  Vector bb[MAX_MATLS];
  double tmp;
  FastMatrix beta(  d_numMatls, d_numMatls );
  FastMatrix Q(3,3);
  FastMatrix K(     d_numMatls, d_numMatls );
  FastMatrix Kslip( d_numMatls, d_numMatls );
  FastMatrix junk(  d_numMatls, d_numMatls );
  FastMatrix a(     d_numMatls, d_numMatls );
  Vector vel_T[MAX_MATLS];                    // Transposed velocity
<<<<<<< HEAD
  Vector vel_T_dbg[MAX_MATLS];                // Transposed velocity for visualizing
=======
  Vector vel_T_dbg[MAX_MATLS];                // Transposed velocity for visulaization
>>>>>>> be11f691

  // for readability
  int gm = d_fluidMatlIndx;
  int sm = d_solidMatlIndx;

  Vector dx = patch->dCell();

  for(;!iter.done(); iter++){
    IntVector c = *iter;

    Q.identity();         // Transformation matrix is initialized
    Kslip.copy(k_org);
    K.copy(k_org);

    //__________________________________
    //  If cell is a surface cell modify exchange coefficients
    if( isSurfaceCell[c] && d_useSlipCoeffs ){

      //************************This looks almost identical to the code in vel_FC_exchange.  Should consider putting in a function --Todd.

      computeSurfaceRotationMatrix(Q, surfaceNorm[sm][c]); // Makes Q at each cell c

      double A_V = 1.0/( dx.x()*fabs(Q(1,0)) +
                         dx.y()*fabs(Q(1,1)) +
                         dx.z()*fabs(Q(1,2)) );

      double av     = d_momentum_accommodation_coeff;
      double Beta_v = (2 - av)/av;

      Kslip(gm,sm) = A_V / (Beta_v * meanFreePath[gm][c] * vol_frac_CC[sm][c]);

      if(Kslip(gm,sm) > k_org(gm,sm)) {
        Kslip(gm,sm) = k_org(gm,sm);        // K > Kslip in reality, so if Kslip > K in computation, fix this.
      }

      Kslip(sm,gm) = Kslip(gm,sm);         // Make the inverse indices of the Kslip matrix equal to each other


      //__________________________________
      //
      for(int i = 0; i < 3; i++) {

        if(i != 1) {         // if the direction is NOT the normal to the surface
           K.copy(Kslip);
        } else {
           K.copy(k_org);
        }

<<<<<<< HEAD
      //__________________________________
      //  coordinate Transformation
      for(int m = 0; m < d_numMatls; m++) {
        vel_T[m][i]     = 0;
        vel_T_dbg[m][i] = 0;
=======
        //__________________________________
        //  coordinate Transformation
        for(int m = 0; m < d_numMatls; m++) {
          vel_T[m][i]     = 0;
          vel_T_dbg[m][i] = 0;
>>>>>>> be11f691

          for(int j = 0; j < 3; j++) {
            vel_T[m][i] += Q(i,j) * vel_CC[m][c][j];
          }
          vel_T_dbg[m][i] = vel_T[m][i];
        }
<<<<<<< HEAD
        vel_T_dbg[m][i] = vel_T[m][i];
      }
=======
>>>>>>> be11f691

        //__________________________________
        //  compute exchange using transposed velocity

        a.zero();

<<<<<<< HEAD
        for(int n = 0; n < d_numMatls; n++) {
          a(m,n) = - delT * vol_frac_CC[n][c] * sp_vol_CC[m][c] * K(m,n);
          adiag -= a(m,n);
          b[m]  -= a(m,n) * (vel_T[n][i] - vel_T[m][i]);
=======
        for(int m = 0; m < d_numMatls; m++) {
          double adiag = 1.0;
          b[m] = 0.0;

          for(int n = 0; n < d_numMatls; n++) {
            a(m,n) = - delT * vol_frac_CC[n][c] * sp_vol_CC[m][c] * K(n,m);
            adiag -= a(m,n);
            b[m]  -= a(m,n) * (vel_T[n][i] - vel_T[m][i]);
          }
          a(m,m) = adiag;
>>>>>>> be11f691
        }

        a.destructiveSolve(b);

<<<<<<< HEAD
      for(int m = 0; m < d_numMatls; m++) {
        vel_T[m][i] = b[m];
      }
    } // loop over directions
=======
        for(int m = 0; m < d_numMatls; m++) {
          vel_T[m][i] = b[m];
        }
      } // loop over directions
>>>>>>> be11f691

    //__________________________________
    //  coordinate transformation
    for(int m = 0; m < d_numMatls; m++) {
      vel_T_CC[m][c] = vel_T_dbg[m];               // for visualization

      Vector vel_exch( Vector(0.0) );

      for(int i = 0; i < 3; i++) {
        for(int j = 0; j < 3; j++) {
          vel_exch[i] += Q(j,i) * vel_T[m][j]; // Use the transpose of Q to back out the velocity in the cartesian system
        }
      }
      delta_vel_exch[m][c] = vel_exch;

     }
   }  // if a surface cell
    else{

      a.zero();
      beta.zero();

      for(int m = 0; m < d_numMatls; m++)  {
        tmp = delT*sp_vol_CC[m][c];
        for(int n = 0; n < d_numMatls; n++) {
          beta(m,n) = vol_frac_CC[n][c]  * K(n,m) * tmp;
          a(m,n) = -beta(m,n);
        }
      }
      //   Form matrix (a) diagonal terms
      for(int m = 0; m < d_numMatls; m++) {
        a(m,m) = 1.0;
        for(int n = 0; n < d_numMatls; n++) {
          a(m,m) +=  beta(m,n);
        }
      }

      for(int m = 0; m < d_numMatls; m++) {
        Vector sum(0,0,0);
        const Vector& vel_m = vel_CC[m][c];

        for(int n = 0; n < d_numMatls; n++) {
          sum += beta(m,n) *(vel_CC[n][c] - vel_m);
        }
        bb[m] = sum;
      }

      a.destructiveSolve(bb);

      //__________________________________
      //  save exchange contribution of each material
      for(int m = 0; m < d_numMatls; m++) {
        delta_vel_exch[m][c] = bb[m];
      }
    }
  }
}

//______________________________________________________________________
//
void SlipExch::sched_AddExch_Vel_Temp_CC(SchedulerP           & sched,
                                         const PatchSet       * patches,
                                         const MaterialSubset * ice_matls,
                                         const MaterialSubset * mpm_matls,
                                         const MaterialSet    * all_matls,
                                         customBC_globalVars  * BC_globalVars)
{


  //__________________________________
  //
  string name = "SlipExch::addExch_Vel_Temp_CC";
  Task* t = scinew Task(name, this, &SlipExch::addExch_Vel_Temp_CC, BC_globalVars);

  printSchedule( patches, dbgExch, name );

  Ghost::GhostType  gn  = Ghost::None;

  t->requires( Task::OldDW,  Ilb->delTLabel,getLevel(patches));
  if( mpm_matls )
    t->requires( Task::NewDW,  d_surfaceNormLabel,    mpm_matls,   gn, 0 );
  t->requires( Task::NewDW,  d_isSurfaceCellLabel,  d_zero_matl, gn, 0 );
                                // I C E
  t->requires( Task::OldDW,  Ilb->temp_CCLabel,       ice_matls, gn );
  t->requires( Task::NewDW,  Ilb->specific_heatLabel, ice_matls, gn );
  t->requires( Task::NewDW,  Ilb->gammaLabel,         ice_matls, gn );
  t->requires( Task::NewDW,  d_meanFreePathLabel,     ice_matls, gn );
                                // A L L  M A T L S
  t->requires( Task::NewDW,  Ilb->mass_L_CCLabel,    gn );
  t->requires( Task::NewDW,  Ilb->mom_L_CCLabel,     gn );
  t->requires( Task::NewDW,  Ilb->int_eng_L_CCLabel, gn );
  t->requires( Task::NewDW,  Ilb->sp_vol_CCLabel,    gn );
  t->requires( Task::NewDW,  Ilb->vol_frac_CCLabel,  gn );

  computesRequires_CustomBCs(t, "CC_Exchange", Ilb, ice_matls, BC_globalVars);

  t->computes( Ilb->Tdot_CCLabel );
  t->computes( Ilb->mom_L_ME_CCLabel );
  t->computes( Ilb->eng_L_ME_CCLabel );
  t->computes( d_vel_CCTransLabel );

  if (mpm_matls && mpm_matls->size() > 0){
    t->modifies( Ilb->temp_CCLabel, mpm_matls );
    t->modifies( Ilb->vel_CCLabel,  mpm_matls );
  }
  
  sched->addTask(t, patches, all_matls);
}

//______________________________________________________________________
//
void SlipExch::addExch_Vel_Temp_CC(const ProcessorGroup * pg,
                                   const PatchSubset    * patches,
                                   const MaterialSubset * matls,
                                   DataWarehouse        * old_dw,
                                   DataWarehouse        * new_dw,
                                   customBC_globalVars  * BC_globalVars)
{
  timeStep_vartype timeStep;
  old_dw->get(timeStep, Ilb->timeStepLabel);
  bool isNotInitialTimeStep = (timeStep > 0);
  const Level* level = getLevel(patches);

  for(int p=0;p<patches->size();p++){
    const Patch* patch = patches->get(p);

    printTask(patches, patch, dbgExch,"Doing SlipExch::addExch_Vel_Temp_CC");

    //__________________________________
    // Declare variables
    constCCVariable<int> isSurfaceCell;

    std::vector< CCVariable<double> >      cv(          d_numMatls );
    std::vector< CCVariable<double> >      Temp_CC(     d_numMatls );
    std::vector< constCCVariable<double> > gamma(       d_numMatls );
    std::vector< constCCVariable<double> > vol_frac_CC( d_numMatls );
    std::vector< constCCVariable<double> > sp_vol_CC(   d_numMatls );
    std::vector< constCCVariable<Vector> > mom_L(       d_numMatls );
    std::vector< constCCVariable<double> > int_eng_L(   d_numMatls );
    std::vector< constCCVariable<double> > mass_L(      d_numMatls );
    std::vector< constCCVariable<double> > old_temp(    d_numMatls );

    std::vector< constCCVariable<double> > meanFreePath( d_numMatls );  // This mean free path does not have viscosity in it, which is okay per how it is used in this code
    std::vector< constCCVariable<Vector> > surfaceNorm(  d_numMatls );
    std::vector< constCCVariable<Vector> > const_vel_CC( d_numMatls );

    // Create variables for the results
    std::vector< CCVariable<Vector> > mom_L_ME(      d_numMatls );
    std::vector< CCVariable<Vector> > vel_CC(        d_numMatls );
    std::vector< CCVariable<double> > int_eng_L_ME(  d_numMatls );
    std::vector< CCVariable<double> > Tdot(          d_numMatls );
    std::vector< CCVariable<Vector> > vel_T_CC(      d_numMatls );
    std::vector< CCVariable<Vector> > delta_vel_exch(d_numMatls );


    //__________________________________
    //  retreive data from the data warehouse
    delt_vartype delT;
    old_dw->get(delT, Ilb->delTLabel, level);

    Ghost::GhostType  gn = Ghost::None;
    new_dw->get( isSurfaceCell, d_isSurfaceCellLabel, 0, patch, gn, 0);

    for (int m = 0; m < d_numMatls; m++) {
<<<<<<< HEAD
      Material* matl = d_materialManager->getMaterial( m );
=======
      Material* matl = d_matlManager->getMaterial( m );
>>>>>>> be11f691
      ICEMaterial* ice_matl = dynamic_cast<ICEMaterial*>(matl);
      MPMMaterial* mpm_matl = dynamic_cast<MPMMaterial*>(matl);

      int indx = matl->getDWIndex();
      new_dw->allocateTemporary(cv[m], patch);

      if(mpm_matl){                 // M P M
        new_dw->get( surfaceNorm[m],     d_surfaceNormLabel, indx, patch, gn, 0);

        CCVariable<double> oldTempMPM;
        new_dw->getCopy(       oldTempMPM, Ilb->temp_CCLabel,indx, patch, gn,0 );
        new_dw->getModifiable( vel_CC[m],  Ilb->vel_CCLabel, indx, patch, gn,0 );
        new_dw->getModifiable( Temp_CC[m], Ilb->temp_CCLabel,indx, patch, gn,0 );

        old_temp[m] = oldTempMPM;
        cv[m].initialize(mpm_matl->getSpecificHeat());
      }

      if(ice_matl){                 // I C E
        constCCVariable<double> cv_ice;
        old_dw->get( old_temp[m],     Ilb->temp_CCLabel,      indx, patch, gn, 0 );
        new_dw->get( cv_ice,          Ilb->specific_heatLabel,indx, patch, gn, 0 );
        new_dw->get( gamma[m],        Ilb->gammaLabel,        indx, patch, gn, 0 );
        new_dw->get( meanFreePath[m], d_meanFreePathLabel,    indx, patch, gn, 0 );

        new_dw->allocateTemporary( vel_CC[m],  patch );
        new_dw->allocateTemporary( Temp_CC[m], patch );
        cv[m].copyData(cv_ice);
      }
                                 // A L L  M A T L S

      new_dw->get( mass_L[m],        Ilb->mass_L_CCLabel,   indx, patch, gn, 0 );
      new_dw->get( sp_vol_CC[m],     Ilb->sp_vol_CCLabel,   indx, patch, gn, 0 );
      new_dw->get( mom_L[m],         Ilb->mom_L_CCLabel,    indx, patch, gn, 0 );
      new_dw->get( int_eng_L[m],     Ilb->int_eng_L_CCLabel,indx, patch, gn, 0 );
      new_dw->get( vol_frac_CC[m],   Ilb->vol_frac_CCLabel, indx, patch, gn, 0 );

      new_dw->allocateAndPut( Tdot[m],         Ilb->Tdot_CCLabel,    indx, patch );
      new_dw->allocateAndPut( mom_L_ME[m],     Ilb->mom_L_ME_CCLabel,indx, patch );
      new_dw->allocateAndPut( int_eng_L_ME[m], Ilb->eng_L_ME_CCLabel,indx, patch );
      new_dw->allocateAndPut( vel_T_CC[m],     d_vel_CCTransLabel,   indx, patch );
      vel_T_CC[m].initialize( Vector(0,0,0) );     // diagnostic variable

      new_dw->allocateTemporary( delta_vel_exch[m], patch );
      delta_vel_exch[m].initialize( Vector(0,0,0) );
    }

    //__________________________________
    // Convert momenta to velocities and internal energy to Temp
    for (int m = 0; m < d_numMatls; m++) {
      for(CellIterator iter = patch->getExtraCellIterator(); !iter.done();iter++){
        IntVector c = *iter;

        Temp_CC[m][c] = int_eng_L[m][c]/(mass_L[m][c]*cv[m][c]);
        vel_CC[m][c]  = mom_L[m][c]/mass_L[m][c];
      }
      const_vel_CC[m] = vel_CC[m];
    }

    //__________________________________
    // declare local variables
    double b[MAX_MATLS];
    FastMatrix beta(d_numMatls, d_numMatls);
    FastMatrix Q(3,3);
    FastMatrix a(d_numMatls, d_numMatls);
    FastMatrix K(d_numMatls, d_numMatls);
    FastMatrix h(d_numMatls, d_numMatls);
    FastMatrix H(d_numMatls, d_numMatls);

    // Initialize
    K.zero();
    h.zero();
    H.zero();

    d_exchCoeff->getConstantExchangeCoeff( K,h );

    //__________________________________
    //  compute the change in CC velocity due to exchange
    CellIterator cell_iterator = patch->getCellIterator();

    vel_CC_exchange( cell_iterator,  patch, K, delT,
                    isSurfaceCell, surfaceNorm,  vol_frac_CC, sp_vol_CC, /*mass_L,*/
                    meanFreePath,  const_vel_CC, vel_T_CC,  delta_vel_exch);

// update the velocity

    for (int m = 0; m < d_numMatls; m++) {
      for(CellIterator iter = patch->getExtraCellIterator(); !iter.done();iter++){
        IntVector c = *iter;
        vel_CC[m][c] += delta_vel_exch[m][c];
      }
    }

    //__________________________________
    //  E N E R G Y   E X C H A N G E

    int gm = d_fluidMatlIndx;
    int sm = d_solidMatlIndx;

    Vector dx = patch->dCell();

    for(CellIterator iter = patch->getCellIterator(); !iter.done();iter++){
      IntVector c = *iter;

      //
      H.copy(h);
      Q.identity();

      //__________________________________
      //  If cell is a surface cell modify exchange coefficients
      if ( isSurfaceCell[c] && d_useSlipCoeffs){

        // This should work for more that one solid.  It's hard wired for 2 matls-- Todd

        computeSurfaceRotationMatrix(Q, surfaceNorm[sm][c]); // Makes Q at each cell c

                       // For the temperature do you need to compute Q??  --Todd

<<<<<<< HEAD
         double A_V = 1.0/( dx.x()*fabs(Q(1,0)) +
=======
        double A_V = 1.0/( dx.x()*fabs(Q(1,0)) +
>>>>>>> be11f691
                           dx.y()*fabs(Q(1,1)) +
                           dx.z()*fabs(Q(1,2)) );

        // thermal
        double at     = d_thermal_accommodation_coeff;
        double Beta_t = ((2 - at)/at) * (2/(1 + gamma[gm][c])) * (1/cv[gm][c]);

        H(gm,sm) = A_V / (Beta_t * meanFreePath[gm][c] * vol_frac_CC[sm][c]);  // The viscosity does not appear here because it's taken out of lambda

         if(H(gm,sm) > h(gm,sm)) {
           H(gm,sm) = h(gm,sm);
         }
         H(sm,gm) = H(gm,sm);
      }  // if a surface cell

      //__________________________________
      //  Perform exchange
      a.zero();

      for(int m = 0; m < d_numMatls; m++) {
        double adiag = 1.0;
        b[m] = 0.0;

        for(int n = 0; n < d_numMatls; n++) {
          a(m,n) = - delT * vol_frac_CC[n][c] * sp_vol_CC[m][c] * H(m,n) / cv[m][c];  // double check equation --Todd
          adiag -= a(m,n);
          b[m]  -= a(m,n) * (Temp_CC[n][c] - Temp_CC[m][c]);
        }
        a(m,m) = adiag;
      }

      a.destructiveSolve(b);

      for(int m = 0; m < d_numMatls; m++) {
        Temp_CC[m][c] += b[m];
      }
    }  //end CellIterator loop

    //__________________________________
    //  Boundary Condition Code
    if( BC_globalVars->usingLodi || BC_globalVars->usingMicroSlipBCs){

      std::vector<CCVariable<double> > temp_CC_Xchange(d_numMatls);
      std::vector<CCVariable<Vector> > vel_CC_Xchange(d_numMatls);

      for (int m = 0; m < d_numMatls; m++) {
<<<<<<< HEAD
        Material* matl = d_materialManager->getMaterial(m);
=======
        Material* matl = d_matlManager->getMaterial(m);
>>>>>>> be11f691
        int indx = matl->getDWIndex();

        new_dw->allocateAndPut(temp_CC_Xchange[m], Ilb->temp_CC_XchangeLabel, indx, patch);
        new_dw->allocateAndPut(vel_CC_Xchange[m],  Ilb->vel_CC_XchangeLabel,  indx, patch);
        vel_CC_Xchange[m].copy(vel_CC[m]);
        temp_CC_Xchange[m].copy(Temp_CC[m]);
      }
    }

    //__________________________________
    //  Set boundary conditions
    for (int m = 0; m < d_numMatls; m++)  {
<<<<<<< HEAD
      Material* matl = d_materialManager->getMaterial( m );
=======
      Material* matl = d_matlManager->getMaterial( m );
>>>>>>> be11f691
      int indx = matl->getDWIndex();

      customBC_localVars* BC_localVars   = scinew customBC_localVars();
      preprocess_CustomBCs("CC_Exchange", old_dw, new_dw, Ilb, patch, indx, BC_globalVars, BC_localVars);

<<<<<<< HEAD
      setBC(vel_CC[m], "Velocity",   patch, d_materialManager, indx, new_dw,
                                                        BC_globalVars, BC_localVars, isNotInitialTimeStep);
      setBC(Temp_CC[m],"Temperature",gamma[m], cv[m], patch, d_materialManager,
=======
      setBC(vel_CC[m], "Velocity",   patch, d_matlManager, indx, new_dw,
                                                        BC_globalVars, BC_localVars, isNotInitialTimeStep);
      setBC(Temp_CC[m],"Temperature",gamma[m], cv[m], patch, d_matlManager,
>>>>>>> be11f691
                                         indx, new_dw,  BC_globalVars, BC_localVars, isNotInitialTimeStep);
#if SET_CFI_BC
//      set_CFI_BC<Vector>(vel_CC[m],  patch);
//      set_CFI_BC<double>(Temp_CC[m], patch);
#endif
      delete_CustomBCs( BC_globalVars, BC_localVars );
    }

    //__________________________________
    // Convert vars. primitive-> flux
    for(CellIterator iter = patch->getExtraCellIterator(); !iter.done();iter++){
      IntVector c = *iter;                                              // shouldn't the loop over matls be outside the cell iterator for speed. --Todd
      for (int m = 0; m < d_numMatls; m++) {
        int_eng_L_ME[m][c] = Temp_CC[m][c]*cv[m][c] * mass_L[m][c];
        mom_L_ME[m][c]     = vel_CC[m][c]           * mass_L[m][c];
        Tdot[m][c]         = (Temp_CC[m][c] - old_temp[m][c])/delT;
      }
    }
  } //patches
}

//______________________________________________________________________
//
void SlipExch::schedComputeMeanFreePath(SchedulerP       & sched,
                                        const PatchSet   * patches)
{
  std::string tName =  "SlipExch::computeMeanFreePath";
  Task* t = scinew Task(tName, this, &SlipExch::computeMeanFreePath);

  printSchedule(patches, dbgExch, tName);

  Ghost::GhostType  gn = Ghost::None;
  t->requires(Task::OldDW, Ilb->temp_CCLabel,       gn);
  t->requires(Task::OldDW, Ilb->sp_vol_CCLabel,     gn);
  t->requires(Task::NewDW, Ilb->gammaLabel,         gn);
  t->requires(Task::NewDW, Ilb->specific_heatLabel, gn);

  t->computes(d_meanFreePathLabel);

<<<<<<< HEAD
  const MaterialSet* ice_matls = d_materialManager->allMaterials( "ICE" );
=======
  const MaterialSet* ice_matls = d_matlManager->allMaterials( "ICE" );
>>>>>>> be11f691
  sched->addTask(t, patches, ice_matls);
}

//______________________________________________________________________
//
void SlipExch::computeMeanFreePath(const ProcessorGroup *,
                                   const PatchSubset    * patches,
                                   const MaterialSubset *,
                                   DataWarehouse        * old_dw,
                                   DataWarehouse        * new_dw)
{
  for(int p=0;p<patches->size();p++){
    const Patch* patch = patches->get(p);
    printTask(patches, patch, dbgExch, "Doing SlipExch::computeMeanFreePath" );

<<<<<<< HEAD
    int numICEMatls = d_materialManager->getNumMatls( "ICE" );
    Ghost::GhostType  gn = Ghost::None;

    for (int m = 0; m < numICEMatls; m++) {
      ICEMaterial* ice_matl = (ICEMaterial*) d_materialManager->getMaterial( "ICE", m);
=======
    int numICEMatls = d_matlManager->getNumMatls( "ICE" );
    Ghost::GhostType  gn = Ghost::None;

    for (int m = 0; m < numICEMatls; m++) {
      ICEMaterial* ice_matl = (ICEMaterial*) d_matlManager->getMaterial( "ICE", m);
>>>>>>> be11f691
      int indx = ice_matl->getDWIndex();
      constCCVariable<double> temp;
      constCCVariable<double> sp_vol;
      constCCVariable<double> gamma;
      constCCVariable<double> cv;
      CCVariable<double>      meanFreePath;

      old_dw->get(temp,   Ilb->temp_CCLabel,      indx,patch, gn,0);
      old_dw->get(sp_vol, Ilb->sp_vol_CCLabel,    indx,patch, gn,0);
      new_dw->get(gamma,  Ilb->gammaLabel,        indx,patch, gn,0);
      new_dw->get(cv,     Ilb->specific_heatLabel,indx,patch, gn,0);

      new_dw->allocateAndPut(meanFreePath, d_meanFreePathLabel, indx, patch);
      meanFreePath.initialize(0.0);

      //This is really the mean free path divided by the dynamic viscosity
      for (CellIterator iter=patch->getExtraCellIterator();!iter.done();iter++){
        IntVector c = *iter;
        meanFreePath[c] = sp_vol[c] /sqrt(2 * cv[c] * (gamma[c] - 1) * temp[c] / M_PI);
      }
    }
  }
}

//______________________________________________________________________
//
void SlipExch::computeSurfaceRotationMatrix(FastMatrix   & Q,
                                            const Vector & surfaceNorm )
{
  Q.zero();

  if(fabs(surfaceNorm[1]) > 0.9999) {
    Q.identity();
  }else {                               //if coord.'s are not already aligned with surface
    Q(1,0) = surfaceNorm[0];
    Q(1,1) = surfaceNorm[1];
    Q(1,2) = surfaceNorm[2];

    double sqrtTerm = sqrt(1 - Q(1,1) * Q(1,1));
    double invTerm  = 1.0/sqrtTerm;

    Q(0,0) = Q(1,1);
    Q(0,1) =-Q(1,0);
    Q(0,2) = Q(1,1) * Q(1,2) * invTerm;
    Q(2,0) =-Q(1,2) * invTerm;
    Q(2,1) = 0.0;
    Q(2,2) = Q(1,0) * invTerm;
  }
}<|MERGE_RESOLUTION|>--- conflicted
+++ resolved
@@ -51,14 +51,9 @@
 //______________________________________________________________________
 //
 SlipExch::SlipExch(const ProblemSpecP     & exch_ps,
-<<<<<<< HEAD
-                   const MaterialManagerP & materialManager )
-  : ExchangeModel( exch_ps, materialManager )
-=======
                    const MaterialManagerP & materialManager,
                    const bool with_mpm )
   : ExchangeModel( exch_ps, materialManager, with_mpm )
->>>>>>> be11f691
 {
   proc0cout << "__________________________________\n";
   proc0cout << " Now creating the Slip Exchange model " << endl;
@@ -95,11 +90,7 @@
 
 
   proc0cout << " fluidMatlIndex: " << d_fluidMatlIndx << " thermal_accommodation_coeff " << d_thermal_accommodation_coeff << endl;
-<<<<<<< HEAD
-//  d_exchCoeff->problemSetup(mat_ps, d_materialManager);
-=======
 //  d_exchCoeff->problemSetup(mat_ps, d_matlManager);
->>>>>>> be11f691
 }
 
 //______________________________________________________________________
@@ -147,16 +138,9 @@
                                           const MaterialSubset * mpm_matls)
 {
   Ghost::GhostType  gac = Ghost::AroundCells;
-<<<<<<< HEAD
-  t->requires( Task::NewDW, d_meanFreePathLabel,   ice_matls, gac, 1);
-  if( mpm_matls )
-    t->requires( Task::NewDW, d_surfaceNormLabel,    mpm_matls, gac, 1);
-  t->requires( Task::NewDW, d_isSurfaceCellLabel,  zeroMatl,  gac, 1);
-=======
   t->requires( Task::NewDW, d_meanFreePathLabel,   ice_matls, gac, 1 );
   t->requires( Task::NewDW, d_isSurfaceCellLabel,  zeroMatl,  gac, 1 );
   t->requires( Task::NewDW, d_surfaceNormLabel,    mpm_matls, gac, 1 );
->>>>>>> be11f691
 }
 
 
@@ -199,23 +183,6 @@
   }
 
   // All matls
-<<<<<<< HEAD
-  t->requires( pNewDW,      Ilb->rho_CCLabel,     gac, 1);
-  t->requires( pNewDW,      Ilb->sp_vol_CCLabel,  gac, 1);
-  t->requires( pNewDW,      Ilb->vol_frac_CCLabel,gac, 1);
-  t->requires( Task::NewDW, Ilb->uvel_FCLabel,    gac, 2);
-  t->requires( Task::NewDW, Ilb->vvel_FCLabel,    gac, 2);
-  t->requires( Task::NewDW, Ilb->wvel_FCLabel,    gac, 2);
-  t->requires( pNewDW,      d_meanFreePathLabel,   ice_matls,  gac, 1);
-  if( mpm_matls )
-    t->requires( pNewDW,      d_surfaceNormLabel,    mpm_matls,  gac, 1);
-  t->requires( pNewDW,      d_isSurfaceCellLabel,  d_zero_matl,gac, 1);
-
-  t->requires( pOldDW,      Ilb->vel_CCLabel,      ice_matls,  gac, 1);
-  if( mpm_matls )
-    t->requires( pNewDW,      Ilb->vel_CCLabel,      mpm_matls,  gac, 1);
-
-=======
   t->requires( pNewDW,      Ilb->rho_CCLabel,     gac, 1 );
   t->requires( pNewDW,      Ilb->sp_vol_CCLabel,  gac, 1 );
   t->requires( pNewDW,      Ilb->vol_frac_CCLabel,gac, 1 );
@@ -228,7 +195,6 @@
   t->requires( pNewDW,      d_isSurfaceCellLabel,  d_zero_matl,gac, 1 );
   t->requires( pOldDW,      Ilb->vel_CCLabel,      ice_matls,  gac, 1 );
   t->requires( pNewDW,      Ilb->vel_CCLabel,      mpm_matls,  gac, 1 );
->>>>>>> be11f691
 
   computesRequires_CustomBCs(t, "velFC_Exchange", Ilb, ice_matls,
                              BC_globalVars, recursion);
@@ -447,11 +413,7 @@
     //__________________________________
     //  Multimaterial arrays
     for(int m = 0; m < d_numMatls; m++) {
-<<<<<<< HEAD
-      Material* matl = d_materialManager->getMaterial( m );
-=======
       Material* matl = d_matlManager->getMaterial( m );
->>>>>>> be11f691
 
       ICEMaterial* ice_matl = dynamic_cast<ICEMaterial*>(matl);
       MPMMaterial* mpm_matl = dynamic_cast<MPMMaterial*>(matl);
@@ -521,11 +483,7 @@
     //________________________________
     //  Boundary Conditons
     for (int m = 0; m < d_numMatls; m++)  {
-<<<<<<< HEAD
-      Material* matl = d_materialManager->getMaterial( m );
-=======
       Material* matl = d_matlManager->getMaterial( m );
->>>>>>> be11f691
       int indx = matl->getDWIndex();
 
       customBC_localVars* BC_localVars = scinew customBC_localVars();
@@ -535,19 +493,11 @@
                             BC_globalVars, BC_localVars);
 
       setBC<SFCXVariable<double> >(uvel_FCME[m], "Velocity", patch, indx,
-<<<<<<< HEAD
-                                    d_materialManager, BC_globalVars, BC_localVars);
-      setBC<SFCYVariable<double> >(vvel_FCME[m], "Velocity", patch, indx,
-                                    d_materialManager, BC_globalVars, BC_localVars);
-      setBC<SFCZVariable<double> >(wvel_FCME[m], "Velocity", patch, indx,
-                                    d_materialManager, BC_globalVars, BC_localVars);
-=======
                                     d_matlManager, BC_globalVars, BC_localVars);
       setBC<SFCYVariable<double> >(vvel_FCME[m], "Velocity", patch, indx,
                                     d_matlManager, BC_globalVars, BC_localVars);
       setBC<SFCZVariable<double> >(wvel_FCME[m], "Velocity", patch, indx,
                                     d_matlManager, BC_globalVars, BC_localVars);
->>>>>>> be11f691
       delete_CustomBCs( BC_globalVars, BC_localVars );
     }
   }  // patch loop
@@ -578,11 +528,7 @@
   FastMatrix junk(  d_numMatls, d_numMatls );
   FastMatrix a(     d_numMatls, d_numMatls );
   Vector vel_T[MAX_MATLS];                    // Transposed velocity
-<<<<<<< HEAD
-  Vector vel_T_dbg[MAX_MATLS];                // Transposed velocity for visualizing
-=======
   Vector vel_T_dbg[MAX_MATLS];                // Transposed velocity for visulaization
->>>>>>> be11f691
 
   // for readability
   int gm = d_fluidMatlIndx;
@@ -631,42 +577,23 @@
            K.copy(k_org);
         }
 
-<<<<<<< HEAD
-      //__________________________________
-      //  coordinate Transformation
-      for(int m = 0; m < d_numMatls; m++) {
-        vel_T[m][i]     = 0;
-        vel_T_dbg[m][i] = 0;
-=======
         //__________________________________
         //  coordinate Transformation
         for(int m = 0; m < d_numMatls; m++) {
           vel_T[m][i]     = 0;
           vel_T_dbg[m][i] = 0;
->>>>>>> be11f691
 
           for(int j = 0; j < 3; j++) {
             vel_T[m][i] += Q(i,j) * vel_CC[m][c][j];
           }
           vel_T_dbg[m][i] = vel_T[m][i];
         }
-<<<<<<< HEAD
-        vel_T_dbg[m][i] = vel_T[m][i];
-      }
-=======
->>>>>>> be11f691
 
         //__________________________________
         //  compute exchange using transposed velocity
 
         a.zero();
 
-<<<<<<< HEAD
-        for(int n = 0; n < d_numMatls; n++) {
-          a(m,n) = - delT * vol_frac_CC[n][c] * sp_vol_CC[m][c] * K(m,n);
-          adiag -= a(m,n);
-          b[m]  -= a(m,n) * (vel_T[n][i] - vel_T[m][i]);
-=======
         for(int m = 0; m < d_numMatls; m++) {
           double adiag = 1.0;
           b[m] = 0.0;
@@ -677,22 +604,14 @@
             b[m]  -= a(m,n) * (vel_T[n][i] - vel_T[m][i]);
           }
           a(m,m) = adiag;
->>>>>>> be11f691
         }
 
         a.destructiveSolve(b);
 
-<<<<<<< HEAD
-      for(int m = 0; m < d_numMatls; m++) {
-        vel_T[m][i] = b[m];
-      }
-    } // loop over directions
-=======
         for(int m = 0; m < d_numMatls; m++) {
           vel_T[m][i] = b[m];
         }
       } // loop over directions
->>>>>>> be11f691
 
     //__________________________________
     //  coordinate transformation
@@ -772,8 +691,7 @@
   Ghost::GhostType  gn  = Ghost::None;
 
   t->requires( Task::OldDW,  Ilb->delTLabel,getLevel(patches));
-  if( mpm_matls )
-    t->requires( Task::NewDW,  d_surfaceNormLabel,    mpm_matls,   gn, 0 );
+  t->requires( Task::NewDW,  d_surfaceNormLabel,    mpm_matls,   gn, 0 );
   t->requires( Task::NewDW,  d_isSurfaceCellLabel,  d_zero_matl, gn, 0 );
                                 // I C E
   t->requires( Task::OldDW,  Ilb->temp_CCLabel,       ice_matls, gn );
@@ -794,11 +712,9 @@
   t->computes( Ilb->eng_L_ME_CCLabel );
   t->computes( d_vel_CCTransLabel );
 
-  if (mpm_matls && mpm_matls->size() > 0){
-    t->modifies( Ilb->temp_CCLabel, mpm_matls );
-    t->modifies( Ilb->vel_CCLabel,  mpm_matls );
-  }
-  
+  t->modifies( Ilb->temp_CCLabel, mpm_matls );
+  t->modifies( Ilb->vel_CCLabel,  mpm_matls );
+
   sched->addTask(t, patches, all_matls);
 }
 
@@ -857,11 +773,7 @@
     new_dw->get( isSurfaceCell, d_isSurfaceCellLabel, 0, patch, gn, 0);
 
     for (int m = 0; m < d_numMatls; m++) {
-<<<<<<< HEAD
-      Material* matl = d_materialManager->getMaterial( m );
-=======
       Material* matl = d_matlManager->getMaterial( m );
->>>>>>> be11f691
       ICEMaterial* ice_matl = dynamic_cast<ICEMaterial*>(matl);
       MPMMaterial* mpm_matl = dynamic_cast<MPMMaterial*>(matl);
 
@@ -980,11 +892,7 @@
 
                        // For the temperature do you need to compute Q??  --Todd
 
-<<<<<<< HEAD
-         double A_V = 1.0/( dx.x()*fabs(Q(1,0)) +
-=======
         double A_V = 1.0/( dx.x()*fabs(Q(1,0)) +
->>>>>>> be11f691
                            dx.y()*fabs(Q(1,1)) +
                            dx.z()*fabs(Q(1,2)) );
 
@@ -994,10 +902,10 @@
 
         H(gm,sm) = A_V / (Beta_t * meanFreePath[gm][c] * vol_frac_CC[sm][c]);  // The viscosity does not appear here because it's taken out of lambda
 
-         if(H(gm,sm) > h(gm,sm)) {
-           H(gm,sm) = h(gm,sm);
-         }
-         H(sm,gm) = H(gm,sm);
+	 if(H(gm,sm) > h(gm,sm)) {
+	   H(gm,sm) = h(gm,sm);
+	 }
+	 H(sm,gm) = H(gm,sm);
       }  // if a surface cell
 
       //__________________________________
@@ -1031,11 +939,7 @@
       std::vector<CCVariable<Vector> > vel_CC_Xchange(d_numMatls);
 
       for (int m = 0; m < d_numMatls; m++) {
-<<<<<<< HEAD
-        Material* matl = d_materialManager->getMaterial(m);
-=======
         Material* matl = d_matlManager->getMaterial(m);
->>>>>>> be11f691
         int indx = matl->getDWIndex();
 
         new_dw->allocateAndPut(temp_CC_Xchange[m], Ilb->temp_CC_XchangeLabel, indx, patch);
@@ -1048,25 +952,15 @@
     //__________________________________
     //  Set boundary conditions
     for (int m = 0; m < d_numMatls; m++)  {
-<<<<<<< HEAD
-      Material* matl = d_materialManager->getMaterial( m );
-=======
       Material* matl = d_matlManager->getMaterial( m );
->>>>>>> be11f691
       int indx = matl->getDWIndex();
 
       customBC_localVars* BC_localVars   = scinew customBC_localVars();
       preprocess_CustomBCs("CC_Exchange", old_dw, new_dw, Ilb, patch, indx, BC_globalVars, BC_localVars);
 
-<<<<<<< HEAD
-      setBC(vel_CC[m], "Velocity",   patch, d_materialManager, indx, new_dw,
-                                                        BC_globalVars, BC_localVars, isNotInitialTimeStep);
-      setBC(Temp_CC[m],"Temperature",gamma[m], cv[m], patch, d_materialManager,
-=======
       setBC(vel_CC[m], "Velocity",   patch, d_matlManager, indx, new_dw,
                                                         BC_globalVars, BC_localVars, isNotInitialTimeStep);
       setBC(Temp_CC[m],"Temperature",gamma[m], cv[m], patch, d_matlManager,
->>>>>>> be11f691
                                          indx, new_dw,  BC_globalVars, BC_localVars, isNotInitialTimeStep);
 #if SET_CFI_BC
 //      set_CFI_BC<Vector>(vel_CC[m],  patch);
@@ -1106,11 +1000,7 @@
 
   t->computes(d_meanFreePathLabel);
 
-<<<<<<< HEAD
-  const MaterialSet* ice_matls = d_materialManager->allMaterials( "ICE" );
-=======
   const MaterialSet* ice_matls = d_matlManager->allMaterials( "ICE" );
->>>>>>> be11f691
   sched->addTask(t, patches, ice_matls);
 }
 
@@ -1126,19 +1016,11 @@
     const Patch* patch = patches->get(p);
     printTask(patches, patch, dbgExch, "Doing SlipExch::computeMeanFreePath" );
 
-<<<<<<< HEAD
-    int numICEMatls = d_materialManager->getNumMatls( "ICE" );
-    Ghost::GhostType  gn = Ghost::None;
-
-    for (int m = 0; m < numICEMatls; m++) {
-      ICEMaterial* ice_matl = (ICEMaterial*) d_materialManager->getMaterial( "ICE", m);
-=======
     int numICEMatls = d_matlManager->getNumMatls( "ICE" );
     Ghost::GhostType  gn = Ghost::None;
 
     for (int m = 0; m < numICEMatls; m++) {
       ICEMaterial* ice_matl = (ICEMaterial*) d_matlManager->getMaterial( "ICE", m);
->>>>>>> be11f691
       int indx = ice_matl->getDWIndex();
       constCCVariable<double> temp;
       constCCVariable<double> sp_vol;
