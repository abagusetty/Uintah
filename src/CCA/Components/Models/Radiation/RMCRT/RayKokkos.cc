/*
 * The MIT License
 *
 * Copyright (c) 1997-2018 The University of Utah
 *
 * Permission is hereby granted, free of charge, to any person obtaining a copy
 * of this software and associated documentation files (the "Software"), to
 * deal in the Software without restriction, including without limitation the
 * rights to use, copy, modify, merge, publish, distribute, sublicense, and/or
 * sell copies of the Software, and to permit persons to whom the Software is
 * furnished to do so, subject to the following conditions:
 *
 * The above copyright notice and this permission notice shall be included in
 * all copies or substantial portions of the Software.
 *
 * THE SOFTWARE IS PROVIDED "AS IS", WITHOUT WARRANTY OF ANY KIND, EXPRESS OR
 * IMPLIED, INCLUDING BUT NOT LIMITED TO THE WARRANTIES OF MERCHANTABILITY,
 * FITNESS FOR A PARTICULAR PURPOSE AND NONINFRINGEMENT. IN NO EVENT SHALL THE
 * AUTHORS OR COPYRIGHT HOLDERS BE LIABLE FOR ANY CLAIM, DAMAGES OR OTHER
 * LIABILITY, WHETHER IN AN ACTION OF CONTRACT, TORT OR OTHERWISE, ARISING
 * FROM, OUT OF OR IN CONNECTION WITH THE SOFTWARE OR THE USE OR OTHER DEALINGS
 * IN THE SOFTWARE.
 */

//----- Ray.cc ----------------------------------------------
#include <CCA/Components/Models/Radiation/RMCRT/RayKokkos.h>
#include <Core/Grid/Variables/PerPatchVars.h>

#include <Core/Exceptions/InternalError.h>
#include <Core/Exceptions/ProblemSetupException.h>
#include <Core/Grid/AMR.h>
#include <Core/Grid/AMR_CoarsenRefine.h>
#include <Core/Grid/BoundaryConditions/BCUtils.h>
#include <Core/Grid/DbgOutput.h>
#include <Core/Util/DOUT.hpp>
#include <Core/Util/Timers/Timers.hpp>

#include <include/sci_defs/uintah_testdefs.h.in>

#include <sci_defs/kokkos_defs.h>
#include <sci_defs/visit_defs.h>

#include <Kokkos_Random.hpp>

#include <fstream>
#include <iostream>
#include <string>
#include <vector>

//__________________________________
// To enable comparisons with Ray:CPU, define FIXED_RANDOM_NUM both here and in src/Core/Math/MersenneTwister.h
// To enable comparisons with Ray:GPU, define FIXED_RANDOM_NUM both here and in src/CCA/Components/Models/Radiation/RMCRT/RayGPUKernel.cu

#define DEBUG -9          // 1: divQ, 2: boundFlux, 3: scattering
<<<<<<< HEAD
//#define ML_DEBUG
//#define FIXED_RANDOM_NUM  // Enable comparisons between implementations
=======
#define FIXED_RANDOM_NUM  // Enable comparisons between implementations
>>>>>>> d3f9ff6d
#define FIXED_RAY_DIR -9  // Sets ray direction.  1: (0.7071,0.7071, 0), 2: (0.7071, 0, 0.7071), 3: (0, 0.7071, 0.7071)
                          //                      4: (0.7071, 0.7071, 7071), 5: (1,0,0)  6: (0, 1, 0),   7: (0,0,1)
#define SIGN 1            // Multiply the FIXED_RAY_DIRs by value
#define FUZZ 1e-12        // Numerical fuzz
#define CUDA_PRINTF       // increase the printf buffer

/*______________________________________________________________________
  TO DO:
  - Add GPU-specific setup for Kokkos::CUDA
  - Portable LHC sampling
  - Kokkos-ify boundary flux calculations
  - Kokkos-ify the radiometer

Optimizations:
  - DO: Reconstruct the fine level using interpolation and coarse level values
  - Investigate why floats are slow.
  - Temperatures af ints?
  - 2L flux coarsening on the boundaries
______________________________________________________________________*/




//______________________________________________________________________
//
bool isDbgCell( const int i, const int j, const int k )
{
  int dbgCell[2][3] = { {0,0,1}, {5,5,5} };

  for ( int idx = 0; idx < 2; idx++ ) {
    if ( i == dbgCell[idx][0] && j == dbgCell[idx][1] && k == dbgCell[idx][2] ) {
      return true;
    }
  }

  return false;
}

//______________________________________________________________________
//
using namespace Uintah;
using std::cout;
using std::endl;
using std::vector;
using std::string;

extern Dout g_ray_dbg;
Dout dbg_BC_ray("RAY_BC", false);


//---------------------------------------------------------------------------
// Class: Constructor.
//---------------------------------------------------------------------------
Ray::Ray( const TypeDescription::Type FLT_DBL ) : RMCRTCommon( FLT_DBL)
{
//  d_boundFluxFiltLabel   = VarLabel::create( "boundFluxFilt",    CCVariable<Stencil7>::getTypeDescription() );
//  d_divQFiltLabel        = VarLabel::create( "divQFilt",         CCVariable<double>::getTypeDescription() );

  // internal variables for RMCRT
  d_flaggedCellsLabel    = VarLabel::create( "flaggedCells",     CCVariable<int>::getTypeDescription() );
  d_ROI_LoCellLabel      = VarLabel::create( "ROI_loCell",       minvec_vartype::getTypeDescription() );
  d_ROI_HiCellLabel      = VarLabel::create( "ROI_hiCell",       maxvec_vartype::getTypeDescription() );

  if ( d_FLT_DBL == TypeDescription::double_type ) {
    d_mag_grad_abskgLabel  = VarLabel::create( "mag_grad_abskg",   CCVariable<double>::getTypeDescription() );
    d_mag_grad_sigmaT4Label= VarLabel::create( "mag_grad_sigmaT4", CCVariable<double>::getTypeDescription() );
  } else {
    d_mag_grad_abskgLabel  = VarLabel::create( "mag_grad_abskg",   CCVariable<float>::getTypeDescription() );
    d_mag_grad_sigmaT4Label= VarLabel::create( "mag_grad_sigmaT4", CCVariable<float>::getTypeDescription() );
  }

  d_PPTimerLabel = VarLabel::create( "Ray_PPTimer", PerPatch<double>::getTypeDescription() );


  //_____________________________________________
  //   Ordering for Surface Method
  // This block of code is used to properly place ray origins, and orient ray directions
  // onto the correct face.  This is necessary, because by default, the rays are placed
  // and oriented onto a default face, then require adjustment onto the proper face.
  d_dirIndexOrder[EAST]   = IntVector(2, 1, 0);
  d_dirIndexOrder[WEST]   = IntVector(2, 1, 0);
  d_dirIndexOrder[NORTH]  = IntVector(0, 2, 1);
  d_dirIndexOrder[SOUTH]  = IntVector(0, 2, 1);
  d_dirIndexOrder[TOP]    = IntVector(0, 1, 2);
  d_dirIndexOrder[BOT]    = IntVector(0, 1, 2);

  // Ordering is slightly different from 6Flux since here, rays pass through origin cell from the inside faces.
  d_dirSignSwap[EAST]     = IntVector(-1, 1,  1);
  d_dirSignSwap[WEST]     = IntVector( 1, 1,  1);
  d_dirSignSwap[NORTH]    = IntVector( 1, -1, 1);
  d_dirSignSwap[SOUTH]    = IntVector( 1, 1,  1);
  d_dirSignSwap[TOP]      = IntVector( 1, 1, -1);
  d_dirSignSwap[BOT]      = IntVector( 1, 1,  1);
}


//---------------------------------------------------------------------------
// Method: Destructor
//---------------------------------------------------------------------------
Ray::~Ray()
{
  VarLabel::destroy( d_mag_grad_abskgLabel );
  VarLabel::destroy( d_mag_grad_sigmaT4Label );
  VarLabel::destroy( d_flaggedCellsLabel );
  VarLabel::destroy( d_ROI_LoCellLabel );
  VarLabel::destroy( d_ROI_HiCellLabel );
  VarLabel::destroy( d_PPTimerLabel );

//  VarLabel::destroy( d_divQFiltLabel );
//  VarLabel::destroy( d_boundFluxFiltLabel );
    
  if( d_radiometer) {
    delete d_radiometer;
  }
}


//---------------------------------------------------------------------------
// Method: Problem setup (access to input file information)
//---------------------------------------------------------------------------
void
Ray::problemSetup( const ProblemSpecP& prob_spec,
                   const ProblemSpecP& rmcrtps,
                   const GridP& grid,
                   SimulationStateP&   sharedState)
{
<<<<<<< HEAD
=======

>>>>>>> d3f9ff6d
  ProblemSpecP rmcrt_ps = rmcrtps;
  string rayDirSampleAlgo;

  rmcrt_ps->getWithDefault( "nDivQRays" ,       d_nDivQRays ,        10 );             // Number of rays per cell used to compute divQ
  rmcrt_ps->getWithDefault( "Threshold" ,       d_threshold ,      0.01 );             // When to terminate a ray
  rmcrt_ps->getWithDefault( "randomSeed",       d_isSeedRandom,    true );             // random or deterministic seed.
  rmcrt_ps->getWithDefault( "StefanBoltzmann",  d_sigma,           5.67051e-8);        // Units are W/(m^2-K)
  rmcrt_ps->getWithDefault( "solveBoundaryFlux" , d_solveBoundaryFlux, false );
  rmcrt_ps->getWithDefault( "CCRays"    ,       d_CCRays,          false );            // if true, forces rays to always have CC origins
  rmcrt_ps->getWithDefault( "nFluxRays" ,       d_nFluxRays,       1 );                // number of rays per cell for computation of boundary fluxes
  rmcrt_ps->getWithDefault( "sigmaScat"  ,      d_sigmaScat  ,      0 );               // scattering coefficient
  rmcrt_ps->getWithDefault( "allowReflect"   ,  d_allowReflect,     true );            // Allow for ray reflections. Make false for DOM comparisons.
  rmcrt_ps->getWithDefault( "solveDivQ"      ,  d_solveDivQ,        true );            // Allow for solving of divQ for flow cells.
  rmcrt_ps->getWithDefault( "applyFilter"    ,  d_applyFilter,      false );           // Allow filtering of boundFlux and divQ.
  rmcrt_ps->getWithDefault( "rayDirSampleAlgo", rayDirSampleAlgo,   "naive" );         // Change Monte-Carlo Sampling technique for RayDirection.

  proc0cout << "__________________________________ " << endl;

#ifdef UINTAH_ENABLE_KOKKOS
  proc0cout << "  RMCRT: Using the Kokkos-based implementation of RMCRT." << endl;
#endif

  if (rayDirSampleAlgo == "LatinHyperCube" ){
    d_rayDirSampleAlgo = LATIN_HYPER_CUBE;
    proc0cout << "  RMCRT: Using Latin Hyper Cube method for selecting ray directions.";
  } else{
    proc0cout << "  RMCRT: Using traditional Monte-Carlo method for selecting ray directions.";
  }

  //__________________________________
  //  Radiometer setup
  ProblemSpecP rad_ps = rmcrt_ps->findBlock("Radiometer");
  if( rad_ps ) {
    d_radiometer = scinew Radiometer( d_FLT_DBL );
    bool getExtraInputs = false;
    d_radiometer->problemSetup( prob_spec, rad_ps, grid, getExtraInputs );
  }

  //__________________________________
  //  Warnings and bulletproofing
#ifndef RAY_SCATTER
  proc0cout<< "sigmaScat: " << d_sigmaScat << endl;
  if (d_sigmaScat>0) {
    std::ostringstream warn;
    warn << " ERROR:  To run a scattering case, you must use the following in your configure line..." << endl;
    warn << "                 --enable-ray-scatter" << endl;
    warn << "         To run a non-scattering case, please remove the line containing <sigmaScat> from your input file." << endl;
    throw ProblemSetupException(warn.str(), __FILE__, __LINE__);
  }
#endif

#ifdef RAY_SCATTER
  proc0cout<< endl << "  RMCRT: Ray scattering is enabled." << endl;
  if(d_sigmaScat<1e-99){
    proc0cout << "  WARNING:  You are running a non-scattering case, and you have the following in your configure line..." << endl;
    proc0cout << "                    --enable-ray-scatter" << endl;
    proc0cout << "            This will run slower than necessary." << endl;
    proc0cout << "            You can remove --enable-ray-scatter from your configure line and re-configure and re-compile" << endl;
  }
#endif

  if( d_nDivQRays == 1 ){
    proc0cout << "  RMCRT: WARNING: You have specified only 1 ray to compute the radiative flux divergence." << endl;
    proc0cout << "                  For better accuracy and stability, specify nDivQRays greater than 2." << endl;
  }

  if( d_nFluxRays == 1 ){
    proc0cout << "  RMCRT: WARNING: You have specified only 1 ray to compute radiative fluxes." << endl;
  }


  //__________________________________
  //  Read in the algorithm section
  bool isMultilevel   = false;
  Algorithm algorithm = singleLevel;

  ProblemSpecP alg_ps = rmcrt_ps->findBlock("algorithm");

  if (alg_ps){

    string type="nullptr";

    if( !alg_ps->getAttribute("type", type) ){
      throw ProblemSetupException("RMCRT: No type specified for algorithm.  Please choose singleLevel, dataOnion or RMCRT_coarseLevel", __FILE__, __LINE__);
    }
    //__________________________________
    //  single level
    if (type == "singleLevel" ) {

      ProblemSpecP ROI_ps = alg_ps->findBlock("ROI_extents");
      ROI_ps->getAttribute( "type", type);
      ROI_ps->get( "length", d_maxRayLength );
      d_ROI_algo = boundedRayLength;
      proc0cout << "  RMCRT: The bounded ray length has been set to: ("<< d_maxRayLength << ")\n";

    //__________________________________
    //  Data Onion
    } else if (type == "dataOnion" ) {

      isMultilevel = true;
      algorithm    = dataOnion;

      alg_ps->getWithDefault( "haloCells",   d_haloCells,  IntVector(10,10,10) );
      alg_ps->get( "haloLength",         d_haloLength );
      alg_ps->get( "coarsenExtraCells" , d_coarsenExtraCells );

      //  Method for determining the extents of the ROI
      ProblemSpecP ROI_ps = alg_ps->findBlock( "ROI_extents" );
      ROI_ps->getAttribute( "type", type );

      if(type == "fixed" ) {

        d_ROI_algo = fixed;
        ROI_ps->get( "min", d_ROI_minPt );
        ROI_ps->get( "max", d_ROI_maxPt );

      } else if ( type == "dynamic" ) {

        d_ROI_algo = dynamic;
        ROI_ps->getWithDefault( "abskgd_threshold",   d_abskg_thld,   DBL_MAX );
        ROI_ps->getWithDefault( "sigmaT4d_threshold", d_sigmaT4_thld, DBL_MAX );

      } else if ( type == "patch_based" ){
        d_ROI_algo = patch_based;
      }

    //__________________________________
    //  rmcrt only on the coarse level
    } else if ( type == "RMCRT_coarseLevel" ) {
      isMultilevel = true;
      algorithm    = coarseLevel;
      d_ROI_algo   = entireDomain;
      alg_ps->require( "orderOfInterpolation", d_orderOfInterpolation );
      alg_ps->get( "coarsenExtraCells" , d_coarsenExtraCells );
    }
  }

  //__________________________________
  //  Logic for coarsening of cellType
  if (isMultilevel){
    string tmp = "nullptr";
    rmcrt_ps->get("cellTypeCoarsenLogic", tmp );
    if (tmp == "ROUNDDOWN"){
      d_cellTypeCoarsenLogic = ROUNDDOWN;
      proc0cout << "  RMCRT: When coarsening cellType any partial cell is ROUNDEDDOWN to a FLOW cell" << endl;
    }

    if (tmp == "ROUNDUP") {
      d_cellTypeCoarsenLogic = ROUNDUP;
      proc0cout << "  RMCRT: When coarsening cellType any partial cell is rounded UP to a INTRUSION cell" << endl;
    }
  }

  //__________________________________
  //  bulletproofing

  if ( Parallel::usingDevice() ) {              // GPU
    if( (algorithm == dataOnion && d_ROI_algo != patch_based ) ) {
      std::ostringstream warn;
      warn << "GPU:RMCRT:ERROR: ";
      warn << "At this time only ROI_extents type=\"patch_based\" work on the GPU";
      throw ProblemSetupException(warn.str(), __FILE__, __LINE__);
    }
  }

  // special conditions when using floats and multi-level
  if ( d_FLT_DBL == TypeDescription::float_type && isMultilevel) {

    string abskgName = d_compAbskgLabel->getName();
    if ( rmcrt_ps->isLabelSaved( abskgName ) ){
      std::ostringstream warn;
      warn << "  RMCRT:WARNING: You're saving a variable ("<< abskgName << ") that doesn't exist on all levels."<< endl;
      warn << "  Use either: " << endl;
      warn << "    <save label = 'abskgRMCRT' />             (FLOAT version of abskg, local to RMCRT)" << endl;
      warn << "             or " << endl;
      warn << "    <save label = 'abskg'  levels = -1 />     ( only saved on the finest level )" << endl;
      //throw ProblemSetupException(warn.str(), __FILE__, __LINE__);
    }
  }
  d_sigma_over_pi = d_sigma/M_PI;


//__________________________________
// Increase the printf buffer size only once!
#ifdef HAVE_CUDA
  #ifdef CUDA_PRINTF
  if( Parallel::usingDevice() && Parallel::getMPIRank() == 0){
    size_t size;
    CUDA_RT_SAFE_CALL( cudaDeviceGetLimit(&size,cudaLimitPrintfFifoSize) );
    CUDA_RT_SAFE_CALL( cudaDeviceSetLimit(cudaLimitPrintfFifoSize, 10*size ) );
    printf("RMCRT: CUDA: Increasing the size of the print buffer from %lu to %lu bytes\n",(long uint) size, ((long uint)10 * size) );
  }
  #endif
#endif
  proc0cout << "__________________________________ " << endl;
  //______________________________________________________________________
  //
// #ifdef HAVE_VISIT
//   static bool initialized = false;

//   // Running with VisIt so add in the variables that the user can
//   // modify.
//   if( m_sharedState->getVisIt() && !initialized ) {
//     // variable 1 - Must start with the component name and have NO
//     // spaces in the var name
//     SimulationState::interactiveVar var;
//     var.name     = "Ray-nDivQRays";
//     var.type     = Uintah::TypeDescription::int_type;
//     var.value    = (void *) &d_nDivQRays;
//     var.range[0]   = 1;
//     var.range[1]   = 100;
//     var.modifiable = true;
//     var.recompile  = false;
//     var.modified   = false;
//     m_sharedState->d_UPSVars.push_back( var );

//     // variable 2 - Must start with the component name and have NO
//     // spaces in the var name
//     var.name     = "Ray-nFluxRays";
//     var.type     = Uintah::TypeDescription::int_type;
//     var.value    = (void *) &d_nFluxRays;
//     var.range[0]   = 1;
//     var.range[1]   = 100;
//     var.modifiable = true;
//     var.recompile  = false;
//     var.modified   = false;
//     m_sharedState->d_UPSVars.push_back( var );
    
//     m_sharedState->d_douts.push_back( &g_ray_dbg );
//     m_sharedState->d_douts.push_back( &dbg_BC_ray );

//     initialized = true;
//   }
// #endif
}


//______________________________________________________________________
//  Method:  Check that the boundary conditions have been set for temperature
//           and abskg
//______________________________________________________________________
void
Ray::BC_bulletproofing( const ProblemSpecP& rmcrtps )
{
  if(d_onOff_SetBCs == false ) {
   return;
  }

  ProblemSpecP rmcrt_ps = rmcrtps;

  //__________________________________
  // BC bulletproofing
  bool ignore_BC_bulletproofing  = false;
  rmcrt_ps->get( "ignore_BC_bulletproofing",  ignore_BC_bulletproofing );

  ProblemSpecP root_ps = rmcrt_ps->getRootNode();
  const MaterialSubset* mss = d_matlSet->getUnion();

  if( ignore_BC_bulletproofing == true ) {
    proc0cout << "\n\n______________________________________________________________________" << endl;
    proc0cout << "  WARNING: bulletproofing of the boundary conditions specs is off!";
    proc0cout << "   You're free to set any BC you'd like " << endl;
    proc0cout << "______________________________________________________________________\n\n" << endl;

  } else {
    is_BC_specified(root_ps, d_compTempLabel->getName(), mss);
    is_BC_specified(root_ps, d_abskgBC_tag,              mss);

    Vector periodic;
    ProblemSpecP grid_ps  = root_ps->findBlock("Grid");
    ProblemSpecP level_ps = grid_ps->findBlock("Level");
    level_ps->getWithDefault("periodic", periodic, Vector(0,0,0));

    if (periodic.length() != 0 ) {
      throw ProblemSetupException("\nERROR RMCRT:\nPeriodic boundary conditions are not allowed with Reverse Monte-Carlo Ray Tracing.", __FILE__, __LINE__);
    }
  }
}


//---------------------------------------------------------------------------
// Method: Schedule the ray tracer
// This task has both temporal and spatial scheduling and is tricky to follow
// The temporal scheduling is controlled by support for multiple, primary task-graphs
// The spatial scheduling only occurs if the radiometer is used and is specified
// by the radiometerPatchSet.
//---------------------------------------------------------------------------
void
Ray::sched_rayTrace( const LevelP& level,
                     SchedulerP& sched,
                     Task::WhichDW notUsed,
                     Task::WhichDW sigma_dw,
                     Task::WhichDW celltype_dw,
                     bool modifies_divQ )
{
  string taskname = "Ray::rayTrace";
  Task *tsk = nullptr;
  
  int L = level->getIndex();
  Task::WhichDW abskg_dw = get_abskg_whichDW( L, d_abskgLabel );

  if ( RMCRTCommon::d_FLT_DBL == TypeDescription::double_type ) {
    tsk = scinew Task( taskname, this, &Ray::rayTrace<double>, modifies_divQ, abskg_dw, sigma_dw, celltype_dw );
  }
  else {
    tsk = scinew Task( taskname, this, &Ray::rayTrace<float>, modifies_divQ, abskg_dw, sigma_dw, celltype_dw );
  }

  // Allow use of up to 4 GPU streams per patch
  if ( Parallel::usingDevice() ) {
    tsk->usesDevice(true, 4);
  }

  printSchedule(level,g_ray_dbg,"Ray::sched_rayTrace");

  //__________________________________
  // Require an infinite number of ghost cells so you can access the entire domain.
  Ghost::GhostType  gac  = Ghost::AroundCells;
  int n_ghostCells = SHRT_MAX;


  //__________________________________
  // logic for determining number of ghostCells/d_halo
  if( d_ROI_algo == boundedRayLength ){

    Vector Dx     = level->dCell();
    Vector nCells = Vector( d_maxRayLength )/Dx;
    double length = nCells.length();
    n_ghostCells  = std::ceil( length );

    // ghost cell can't exceed number of cells on a level
    IntVector lo, hi;
    level->findCellIndexRange(lo,hi);
    IntVector diff = hi-lo;
    int nCellsLevel = Max( diff.x(), diff.y(), diff.z() );

    if (n_ghostCells > SHRT_MAX || n_ghostCells > nCellsLevel ) {
      proc0cout << "\n  WARNING  RMCRT:sched_rayTrace Clamping the number of ghostCells to SHRT_MAX, (n_ghostCells: " << n_ghostCells
                << ") max cells in any direction on a Levels: " << nCellsLevel << "\n\n";
      n_ghostCells = SHRT_MAX;
      d_ROI_algo = entireDomain;
    }
    d_haloCells = IntVector(n_ghostCells, n_ghostCells, n_ghostCells);
  }

  DOUT(g_ray_dbg, "    sched_rayTrace: number of ghost cells for all-to-all variables: (" << n_ghostCells << ")" );

  tsk->requires( abskg_dw ,    d_abskgLabel  ,   gac, n_ghostCells );
  tsk->requires( sigma_dw ,    d_sigmaT4Label,   gac, n_ghostCells );
  tsk->requires( celltype_dw , d_cellTypeLabel , gac, n_ghostCells );
  

  if( modifies_divQ ) {
    tsk->modifies( d_divQLabel );
    tsk->modifies( d_boundFluxLabel );
    tsk->modifies( d_radiationVolqLabel );
  } else {
    tsk->computes( d_divQLabel );
    tsk->computes( d_boundFluxLabel );
    tsk->computes( d_radiationVolqLabel );
  }


  //__________________________________
  // Radiometer
  if ( d_radiometer ){
    const VarLabel* VRFluxLabel = d_radiometer->getRadiometerLabel();
    if (!(Uintah::Parallel::usingDevice())) {
      // needed for carry Forward                       CUDA HACK
      tsk->requires(Task::OldDW, VRFluxLabel, d_gn, 0);
    }

    tsk->modifies( VRFluxLabel );
  }

#ifdef USE_TIMER 
  if( modifies_divQ ){
    tsk->modifies( d_PPTimerLabel );
  } else {
    tsk->computes( d_PPTimerLabel );
  }
  sched->overrideVariableBehavior(d_PPTimerLabel->getName(),
                                  false, false, true, true, true);
#endif

  sched->addTask( tsk, level->eachPatch(), d_matlSet, RMCRTCommon::TG_RMCRT );

}


//______________________________________________________________________
//
namespace {

template <typename T, typename RandomGenerator>
struct rayTrace_solveDivQFunctor {

  typedef unsigned long int value_type;
  typedef typename RandomGenerator::generator_type rnd_type;

  bool                     m_latinHyperCube;
  const Level            * m_level;
  int                      m_d_nDivQRays;
  bool                     m_d_CCRays;
  double                   m_d_sigmaScat;
  double                   m_d_threshold;
  double                   m_d_maxRayLength;
  KokkosView3<const T>     m_abskg;
  KokkosView3<const T>     m_sigmaT4OverPi;
  KokkosView3<const int>   m_celltype;
  double                   m_Dx[3];
  bool                     m_d_allowReflect;
  KokkosView3<double>      m_divQ;
  KokkosView3<double>      m_radiationVolq;
  BlockRange               m_range;
  RandomGenerator          m_rand_pool;

  rayTrace_solveDivQFunctor( bool                   & latinHyperCube
                           , const Level            * level
                           , int                    & d_nDivQRays
                           , bool                   & d_CCRays
                           , double                 & d_sigmaScat
                           , double                 & d_threshold
                           , double                 & d_maxRayLength
                           , KokkosView3<const T>   & abskg
                           , KokkosView3<const T>   & sigmaT4OverPi
                           , KokkosView3<const int> & celltype
                           , double                   Dx[3]
                           , bool                   & d_allowReflect
                           , KokkosView3<double>    & divQ
                           , KokkosView3<double>    & radiationVolq
                           , BlockRange             & range
                           )
    : m_latinHyperCube ( latinHyperCube )
    , m_level          ( level )
    , m_d_nDivQRays    ( d_nDivQRays )
    , m_d_CCRays       ( d_CCRays )
    , m_d_sigmaScat    ( d_sigmaScat )
    , m_d_threshold    ( d_threshold )
    , m_d_maxRayLength ( d_maxRayLength )
    , m_abskg          ( abskg )
    , m_sigmaT4OverPi  ( sigmaT4OverPi )
    , m_celltype       ( celltype )
    , m_d_allowReflect ( d_allowReflect )
    , m_divQ           ( divQ )
    , m_radiationVolq  ( radiationVolq )
    , m_range          ( range )
  {
    m_Dx[0] = Dx[0];
    m_Dx[1] = Dx[1];
    m_Dx[2] = Dx[2];
    
#ifndef FIXED_RANDOM_NUM
    KokkosRandom<RandomGenerator> kokkosRand( true );
    m_rand_pool = kokkosRand.getRandPool();
#endif
  }

    // This operator() replaces the cellIterator loop used to solve DivQ
    void operator() ( int i, int j, int k, unsigned long int & m_nRaySteps ) const {

#ifndef FIXED_RANDOM_NUM
      // Each thread needs a unique state
      rnd_type rand_gen = m_rand_pool.get_state();
#endif

      //________________________________________________________________________________________//
      //==== START for (CellIterator iter = patch->getCellIterator(); !iter.done(); iter++) ====//

      double sumI = 0;

      double CC_pos[3] = { m_level->getAnchor().x() + ( m_Dx[0] * i ) + ( 0.5 * m_Dx[0] )
                         , m_level->getAnchor().y() + ( m_Dx[1] * j ) + ( 0.5 * m_Dx[1] )
                         , m_level->getAnchor().z() + ( m_Dx[2] * k ) + ( 0.5 * m_Dx[2] ) };

      // Ray loop
      for ( int iRay = 0; iRay < m_d_nDivQRays; iRay++ ) {

        // Don't compute in intrusions and walls
        if ( m_celltype(i,j,k) != -1 ) { // Hard-coded for d_flowCell
          continue;
        }

        double direction_vector[3];

        //_________________________________________________________//
        //==== START findRayDirection(mTwister, origin, iRay ) ====//

        // Random Points On Sphere
#ifdef FIXED_RANDOM_NUM
        double plusMinus_one = 2.0 * 0.3 - 1.0 + DBL_EPSILON;   // Add fuzz to avoid inf in 1/dirVector
        double r = sqrt( 1.0 - plusMinus_one * plusMinus_one ); // Radius of circle at z
        double theta = 2.0 * M_PI * 0.3;                        // Uniform betwen 0-2Pi
#else
        double plusMinus_one = 2.0 * Kokkos::rand<rnd_type, double>::draw(rand_gen) - 1.0 + DBL_EPSILON; // Add fuzz to avoid inf in 1/dirVector
        double r = sqrt( 1.0 - plusMinus_one * plusMinus_one );                                          // Radius of circle at z
        double theta = 2.0 * M_PI * Kokkos::rand<rnd_type, double>::draw(rand_gen);                      // Uniform betwen 0-2Pi
#endif

        direction_vector[0] = r * cos( theta ); // Convert to cartesian
        direction_vector[1] = r * sin( theta );
        direction_vector[2] = plusMinus_one;

/*`==========DEBUGGING==========*/
#if ( FIXED_RAY_DIR == 1)
        direction_vector[0] = 0.707106781186548 * SIGN;
        direction_vector[1] = 0.707106781186548 * SIGN;
        direction_vector[2] = 0.0               * SIGN;
#elif ( FIXED_RAY_DIR == 2 )
        direction_vector[0] = 0.707106781186548 * SIGN;
        direction_vector[1] = 0.0               * SIGN;
        direction_vector[2] = 0.707106781186548 * SIGN;
#elif ( FIXED_RAY_DIR == 3 )
        direction_vector[0] = 0.0               * SIGN;
        direction_vector[1] = 0.707106781186548 * SIGN;
        direction_vector[2] = 0.707106781186548 * SIGN;
#elif ( FIXED_RAY_DIR == 4 )
        direction_vector[0] = 0.707106781186548 * SIGN;
        direction_vector[1] = 0.707106781186548 * SIGN;
        direction_vector[2] = 0.707106781186548 * SIGN;
#elif ( FIXED_RAY_DIR == 5 )
        direction_vector[0] = 1 * SIGN;
        direction_vector[1] = 0 * SIGN;
        direction_vector[2] = 0 * SIGN;
#elif ( FIXED_RAY_DIR == 6 )
        direction_vector[0] = 0 * SIGN;
        direction_vector[1] = 1 * SIGN;
        direction_vector[2] = 0 * SIGN;
#elif ( FIXED_RAY_DIR == 7 )
        direction_vector[0] = 0 * SIGN;
        direction_vector[1] = 0 * SIGN;
        direction_vector[2] = 1 * SIGN;
#else
#endif
/*===========DEBUGGING==========`*/

        //_______________________________________________________//
        //==== END findRayDirection(mTwister, origin, iRay ) ====//

        double rayOrigin[3];

        //______________________________________________________________________//
        //==== START ray_Origin( mTwister, CC_pos, Dx, d_CCRays, rayOrigin) ====//

        if ( m_d_CCRays == false ) {

#ifdef FIXED_RANDOM_NUM
          double x = 0.3 * m_Dx[0];
          double y = 0.3 * m_Dx[1];
          double z = 0.3 * m_Dx[2];
#else
          double x = Kokkos::rand<rnd_type, double>::draw(rand_gen) * m_Dx[0];
          double y = Kokkos::rand<rnd_type, double>::draw(rand_gen) * m_Dx[1];
          double z = Kokkos::rand<rnd_type, double>::draw(rand_gen) * m_Dx[2];
#endif

          double offset[3] = { x, y, z };  // Note you HAVE to compute the components separately to ensure that the
                                           //  random numbers called in the x,y,z order - Todd

          if ( offset[0] > m_Dx[0] ||
               offset[1] > m_Dx[1] ||
               offset[2] > m_Dx[2] ) {
            std::cout << "  Warning:ray_Origin  The Kokkos random number generator has returned garbage (" << offset
                      << ") Now forcing the ray origin to be located at the cell-center\n" ;
            offset[0] = 0.5 * m_Dx[0];
            offset[1] = 0.5 * m_Dx[1];
            offset[2] = 0.5 * m_Dx[2];
          }

          rayOrigin[0] =  CC_pos[0] - 0.5 * m_Dx[0]  + offset[0];
          rayOrigin[1] =  CC_pos[1] - 0.5 * m_Dx[1]  + offset[1];
          rayOrigin[2] =  CC_pos[2] - 0.5 * m_Dx[2]  + offset[2];
        }
        else {
          rayOrigin[0] = CC_pos[0];
          rayOrigin[1] = CC_pos[1];
          rayOrigin[2] = CC_pos[2];
        }

        //____________________________________________________________________//
        //==== END ray_Origin( mTwister, CC_pos, Dx, d_CCRays, rayOrigin) ====//

        //_______________________________________________________________________________________________________________________________________//
        //==== START updateSumI< T >( level, direction_vector, rayOrigin, origin, Dx,  sigmaT4OverPi, abskg, celltype, size, sumI, mTwister) ====//

        int cur[3]      = { i, j, k };
        int prevCell[3] = { cur[0], cur[1], cur[2] };

        // Step and sign for ray marching
        int    step[3];  // Gives +1 or -1 based on sign
        double sign[3];

        double inv_ray_direction[3] = { 1.0 / direction_vector[0]
                                      , 1.0 / direction_vector[1]
                                      , 1.0 / direction_vector[2] };

/*`==========TESTING==========*/
#if DEBUG == 1
        if ( isDbgCell(i,j,k) ) {
          printf( "        updateSumI: [%d,%d,%d] ray_dir [%g,%g,%g] ray_loc [%g,%g,%g]\n",
                  i, j, k, direction_vector[0], direction_vector[1], direction_vector[2], rayOrigin[0], rayOrigin[1], rayOrigin[2] );
        }
#endif
/*===========TESTING==========`*/

        //______________________________________________________//
        //==== START raySignStep(sign, step, ray_direction) ====//

        // Get new step and sign
        for ( int d = 0; d < 3; d++ ) {
          double me = copysign( (double)1.0, direction_vector[d] ); // +- 1
          sign[d]   = fmax( 0.0, me ); // 0, 1
          step[d]   = int( me );
        }

        //____________________________________________________//
        //==== END raySignStep(sign, step, ray_direction) ====//

        double CC_pos[3] = { m_level->getAnchor().x() + ( m_Dx[0] * i ) + ( 0.5 * m_Dx[0] )
                           , m_level->getAnchor().y() + ( m_Dx[1] * j ) + ( 0.5 * m_Dx[1] )
                           , m_level->getAnchor().z() + ( m_Dx[2] * k ) + ( 0.5 * m_Dx[2] ) };

        // rayDx is the distance from bottom, left, back, corner of cell to ray
        double rayDx[3];
        rayDx[0] = rayOrigin[0] - ( CC_pos[0] - 0.5 * m_Dx[0] );
        rayDx[1] = rayOrigin[1] - ( CC_pos[1] - 0.5 * m_Dx[1] );
        rayDx[2] = rayOrigin[2] - ( CC_pos[2] - 0.5 * m_Dx[2] );

        // tMax is the physical distance from the ray origin to each of the respective planes of intersection
        double tMax[3];
        tMax[0] = ( sign[0] * m_Dx[0] - rayDx[0] ) * inv_ray_direction[0];
        tMax[1] = ( sign[1] * m_Dx[1] - rayDx[1] ) * inv_ray_direction[1];
        tMax[2] = ( sign[2] * m_Dx[2] - rayDx[2] ) * inv_ray_direction[2];

        // Length of t to traverse one cell
        double tDelta[3];
        tDelta[0] = fabs( inv_ray_direction[0] ) * m_Dx[0];
        tDelta[1] = fabs( inv_ray_direction[1] ) * m_Dx[1];
        tDelta[2] = fabs( inv_ray_direction[2] ) * m_Dx[2];

        // Initializes the following values for each ray
        bool   in_domain            = true;
        double tMax_prev            = 0;
        double intensity            = 1.0;
        double fs                   = 1.0;
        int    nReflect             = 0;      // Number of reflections
        double optical_thickness    = 0;
        double expOpticalThick_prev = 1.0;
        double rayLength_scatter    = 0.0;    // Ray length for each scattering event
        double rayLength            = 0.0;    // Total length of the ray
        double ray_location[3]      = { rayOrigin[0], rayOrigin[1], rayOrigin[2] };

#ifdef RAY_SCATTER
        double scatCoeff = fmax( m_d_sigmaScat, 1e-99 ); // avoid division by zero  [m^-1]

        // Determine the length at which scattering will occur
        // See CCA/Components/Arches/RMCRT/PaulasAttic/MCRT/ArchesRMCRT/ray.cc
#ifdef FIXED_RANDOM_NUM
        double scatLength = -log( 0.3 ) / scatCoeff;
#else
        double scatLength = -log( Kokkos::rand<rnd_type, double>::draw(rand_gen) ) / scatCoeff;
#endif
#endif

        //______________________________________________________________________
        //  Threshold  loop
        while ( intensity > m_d_threshold && (rayLength < m_d_maxRayLength) ){

          int dir = -9; // Hard-coded for NONE

          while ( in_domain && (rayLength < m_d_maxRayLength) ){

            prevCell[0] = cur[0];
            prevCell[1] = cur[1];
            prevCell[2] = cur[2];

            double disMin = -9;          // Represents ray segment length.

            T abskg_prev         = m_abskg(         prevCell[0], prevCell[1], prevCell[2] );  // Optimization
            T sigmaT4OverPi_prev = m_sigmaT4OverPi( prevCell[0], prevCell[1], prevCell[2] );

            //__________________________________
            //  Determine which cell the ray will enter next
            dir = -9; // Hard-coded for NONE
            if ( tMax[0] < tMax[1] ) {        // X < Y
              if ( tMax[0] < tMax[2] ) {      // X < Z
                dir = 0; // Hard-coded for X
              }
              else {
                dir = 2; // Hard-coded for Z
              }
            }
            else {
              if ( tMax[1] < tMax[2] ) {       // Y < Z
                dir = 1; // Hard-coded for Y
              }
              else {
                dir = 2; // Hard-coded for Z
              }
            }

            //__________________________________
            // Update marching variables
            cur[dir]   = cur[dir] + step[dir];
            disMin     = ( tMax[dir] - tMax_prev );
            tMax_prev  = tMax[dir];
            tMax[dir]  = tMax[dir] + tDelta[dir];

            // Occassionally disMin ~ -1e-15ish
            if( disMin > -FUZZ && disMin < FUZZ ) {
              disMin += FUZZ;
            }

            rayLength += disMin;
            rayLength_scatter += disMin;

            ray_location[0] = ray_location[0] + ( disMin * direction_vector[0] );
            ray_location[1] = ray_location[1] + ( disMin * direction_vector[1] );
            ray_location[2] = ray_location[2] + ( disMin * direction_vector[2] );

            in_domain = ( m_celltype( cur[0], cur[1], cur[2] ) == -1 ); // Hard-coded for d_flowCell

            optical_thickness += abskg_prev * disMin;

            m_nRaySteps++;

/*`==========TESTING==========*/
#if ( DEBUG >= 1 )
            if ( isDbgCell(i,j,k) ) {
              printf( "            cur [%d,%d,%d] prev [%d,%d,%d]", cur[0], cur[1], cur[2], prevCell[0], prevCell[1], prevCell[2] );
              printf( " dir %d ", dir );
              printf( "tMax [%g,%g,%g] ", tMax[0], tMax[1], tMax[2] );
              printf( "rayLoc [%g,%g,%g] ", ray_location[0], ray_location[1], ray_location[2]);
              printf( "distanceTraveled %g tMax[dir]: %g tMax_prev: %g, Dx[dir]: %g\n", disMin, tMax[dir], tMax_prev, m_Dx[dir] );
              printf( "            tDelta [%g,%g,%g] \n", tDelta[0], tDelta[1], tDelta[2] );

   //         printf( "            abskg[prev] %g  \t sigmaT4OverPi[prev]: %g \n", m_abskg(prevCell[0],prevCell[1],prevCell[2]), m_sigmaT4OverPi(prevCell[0],prevCell[1],prevCell[2]) );
   //         printf( "            abskg[cur]  %g  \t sigmaT4OverPi[cur]:  %g  \t  cellType: %i\n", m_abskg(cur[0],cur[1],cur[2]), m_sigmaT4OverPi(cur[0],cur[1],cur[2]), m_celltype(cur[0],cur[1],cur[2]) );
              printf( "            optical_thickkness %g \t rayLength: %g\n", optical_thickness, rayLength );
            }
#endif
/*===========TESTING==========`*/

            // Eqn 3-15(see below reference) while
            // Third term inside the parentheses is accounted for in Inet. Chi is accounted for in Inet calc.

            double expOpticalThick = exp( -optical_thickness );

            sumI += sigmaT4OverPi_prev * ( expOpticalThick_prev - expOpticalThick ) * fs;

            expOpticalThick_prev = expOpticalThick;

#ifdef RAY_SCATTER
            if ( rayLength_scatter > scatLength && in_domain ) {

              // Get new scatLength for each scattering event
#ifdef FIXED_RANDOM_NUM
              scatLength = -log( 0.3 ) / scatCoeff;
#else
              scatLength = -log( Kokkos::rand<rnd_type, double>::draw(rand_gen) ) / scatCoeff;
#endif

              //_________________________________________________//
              //==== START findRayDirection( mTwister, cur ) ====//

              // Random Points On Sphere
#ifdef FIXED_RANDOM_NUM
              double plusMinus_one = 2.0 * 0.3 - 1.0 + DBL_EPSILON;   // Add fuzz to avoid inf in 1/dirVector
              double r = sqrt( 1.0 - plusMinus_one * plusMinus_one ); // Radius of circle at z
              double theta = 2.0 * M_PI * 0.3;                        // Uniform betwen 0-2Pi
#else
              double plusMinus_one = 2.0 * Kokkos::rand<rnd_type, double>::draw(rand_gen) - 1.0 + DBL_EPSILON; // Add fuzz to avoid inf in 1/dirVector
              double r = sqrt( 1.0 - plusMinus_one * plusMinus_one );                                          // Radius of circle at z
              double theta = 2.0 * M_PI * Kokkos::rand<rnd_type, double>::draw(rand_gen);                      // Uniform betwen 0-2Pi
#endif

              direction_vector[0] = r * cos( theta ); // Convert to cartesian
              direction_vector[1] = r * sin( theta );
              direction_vector[2] = plusMinus_one;

/*`==========DEBUGGING==========*/
#if ( FIXED_RAY_DIR == 1)
              direction_vector[0] = 0.707106781186548 * SIGN;
              direction_vector[1] = 0.707106781186548 * SIGN;
              direction_vector[2] = 0.0               * SIGN;
#elif ( FIXED_RAY_DIR == 2 )
              direction_vector[0] = 0.707106781186548 * SIGN;
              direction_vector[1] = 0.0               * SIGN;
              direction_vector[2] = 0.707106781186548 * SIGN;
#elif ( FIXED_RAY_DIR == 3 )
              direction_vector[0] = 0.0               * SIGN;
              direction_vector[1] = 0.707106781186548 * SIGN;
              direction_vector[2] = 0.707106781186548 * SIGN;
#elif ( FIXED_RAY_DIR == 4 )
              direction_vector[0] = 0.707106781186548 * SIGN;
              direction_vector[1] = 0.707106781186548 * SIGN;
              direction_vector[2] = 0.707106781186548 * SIGN;
#elif ( FIXED_RAY_DIR == 5 )
              direction_vector[0] = 1 * SIGN;
              direction_vector[1] = 0 * SIGN;
              direction_vector[2] = 0 * SIGN;
#elif ( FIXED_RAY_DIR == 6 )
              direction_vector[0] = 0 * SIGN;
              direction_vector[1] = 1 * SIGN;
              direction_vector[2] = 0 * SIGN;
#elif ( FIXED_RAY_DIR == 7 )
              direction_vector[0] = 0 * SIGN;
              direction_vector[1] = 0 * SIGN;
              direction_vector[2] = 1 * SIGN;
#else
#endif
/*===========DEBUGGING==========`*/

              //_______________________________________________//
              //==== END findRayDirection( mTwister, cur ) ====//

              inv_ray_direction[0] = 1.0 / direction_vector[0];
              inv_ray_direction[1] = 1.0 / direction_vector[1];
              inv_ray_direction[2] = 1.0 / direction_vector[2];

              // Get new step and sign
              int stepOld = step[dir];

              //______________________________________________________//
              //==== START raySignStep(sign, step, ray_direction) ====//

              // Get new step and sign
              for ( int d = 0; d < 3; d++ ) {
                double me = copysign( (double)1.0, direction_vector[d] ); // +- 1
                sign[d]   = fmax( 0.0, me ); // 0, 1
                step[d]   = int( me );
              }

              //____________________________________________________//
              //==== END raySignStep(sign, step, ray_direction) ====//

              // If sign[dir] changes sign, put ray back into prevCell (back scattering)
              // a sign change only occurs when the product of old and new is negative
              if ( step[dir] * stepOld < 0 ) {
                cur[0] = prevCell[0];
                cur[1] = prevCell[1];
                cur[2] = prevCell[2];
              }

              double CC_pos[3] = { m_level->getAnchor().x() + ( m_Dx[0] * cur[0] ) + ( 0.5 * m_Dx[0] )
                                 , m_level->getAnchor().y() + ( m_Dx[1] * cur[1] ) + ( 0.5 * m_Dx[1] )
                                 , m_level->getAnchor().z() + ( m_Dx[2] * cur[2] ) + ( 0.5 * m_Dx[2] ) };

              rayDx[0] = ray_location[0] - ( CC_pos[0] - 0.5 * m_Dx[0] );
              rayDx[1] = ray_location[1] - ( CC_pos[1] - 0.5 * m_Dx[1] );
              rayDx[2] = ray_location[2] - ( CC_pos[2] - 0.5 * m_Dx[2] );

              tMax[0] = ( sign[0] * m_Dx[0] - rayDx[0]) * inv_ray_direction[0];
              tMax[1] = ( sign[1] * m_Dx[1] - rayDx[1]) * inv_ray_direction[1];
              tMax[2] = ( sign[2] * m_Dx[2] - rayDx[2]) * inv_ray_direction[2];

              // Length of t to traverse one cell
              tDelta[0] = fabs( inv_ray_direction[0] ) * m_Dx[0];
              tDelta[1] = fabs( inv_ray_direction[1] ) * m_Dx[1];
              tDelta[2] = fabs( inv_ray_direction[2] ) * m_Dx[2];

/*`==========TESTING==========*/
#if (DEBUG == 3)
              if ( isDbgCell(i,j,k) ) {
                double mytDelta[3] = { tDelta[0] / m_Dx[0],
                                       tDelta[1] / m_Dx[1],
                                       tDelta[2] / m_Dx[2]  };
                double myrayLoc[3] = { ray_location[0] / m_Dx[0],
                                       ray_location[1] / m_Dx[1],
                                       ray_location[2] / m_Dx[2]  };
                printf( "            Scatter: [%i, %i, %i], rayLength: %g, tmax: %g, %g, %g  tDelta: %g, %g, %g  ray_dir: %g, %g, %g\n",
                        cur[0], cur[1], cur[2], rayLength, tMax[0] / Dx[0], tMax[1] / Dx[1], tMax[2] / Dx[2],
                        mytDelta[0], mytDelta[1], mytDelta[2], ray_direction[0], ray_direction[1], ray_direction[2] );
                printf( "                    dir: %i sign: [%g, %g, %g], step [%i, %i, %i] cur: [%i, %i, %i], prevCell: [%i, %i, %i]\n",
                        dir, sign[0], sign[1], sign[2], step[0], step[1], step[2], cur[0], cur[1], cur[2], prevCell[0], prevCell[1], prevCell[2] );
                printf( "                    ray_location: [%g, %g, %g]\n", myrayLoc[0], myrayLoc[1], myrayLoc[2] );
    //          printf("                     rayDx         [%g, %g, %g]  CC_pos[%g, %g, %g]\n", rayDx[0], rayDx[1], rayDx[2], CC_pos[0], CC_pos[1], CC_pos[2]);
              }
#endif
/*===========TESTING==========`*/

              tMax_prev = 0;
              rayLength_scatter = 0;  // allow for multiple scattering events per ray
            }
#endif

            //if( rayLength < 0 || std::isnan(rayLength) || std::isinf(rayLength) ) {
            //  std::ostringstream warn;
            //  warn<< "ERROR:RMCRTCommon::updateSumI   The ray length is non-physical (" << rayLength << ")"
            //      << " origin: " << origin << " cur: " << cur << "\n";
            //  throw InternalError( warn.str(), __FILE__, __LINE__ );
            //}
          }  // end domain while loop.  ++++++++++++++

          //______________________________________________________________________

          T wallEmissivity = ( m_abskg( cur[0], cur[1], cur[2] ) > 1.0 ) ? 1.0: m_abskg( cur[0], cur[1], cur[2] );  // Ensure wall emissivity doesn't exceed one

          intensity = exp( -optical_thickness );

          sumI += wallEmissivity * m_sigmaT4OverPi( cur[0], cur[1], cur[2] ) * intensity;

          // When a ray reaches the end of the domain, we force it to terminate.
          intensity = ( !m_d_allowReflect ) ? 0 : ( intensity * fs );

/*`==========TESTING==========*/
#if DEBUG  >= 0
          if ( isDbgCell(i,j,k) ) {
             printf( "            cur [%d,%d,%d] intensity: %g expOptThick: %g, fs: %g allowReflect: %i\n",
                     cur[0], cur[1], cur[2], intensity, exp(-optical_thickness), fs, m_d_allowReflect );
          }
#endif
/*===========TESTING==========`*/

          //__________________________________
          //  Reflections
          if ( intensity > m_d_threshold && m_d_allowReflect ) {

            //____________________________________________________________________________________________________________//
            //==== START reflect( fs, cur, prevCell, abskg[cur], in_domain, step[dir], sign[dir], ray_direction[dir]) ====//

            fs *= ( 1 - m_abskg( cur[0], cur[1], cur[2] ) );

            // Put cur back inside the domain
            cur[0] = prevCell[0];
            cur[1] = prevCell[1];
            cur[2] = prevCell[2];
            in_domain = true;

            // Apply reflection condition
            step[dir] *= -1;                // begin stepping in opposite direction
            sign[dir] *= -1;
            direction_vector[dir] *= -1;

            ++nReflect;
          }
        }  // end threshold while loop

        //______________________________________________________________________________________________________________________________//
        //==== END updateSumI< T >( direction_vector, rayOrigin, origin, Dx,  sigmaT4OverPi, abskg, celltype, size, sumI, mTwister) ====//

      }  // end ray loop

      //__________________________________
      //  Compute divQ
      m_divQ( i, j, k ) = -4.0 * M_PI * m_abskg( i, j, k) * ( m_sigmaT4OverPi( i, j, k ) - ( sumI / m_d_nDivQRays ) );

      // radiationVolq is the incident energy per cell (W/m^3) and is necessary when particle heat transfer models (i.e. Shaddix) are used
      m_radiationVolq( i, j, k ) = 4.0 * M_PI * ( sumI / m_d_nDivQRays );

/*`==========TESTING==========*/
#if DEBUG == 1
      if ( isDbgCell(i,j,k) ) {
        printf( "\n      [%d, %d, %d]  sumI: %g  divQ: %g radiationVolq: %g  abskg: %g,    sigmaT4: %g \n",
                i, j, k, sumI, m_divQ(i,j,k), m_radiationVolq(i,j,k), m_abskg(i,j,k), m_sigmaT4OverPi(i,j,k) );
      }
#endif
/*===========TESTING==========`*/

#ifndef FIXED_RANDOM_NUM
      m_rand_pool.free_state(rand_gen);
#endif

    } // end operator()
  };  // end rayTrace_solveDivQFunctor
}     // end namespace


//---------------------------------------------------------------------------
// Method: The actual work of the ray tracer
//---------------------------------------------------------------------------
template< class T >
void
Ray::rayTrace( const ProcessorGroup* pg,
               const PatchSubset* patches,
               const MaterialSubset* matls,
               DataWarehouse* old_dw,
               DataWarehouse* new_dw,
               bool modifies_divQ,
               Task::WhichDW which_abskg_dw,
               Task::WhichDW which_sigmaT4_dw,
               Task::WhichDW which_celltype_dw )
{
  const Level* level = getLevel(patches);

#ifdef USE_TIMER 
    // No carry forward just reset the time to zero.
    PerPatch< double > ppTimer = 0;
    
    for (int p=0; p<patches->size(); ++p) {
      const Patch* patch = patches->get(p);
      new_dw->put( ppTimer, d_PPTimerLabel, d_matl, patch);
    }
#endif

  DataWarehouse* abskg_dw    = new_dw->getOtherDataWarehouse(which_abskg_dw);
  DataWarehouse* sigmaT4_dw  = new_dw->getOtherDataWarehouse(which_sigmaT4_dw);
  DataWarehouse* celltype_dw = new_dw->getOtherDataWarehouse(which_celltype_dw);

  constCCVariable< T > sigmaT4OverPi;
  constCCVariable< T > abskg;
  constCCVariable<int> celltype;

  KokkosView3<const T>   sigmaT4OverPi_view;
  KokkosView3<const T>   abskg_view;
  KokkosView3<const int> celltype_view;

  if ( d_ROI_algo == entireDomain ){
    abskg_dw->getLevel(    abskg,         d_abskgLabel,    d_matl, level );
    sigmaT4_dw->getLevel(  sigmaT4OverPi, d_sigmaT4Label,  d_matl, level );
    celltype_dw->getLevel( celltype,      d_cellTypeLabel, d_matl, level );
  }

  // patch loop
  for (int p=0; p < patches->size(); p++){

    Timers::Simple timer;
    timer.start();

    const Patch* patch = patches->get(p);
    printTask(patches,patch,g_ray_dbg,"Doing Ray::rayTrace");

    CCVariable<double>   divQ;
    CCVariable<Stencil7> boundFlux;
    CCVariable<double>   radiationVolq;

    KokkosView3<double> divQ_view;
    KokkosView3<double> radiationVolq_view;

    if( modifies_divQ ){
      new_dw->getModifiable( divQ,         d_divQLabel,          d_matl, patch );
      new_dw->getModifiable( boundFlux,    d_boundFluxLabel,     d_matl, patch );
      new_dw->getModifiable( radiationVolq,d_radiationVolqLabel, d_matl, patch );
    }else{
      new_dw->allocateAndPut( divQ,         d_divQLabel,          d_matl, patch );
      new_dw->allocateAndPut( boundFlux,    d_boundFluxLabel,     d_matl, patch );
      new_dw->allocateAndPut( radiationVolq,d_radiationVolqLabel, d_matl, patch );
      divQ.initialize( 0.0 );
      radiationVolq.initialize( 0.0 );

      for (CellIterator iter = patch->getExtraCellIterator(); !iter.done(); iter++){
        IntVector c = *iter;
        boundFlux[c].initialize(0.0);
      }
    }

    IntVector ROI_Lo = IntVector(-SHRT_MAX,-SHRT_MAX,-SHRT_MAX );
    IntVector ROI_Hi = IntVector( SHRT_MAX, SHRT_MAX, SHRT_MAX );
    //__________________________________
    //  If ray length distance is used
    if ( d_ROI_algo == boundedRayLength ){

      patch->computeVariableExtentsWithBoundaryCheck(CCVariable<double>::getTypeDescription()->getType(), IntVector(0,0,0),
                                                     Ghost::AroundCells, d_haloCells.x(), ROI_Lo, ROI_Hi);
      DOUT(g_ray_dbg, "  ROI: " << ROI_Lo << " "<< ROI_Hi );
      abskg_dw->getRegion(   abskg,          d_abskgLabel ,   d_matl, level, ROI_Lo, ROI_Hi );
      sigmaT4_dw->getRegion( sigmaT4OverPi,  d_sigmaT4Label,  d_matl, level, ROI_Lo, ROI_Hi );
      celltype_dw->getRegion( celltype,      d_cellTypeLabel, d_matl, level, ROI_Lo, ROI_Hi );
    }

    //__________________________________
    //  BULLETPROOFING
//    if ( level->isNonCubic() ){
    if( false) {
      
      IntVector l = abskg.getLowIndex();
      IntVector h = abskg.getHighIndex();

      CellIterator iterLim = CellIterator(l, h);
      for(CellIterator iter = iterLim; !iter.done();iter++) {
        IntVector c = *iter;

        if ( std::isinf( abskg[c] )         || std::isnan( abskg[c] )  ||
             std::isinf( sigmaT4OverPi[c] ) || std::isnan( sigmaT4OverPi[c] ) ||
             std::isinf( celltype[c] )      || std::isnan( celltype[c] ) ){
          std::ostringstream warn;
          warn<< "ERROR:Ray::rayTrace   abskg or sigmaT4 or cellType is non-physical \n"
              << "     c:   " << c << " location: " << level->getCellPosition(c) << "\n"
              << "     ROI: " << ROI_Lo << " "<< ROI_Hi << "\n"
              << "          " << *patch << "\n"
              << " ( abskg[c]: " << abskg[c] << ", sigmaT4OverPi[c]: " << sigmaT4OverPi[c] << ", celltype[c]: " << celltype[c] << ")\n";

          cout << warn.str() << endl;
          throw InternalError( warn.str(), __FILE__, __LINE__ );
        }
      }
    }

    abskg_view         = abskg.getKokkosView();
    sigmaT4OverPi_view = sigmaT4OverPi.getKokkosView();
    celltype_view      = celltype.getKokkosView();
    divQ_view          = divQ.getKokkosView();
    radiationVolq_view = radiationVolq.getKokkosView();

    unsigned long int size = 0;                   // current size of PathIndex
    Vector Dx = patch->dCell();                   // cell spacing

    //______________________________________________________________________
    //         R A D I O M E T E R
    //______________________________________________________________________

// TODO: Kokkos-ify the radiometer

    //______________________________________________________________________
    //         B O U N D A R Y F L U X
    //______________________________________________________________________

// TODO: Kokkos-ify the boundary flux calculation

    //______________________________________________________________________
    //         S O L V E   D I V Q
    //______________________________________________________________________

    if ( d_solveDivQ ) {

      bool latinHyperCube = ( d_rayDirSampleAlgo == LATIN_HYPER_CUBE ) ? true : false;

      double Dx_pod[3] = { Dx.x(), Dx.y(), Dx.z() };

      IntVector lo = patch->getCellLowIndex();
      IntVector hi = patch->getCellHighIndex();

<<<<<<< HEAD
      RMCRT_flags RT_flags;
      RT_flags.finePatchLow.x = lo.x();
      RT_flags.finePatchLow.y = lo.y();
      RT_flags.finePatchLow.z = lo.z();
      RT_flags.finePatchSize.x = hi.x()-lo.x();
      RT_flags.finePatchSize.y = hi.y()-lo.y();
      RT_flags.finePatchSize.z = hi.z()-lo.z();
      const unsigned int numCells = RT_flags.finePatchSize.x *
                                    RT_flags.finePatchSize.y *
                                    RT_flags.finePatchSize.z;
      RT_flags.startCell = 0;
      RT_flags.endCell = numCells;

      Uintah::BlockRange range;
#ifdef HAVE_CUDA
      int numKernels = dtask->getTask()->maxStreamsPerTask();
      IntVector hiRange(256,0,0);
      // Split up a functor into four loops.  Gets better GPU occupancy this way.
      for (int i = 0; i < numKernels; i++) {

        RT_flags.startCell = (i/static_cast<double>(numKernels)) * numCells;
        RT_flags.endCell = ((i+1)/static_cast<double>(numKernels)) * numCells;
        RT_flags.cellsPerGroup = hiRange.x();
        range.setValues((cudaStream_t*)dtask->getCudaStreamForThisTask(i), IntVector(0,0,0), IntVector(RT_flags.cellsPerGroup,0,0) );
        rayTrace_solveDivQFunctor< T, Kokkos::Random_XorShift1024_Pool<Kokkos::Cuda>   >
#else
      {
        IntVector hiRange(8,0,0);
        range.setValues( IntVector(0,0,0), hiRange );
        RT_flags.startCell = 0;
        RT_flags.endCell = numCells;
        RT_flags.cellsPerGroup = hiRange.x();
        rayTrace_solveDivQFunctor< T, Kokkos::Random_XorShift1024_Pool<Kokkos::OpenMP> >
#endif
           functor( levelParams_pod
                  , RT_flags
                  , latinHyperCube
                  , d_nDivQRays
                  , d_CCRays
                  , d_sigmaScat
                  , d_threshold
                  , d_maxRayLength
                  , abskg_view
                  , sigmaT4OverPi_view
                  , celltype_view
                  , d_allowReflect
                  , divQ_view
                  , radiationVolq_view );

        // This parallel_reduce replaces the cellIterator loop used to solve DivQ
        Uintah::parallel_reduce_1D( range, functor, size );
      }
=======
      Uintah::BlockRange range(lo, hi);

      rayTrace_solveDivQFunctor< T, Kokkos::Random_XorShift1024_Pool<Kokkos::OpenMP> > functor( latinHyperCube
                                                                                              , level
                                                                                              , d_nDivQRays
                                                                                              , d_CCRays
                                                                                              , d_sigmaScat
                                                                                              , d_threshold
                                                                                              , d_maxRayLength
                                                                                              , abskg_view
                                                                                              , sigmaT4OverPi_view
                                                                                              , celltype_view
                                                                                              , Dx_pod
                                                                                              , d_allowReflect
                                                                                              , divQ_view
                                                                                              , radiationVolq_view
                                                                                              , range
                                                                                              );

      // This parallel_reduce replaces the cellIterator loop used to solve DivQ
      Uintah::parallel_reduce( range, functor, size );
>>>>>>> d3f9ff6d

    }  // end of if(_solveDivQ)

    //__________________________________
    //
    timer.stop();
    
    if (patch->getGridIndex() == 0) {
      cout << endl
           << " RMCRT REPORT: Patch 0" << endl
           << " Used " << timer().milliseconds()
           << " milliseconds of CPU time. \n" << endl // Convert time to ms
           << " Size: " << size << endl
           << " Efficiency: " << size / timer().seconds()
           << " steps per sec" << endl
           << endl;
    }

#ifdef USE_TIMER    
    PerPatch< double > ppTimer = timer().seconds();
    new_dw->put( ppTimer, d_PPTimerLabel, d_matl, patch);
#endif
  }  //end patch loop
}  // end ray trace method


//---------------------------------------------------------------------------
// Ray tracing using the multilevel data onion scheme
//---------------------------------------------------------------------------
void
Ray::sched_rayTrace_dataOnion( const LevelP& level,
                               SchedulerP& sched,
                               Task::WhichDW notUsed,
                               Task::WhichDW sigma_dw,
                               Task::WhichDW celltype_dw,
                               bool modifies_divQ )
{

  int maxLevels = level->getGrid()->numLevels() - 1;
  int L_indx = level->getIndex();

  if (L_indx != maxLevels) {     // only schedule on the finest level
    return;
  }

  Task* tsk = nullptr;
  string taskname = "";

  Task::WhichDW NotUsed = Task::None;

  taskname = "Ray::rayTrace_dataOnion";
  if (RMCRTCommon::d_FLT_DBL == TypeDescription::double_type) {
    tsk = scinew Task(taskname, this, &Ray::rayTrace_dataOnion<double>, modifies_divQ, NotUsed, sigma_dw, celltype_dw);
  }
  else {
    tsk = scinew Task(taskname, this, &Ray::rayTrace_dataOnion<float>, modifies_divQ, NotUsed, sigma_dw, celltype_dw);
  }

  // Allow use of up to 4 GPU streams per patch
  if (Parallel::usingDevice()) {
    tsk->usesDevice(true, 4);
  }

  printSchedule(level, g_ray_dbg, taskname);

  Task::MaterialDomainSpec  ND  = Task::NormalDomain;
  Ghost::GhostType         gac  = Ghost::AroundCells;
  Task::WhichDW        abskg_dw = get_abskg_whichDW(L_indx, d_abskgLabel);
  
  // finest level:
  if ( d_ROI_algo == patch_based ) {          // patch_based we know the number of ghostCells
    //__________________________________
    // logic for determining number d_haloCells
    if( d_haloLength > 0 ){
      Vector Dx     = level->dCell();
      Vector nCells = Vector( d_haloLength )/Dx;
      double length = nCells.length();
      int n_Cells   = RoundUp( length );
      d_haloCells   = IntVector( n_Cells, n_Cells, n_Cells );
    }
    if (d_haloCells < IntVector(2,2,2) ){
      std::ostringstream warn;
      warn << "RMCRT:DataOnion ERROR: ";
      warn << "The number of halo cells must be > (1,1,1) ("<< d_haloCells << ")";
      throw ProblemSetupException(warn.str(), __FILE__, __LINE__);
    }

    int maxElem = Max( d_haloCells.x(), d_haloCells.y(), d_haloCells.z() );
#ifdef COMBINE_ABSKG_SIGMAT4_CELLTYPE
    tsk->requires( Task::NewDW,     d_abskgSigmaT4CellTypeLabel,     gac, maxElem );
#else
    tsk->requires( abskg_dw,     d_abskgLabel,     gac, maxElem );
    tsk->requires( sigma_dw,     d_sigmaT4Label,   gac, maxElem );
    tsk->requires( celltype_dw , d_cellTypeLabel , gac, maxElem );
#endif
  } else {                                        // we don't know the number of ghostCells so get everything
#ifdef COMBINE_ABSKG_SIGMAT4_CELLTYPE
    tsk->requires( Task::NewDW,     d_abskgSigmaT4CellTypeLabel,     gac, SHRT_MAX );
#else
    tsk->requires( abskg_dw,      d_abskgLabel,     gac, SHRT_MAX );
    tsk->requires( sigma_dw,      d_sigmaT4Label,   gac, SHRT_MAX );
    tsk->requires( celltype_dw ,  d_cellTypeLabel , gac, SHRT_MAX );
#endif
  }

  // TODO This is a temporary fix until we can generalize GPU/CPU carry forward functionality.
  if (!(Uintah::Parallel::usingDevice())) {
    // needed for carry Forward
    tsk->requires( Task::OldDW, d_divQLabel,          d_gn, 0 );
    tsk->requires( Task::OldDW, d_boundFluxLabel,     d_gn, 0);
    tsk->requires( Task::OldDW, d_radiationVolqLabel, d_gn, 0 );
  }


  if (d_ROI_algo == dynamic) {
    tsk->requires( Task::NewDW, d_ROI_LoCellLabel );
    tsk->requires( Task::NewDW, d_ROI_HiCellLabel );
  }

  // declare requires for all coarser levels

  //Determine halo cells from finest layer down to coarsest layer.
  int maxElem = Max( d_haloCells.x(), d_haloCells.y(), d_haloCells.z() );  // patch based Intvector specified by user is ignored, instead max value
  std::vector<int> nGhost = std::vector<int>(maxLevels,0);
  nGhost[maxLevels-1]=maxElem;
  for ( int l=maxLevels - 2 ; l >= 0; l--){
    int levelRR = Max(level->getGrid()->getLevel(l)->getRefinementRatio().x(),
                      level->getGrid()->getLevel(l)->getRefinementRatio().y(),
                      level->getGrid()->getLevel(l)->getRefinementRatio().z()) ;
    nGhost[l]= (nGhost[l+1] /  levelRR) + maxElem + ( (nGhost[l+1]%levelRR == 0) ?  0  : 1 );
  }

  for (int l = 0; l < maxLevels; ++l) {
    int offset = maxLevels - l;
    Task::WhichDW abskg_dw_CL = get_abskg_whichDW( l, d_abskgLabel );

    if(l==0 || d_ROI_algo != patch_based){
#ifdef COMBINE_ABSKG_SIGMAT4_CELLTYPE
      tsk->requires( Task::NewDW, d_abskgSigmaT4CellTypeLabel,    nullptr, Task::CoarseLevel, offset, nullptr, ND, gac, SHRT_MAX );
#else
      tsk->requires( abskg_dw_CL, d_abskgLabel,    nullptr, Task::CoarseLevel, offset, nullptr, ND, gac, SHRT_MAX );
      tsk->requires( sigma_dw,    d_sigmaT4Label,  nullptr, Task::CoarseLevel, offset, nullptr, ND, gac, SHRT_MAX );
      tsk->requires( celltype_dw, d_cellTypeLabel, nullptr, Task::CoarseLevel, offset, nullptr, ND, gac, SHRT_MAX );
#endif
      proc0cout << "WARNING: RMCRT High communication costs on level: " << l
                << ". Radiation variables from every patch on this level are communicated to every patch on this level."
                << endl;
    }else{
      proc0cout << " RMCRT requesting " << nGhost[l]  << " ghost cells on level: " << l << "\n";
#ifdef COMBINE_ABSKG_SIGMAT4_CELLTYPE
      tsk->requires( Task::NewDW, d_abskgSigmaT4CellTypeLabel,    nullptr, Task::CoarseLevel, offset, nullptr, ND, gac, nGhost[l]);
#else
      tsk->requires( abskg_dw_CL, d_abskgLabel,    nullptr, Task::CoarseLevel, offset, nullptr, ND, gac, nGhost[l]);
      tsk->requires( sigma_dw,    d_sigmaT4Label,  nullptr, Task::CoarseLevel, offset, nullptr, ND, gac, nGhost[l]);
      tsk->requires( celltype_dw, d_cellTypeLabel, nullptr, Task::CoarseLevel, offset, nullptr, ND, gac, nGhost[l]);
#endif
    }

  }

  if( modifies_divQ ){
    tsk->modifies( d_divQLabel );
    tsk->modifies( d_boundFluxLabel );
    tsk->modifies( d_radiationVolqLabel );
  } else {
    tsk->computes( d_divQLabel );
    tsk->computes( d_boundFluxLabel );
    tsk->computes( d_radiationVolqLabel );
  }

#ifdef USE_TIMER 
  if( modifies_divQ ){
    tsk->modifies( d_PPTimerLabel );
  } else {
    tsk->computes( d_PPTimerLabel );
  }
  sched->overrideVariableBehavior(d_PPTimerLabel->getName(),
                                  false, false, true, true, true);
#endif
                                
  sched->addTask( tsk, level->eachPatch(), d_matlSet, RMCRTCommon::TG_RMCRT );

}

#include <CCA/Components/Models/Radiation/RMCRT/slim.h>

//______________________________________________________________________
//
namespace {

template <typename T, typename RandomGenerator, int m_maxLevels>
struct rayTrace_dataOnion_solveDivQFunctor {

  typedef unsigned long int value_type;
  typedef typename RandomGenerator::generator_type rnd_type;

  const Level                       * m_fineLevel;
  double                              m_Dx[m_maxLevels][3];
  double                              m_domain_BB_Lo[3];
  double                              m_domain_BB_Hi[3];
  int                                 m_fineLevel_ROI_Lo[3];
  int                                 m_fineLevel_ROI_Hi[3];
  int                                 m_regionLo[m_maxLevels][3];
  int                                 m_regionHi[m_maxLevels][3];
  KokkosView3<const T>                m_sigmaT4OverPi[m_maxLevels];
  KokkosView3<const T>                m_abskg[m_maxLevels];
  KokkosView3<const int>              m_cellType[m_maxLevels];
  KokkosView3<double>                 m_divQ_fine;
  KokkosView3<const T>                m_abskg_fine;
  KokkosView3<const T>                m_sigmaT4OverPi_fine;
  KokkosView3<double>                 m_radiationVolq_fine;
  double                              m_d_threshold;
  bool                                m_d_allowReflect;
  int                                 m_d_nDivQRays;
  bool                                m_d_CCRays;
  RandomGenerator                     m_rand_pool;

  rayTrace_dataOnion_solveDivQFunctor( const Level                       * fineLevel
                                     , double                              Dx[m_maxLevels][3]
                                     , double                              domain_BB_Lo[3]
                                     , double                              domain_BB_Hi[3]
                                     , int                                 fineLevel_ROI_Lo[3]
                                     , int                                 fineLevel_ROI_Hi[3]
                                     , int                                 regionLo[m_maxLevels][3]
                                     , int                                 regionHi[m_maxLevels][3]
                                     , KokkosView3<const T>                sigmaT4OverPi[m_maxLevels]
                                     , KokkosView3<const T>                abskg[m_maxLevels]
                                     , KokkosView3<const int>              cellType[m_maxLevels]
                                     , KokkosView3<double>               & divQ_fine
                                     , KokkosView3<const T>              & abskg_fine
                                     , KokkosView3<const T>              & sigmaT4OverPi_fine
                                     , KokkosView3<double>               & radiationVolq_fine
                                     , double                            & d_threshold
                                     , bool                              & d_allowReflect
                                     , int                               & d_nDivQRays
                                     , bool                              & d_CCRays
                                     )
    : m_fineLevel          ( fineLevel )
    , m_divQ_fine          ( divQ_fine )
    , m_abskg_fine         ( abskg_fine )
    , m_sigmaT4OverPi_fine ( sigmaT4OverPi_fine )
    , m_radiationVolq_fine ( radiationVolq_fine )
    , m_d_threshold        ( d_threshold )
    , m_d_allowReflect     ( d_allowReflect )
    , m_d_nDivQRays        ( d_nDivQRays )
    , m_d_CCRays           ( d_CCRays )
  {
    for ( int L = 0; L < m_maxLevels; L++ ) {
      m_Dx[L][0] = Dx[L][0];
      m_Dx[L][1] = Dx[L][1];
      m_Dx[L][2] = Dx[L][2];

      m_regionLo[L][0] = regionLo[L][0];
      m_regionLo[L][1] = regionLo[L][1];
      m_regionLo[L][2] = regionLo[L][2];

      m_regionHi[L][0] = regionHi[L][0];
      m_regionHi[L][1] = regionHi[L][1];
      m_regionHi[L][2] = regionHi[L][2];

      m_sigmaT4OverPi[L] = sigmaT4OverPi[L];
      m_abskg[L]         = abskg[L];
      m_cellType[L]      = cellType[L];
    }

    m_domain_BB_Lo[0] = domain_BB_Lo[0];
    m_domain_BB_Lo[1] = domain_BB_Lo[1];
    m_domain_BB_Lo[2] = domain_BB_Lo[2];

    m_domain_BB_Hi[0] = domain_BB_Hi[0];
    m_domain_BB_Hi[1] = domain_BB_Hi[1];
    m_domain_BB_Hi[2] = domain_BB_Hi[2];

    m_fineLevel_ROI_Lo[0] = fineLevel_ROI_Lo[0];
    m_fineLevel_ROI_Lo[1] = fineLevel_ROI_Lo[1];
    m_fineLevel_ROI_Lo[2] = fineLevel_ROI_Lo[2];

    m_fineLevel_ROI_Hi[0] = fineLevel_ROI_Hi[0];
    m_fineLevel_ROI_Hi[1] = fineLevel_ROI_Hi[1];
    m_fineLevel_ROI_Hi[2] = fineLevel_ROI_Hi[2];

#ifndef FIXED_RANDOM_NUM
    KokkosRandom<RandomGenerator> kokkosRand( true );
    m_rand_pool = kokkosRand.getRandPool();
#endif
  }

    // This operator() replaces the cellIterator loop used to solve DivQ
    void operator() ( int i, int j, int k, unsigned long int & m_nRaySteps ) const {

#ifndef FIXED_RANDOM_NUM
      // Each thread needs a unique state
      rnd_type rand_gen = m_rand_pool.get_state();
#endif

      //____________________________________________________________________________________________//
      //==== START for (CellIterator iter = finePatch->getCellIterator(); !iter.done(); iter++) ====//

      double sumI = 0;

      int L = m_maxLevels - 1;

      double CC_pos[3] = { m_fineLevel->getAnchor().x() + ( m_Dx[L][0] * i ) + ( 0.5 * m_Dx[L][0] )
                         , m_fineLevel->getAnchor().y() + ( m_Dx[L][1] * j ) + ( 0.5 * m_Dx[L][1] )
                         , m_fineLevel->getAnchor().z() + ( m_Dx[L][2] * k ) + ( 0.5 * m_Dx[L][2] ) };

      //__________________________________
      //  Ray loop
      for ( int iRay = 0; iRay < m_d_nDivQRays; iRay++ ) {

        int my_L = m_maxLevels - 1;

        // Don't compute in intrusions and walls
        if ( m_cellType[my_L]( i, j, k ) != -1 ) { // Hard-coded for d_flowCell
          continue;
        }

        double direction_vector[3];

        //________________________________________________________//
        //==== START findRayDirection(mTwister, origin, iRay) ====//

        // Random Points On Sphere
#ifdef FIXED_RANDOM_NUM
        double plusMinus_one = 2.0 * 0.3 - 1.0 + DBL_EPSILON;   // Add fuzz to avoid inf in 1/dirVector
        double r = sqrt( 1.0 - plusMinus_one * plusMinus_one ); // Radius of circle at z
        double theta = 2.0 * M_PI * 0.3;                        // Uniform betwen 0-2Pi
#else
        double plusMinus_one = 2.0 * Kokkos::rand<rnd_type, double>::draw(rand_gen) - 1.0 + DBL_EPSILON; // Add fuzz to avoid inf in 1/dirVector
        double r = sqrt( 1.0 - plusMinus_one * plusMinus_one );                                          // Radius of circle at z
        double theta = 2.0 * M_PI * Kokkos::rand<rnd_type, double>::draw(rand_gen);                      // Uniform betwen 0-2Pi
#endif

        direction_vector[0] = r * cos( theta ); // Convert to cartesian
        direction_vector[1] = r * sin( theta );
        direction_vector[2] = plusMinus_one;

/*`==========DEBUGGING==========*/
#if ( FIXED_RAY_DIR == 1)
        direction_vector[0] = 0.707106781186548 * SIGN;
        direction_vector[1] = 0.707106781186548 * SIGN;
        direction_vector[2] = 0.0               * SIGN;
#elif ( FIXED_RAY_DIR == 2 )
        direction_vector[0] = 0.707106781186548 * SIGN;
        direction_vector[1] = 0.0               * SIGN;
        direction_vector[2] = 0.707106781186548 * SIGN;
#elif ( FIXED_RAY_DIR == 3 )
        direction_vector[0] = 0.0               * SIGN;
        direction_vector[1] = 0.707106781186548 * SIGN;
        direction_vector[2] = 0.707106781186548 * SIGN;
#elif ( FIXED_RAY_DIR == 4 )
        direction_vector[0] = 0.707106781186548 * SIGN;
        direction_vector[1] = 0.707106781186548 * SIGN;
        direction_vector[2] = 0.707106781186548 * SIGN;
#elif ( FIXED_RAY_DIR == 5 )
        direction_vector[0] = 1 * SIGN;
        direction_vector[1] = 0 * SIGN;
        direction_vector[2] = 0 * SIGN;
#elif ( FIXED_RAY_DIR == 6 )
        direction_vector[0] = 0 * SIGN;
        direction_vector[1] = 1 * SIGN;
        direction_vector[2] = 0 * SIGN;
#elif ( FIXED_RAY_DIR == 7 )
        direction_vector[0] = 0 * SIGN;
        direction_vector[1] = 0 * SIGN;
        direction_vector[2] = 1 * SIGN;
#else
#endif
/*===========DEBUGGING==========`*/

        //______________________________________________________//
        //==== END findRayDirection(mTwister, origin, iRay) ====//

        double rayOrigin[3];

        //___________________________________________________________________________//
        //==== START ray_Origin(mTwister, CC_pos, Dx[my_L], d_CCRays, rayOrigin) ====//

        if ( m_d_CCRays == false ) {

#ifdef FIXED_RANDOM_NUM
          double x = 0.3 * m_Dx[my_L][0];
          double y = 0.3 * m_Dx[my_L][1];
          double z = 0.3 * m_Dx[my_L][2];
#else
          double x = Kokkos::rand<rnd_type, double>::draw(rand_gen) * m_Dx[my_L][0];
          double y = Kokkos::rand<rnd_type, double>::draw(rand_gen) * m_Dx[my_L][1];
          double z = Kokkos::rand<rnd_type, double>::draw(rand_gen) * m_Dx[my_L][2];
#endif

          double offset[3] = { x, y, z };  // Note you HAVE to compute the components separately to ensure that the
                                           //  random numbers called in the x,y,z order - Todd

          if ( offset[0] > m_Dx[my_L][0] ||
               offset[1] > m_Dx[my_L][1] ||
               offset[2] > m_Dx[my_L][2] ) {
            std::cout << "  Warning:ray_Origin  The Kokkos random number generator has returned garbage (" << offset
                      << ") Now forcing the ray origin to be located at the cell-center\n" ;
            offset[0] = 0.5 * m_Dx[my_L][0];
            offset[1] = 0.5 * m_Dx[my_L][1];
            offset[2] = 0.5 * m_Dx[my_L][2];
          }

          rayOrigin[0] =  CC_pos[0] - 0.5 * m_Dx[my_L][0]  + offset[0];
          rayOrigin[1] =  CC_pos[1] - 0.5 * m_Dx[my_L][1]  + offset[1];
          rayOrigin[2] =  CC_pos[2] - 0.5 * m_Dx[my_L][2]  + offset[2];
        }
        else {
          rayOrigin[0] = CC_pos[0];
          rayOrigin[1] = CC_pos[1];
          rayOrigin[2] = CC_pos[2];
        }

        //___________________________________________________________________//
        //==== END ray_Origin(mTwister, CC_pos, Dx, d_CCRays, rayOrigin) ====//

        //_______________________________________//
        //==== START updateSumI_ML< T >(...) ====//

        int L       = m_maxLevels - 1;  // finest level
        int prevLev = L;

        int cur[3]      = { i, j, k };
        int prevCell[3] = { cur[0], cur[1], cur[2] };

        // Step and sign for ray marching
        int    step[3];  // Gives +1 or -1 based on sign
        double sign[3];

        double inv_direction[3] = { 1.0 / direction_vector[0]
                                  , 1.0 / direction_vector[1]
                                  , 1.0 / direction_vector[2] };

/*`==========TESTING==========*/
#if DEBUG == 1
        if ( isDbgCell(i,j,k) ) {
          printf( "        updateSumI_ML: [%d,%d,%d] ray_dir [%g,%g,%g] ray_loc [%g,%g,%g]\n",
                  i, j, k, direction_vector[0], direction_vector[1], direction_vector[2], rayOrigin[0], rayOrigin[1], rayOrigin[2] );
        }
#endif
/*===========TESTING==========`*/

        //______________________________________________________//
        //==== START raySignStep(sign, step, ray_direction) ====//

        // Get new step and sign
        for ( int d = 0; d < 3; d++ ) {
          double me = copysign( (double)1.0, direction_vector[d] ); // +- 1
          sign[d]   = fmax( 0.0, me ); // 0, 1
          step[d]   = int( me );
        }

        //____________________________________________________//
        //==== END raySignStep(sign, step, ray_direction) ====//

        //__________________________________
        // Define tMax & tDelta on all levels
        // Go from finest to coarsest level so you can compare
        // with 1L rayTrace results.

        double CC_posOrigin[3] = { m_fineLevel->getAnchor().x() + ( m_Dx[L][0] * i ) + ( 0.5 * m_Dx[L][0] )
                                 , m_fineLevel->getAnchor().y() + ( m_Dx[L][1] * j ) + ( 0.5 * m_Dx[L][1] )
                                 , m_fineLevel->getAnchor().z() + ( m_Dx[L][2] * k ) + ( 0.5 * m_Dx[L][2] ) };

        // rayDx is the distance from bottom, left, back, corner of cell to ray
        double rayDx[3];
        rayDx[0] = rayOrigin[0] - ( CC_posOrigin[0] - 0.5 * m_Dx[L][0] );
        rayDx[1] = rayOrigin[1] - ( CC_posOrigin[1] - 0.5 * m_Dx[L][1] );
        rayDx[2] = rayOrigin[2] - ( CC_posOrigin[2] - 0.5 * m_Dx[L][2] );

        // tMax is the physical distance from the ray origin to each of the respective planes of intersection
        double tMaxV[3];
        tMaxV[0] = ( sign[0] * m_Dx[L][0] - rayDx[0] ) * inv_direction[0];
        tMaxV[1] = ( sign[1] * m_Dx[L][1] - rayDx[1] ) * inv_direction[1];
        tMaxV[2] = ( sign[2] * m_Dx[L][2] - rayDx[2] ) * inv_direction[2];

        double tDelta[m_maxLevels][3];
        for ( int Lev = m_maxLevels - 1; Lev > -1; Lev-- ) {
          //Length of t to traverse one cell
          tDelta[Lev][0] = fabs( inv_direction[0] ) * m_Dx[Lev][0];
          tDelta[Lev][1] = fabs( inv_direction[1] ) * m_Dx[Lev][1];
          tDelta[Lev][2] = fabs( inv_direction[2] ) * m_Dx[Lev][2];
        }

        //Initializes the following values for each ray
        bool   in_domain            = true;
        double tMaxV_prev[3]        = { 0, 0, 0 };
        double old_length           = 0.0;
        double intensity            = 1.0;
        double fs                   = 1.0;
        int    nReflect             = 0;           // Number of reflections
        bool   onFineLevel          = true;
        const  Level* level         = m_fineLevel;
        double optical_thickness    = 0;
        double expOpticalThick_prev = 1.0;         // exp(-opticalThick_prev)
        double rayLength            = 0.0;
        double ray_location[3]      = { rayOrigin[0], rayOrigin[1], rayOrigin[2] };
        double CC_pos[3]            = { CC_posOrigin[0], CC_posOrigin[1], CC_posOrigin[2] };

        //______________________________________________________________________
        //  Threshold  loop
        while ( intensity > m_d_threshold ) {

          int dir = -9; // Hard-coded for NONE

          while ( in_domain ) {

            prevCell[0] = cur[0];
            prevCell[1] = cur[1];
            prevCell[2] = cur[2];
            prevLev     = L;

            //__________________________________
            //  Determine which cell the ray will enter next
            dir = -9; // Hard-coded for NONE
            if ( tMaxV[0] < tMaxV[1] ) {    // X < Y
              if ( tMaxV[0] < tMaxV[2] ) {  // X < Z
                dir = 0; // Hard-coded for X
              }
              else {
                dir = 2; // Hard-coded for Z
              }
            }
            else {
              if ( tMaxV[1] < tMaxV[2] ) {     // Y < Z
                dir = 1; // Hard-coded for Y
              }
              else {
                dir = 2; // Hard-coded for Z
              }
            }

            // next cell index and position
            cur[dir]  = cur[dir] + step[dir];

            //__________________________________
            // Logic for moving between levels
            // - Currently you can only move from fine to coarse level
            // - Don't jump levels if ray is at edge of domain

            CC_pos[0] = level->getAnchor().x() + ( m_Dx[L][0] * cur[0] ) + ( 0.5 * m_Dx[L][0] );
            CC_pos[1] = level->getAnchor().y() + ( m_Dx[L][1] * cur[1] ) + ( 0.5 * m_Dx[L][1] );
            CC_pos[2] = level->getAnchor().z() + ( m_Dx[L][2] * cur[2] ) + ( 0.5 * m_Dx[L][2] );

            //________________________________________//
            //==== START domain_BB.inside(CC_pos) ====//

            in_domain = ( CC_pos[0] >= m_domain_BB_Lo[0] &&
                          CC_pos[1] >= m_domain_BB_Lo[1] &&
                          CC_pos[2] >= m_domain_BB_Lo[2] &&
                          CC_pos[0] <= m_domain_BB_Hi[0] &&
                          CC_pos[1] <= m_domain_BB_Hi[1] &&
                          CC_pos[2] <= m_domain_BB_Hi[2]    );

            //______________________________________//
            //==== END domain_BB.inside(CC_pos) ====//

            bool ray_outside_ROI    = ( ( m_fineLevel_ROI_Lo[dir] <= cur[dir] && m_fineLevel_ROI_Hi[dir] > cur[dir] ) == false );
            bool ray_outside_Region = ( ( m_regionLo[L][dir] <= cur[dir] && m_regionHi[L][dir] > cur[dir] ) == false );

            bool jumpFinetoCoarserLevel   = ( onFineLevel &&  ray_outside_ROI && in_domain );
            bool jumpCoarsetoCoarserLevel = ( ( onFineLevel == false ) && ray_outside_Region && ( L > 0 ) && in_domain );

//#define ML_DEBUG
#if ( (DEBUG == 1 || DEBUG == 4) && defined(ML_DEBUG) )
            if ( isDbgCell(i,j,k) ) {
              printf( "        Ray: [%i,%i,%i] **jumpFinetoCoarserLevel %i jumpCoarsetoCoarserLevel %i containsCell: %i ",
                      cur[0], cur[1], cur[2], jumpFinetoCoarserLevel, jumpCoarsetoCoarserLevel,
                      ( m_fineLevel_ROI_Lo[dir] <= cur[dir] && m_fineLevel_ROI_Hi[dir] > cur[dir] ) );
              printf( " onFineLevel: %i ray_outside_ROI: %i ray_outside_Region: %i in_domain: %i\n",
                      onFineLevel, ray_outside_ROI, ray_outside_Region, in_domain );
              printf( " L: %i regionLo: [%i,%i,%i], regionHi: [%i,%i,%i]\n",
                      L, m_regionLo[L][0], m_regionLo[L][1], m_regionLo[L][2], m_regionHi[L][0], m_regionHi[L][1], m_regionHi[L][2] );
            }
#endif

            if ( jumpFinetoCoarserLevel ) {

              cur[0]      = level->mapCellToCoarser(IntVector(cur[0],cur[1],cur[2])).x();
              cur[1]      = level->mapCellToCoarser(IntVector(cur[0],cur[1],cur[2])).y();
              cur[2]      = level->mapCellToCoarser(IntVector(cur[0],cur[1],cur[2])).z();
              level       = level->getCoarserLevel().get_rep();  // Move to a coarser level
              L           = level->getIndex();
              onFineLevel = false;

#if ( (DEBUG == 1 || DEBUG == 4) && defined(ML_DEBUG) )
              if ( isDbgCell(i,j,k) ) {
                printf( "        ** Jumping off fine patch switching Levels:  prev L: %i, L: %i, cur: [%i,%i,%i] \n", prevLev, L, cur[0], cur[1], cur[2] );
              }
#endif
            }
            else if ( jumpCoarsetoCoarserLevel ) {

              int c_old[3] = { cur[0], cur[1], cur[2] };  // Needed for debugging
              cur[0] = level->mapCellToCoarser(IntVector(cur[0],cur[1],cur[2])).x();
              cur[1] = level->mapCellToCoarser(IntVector(cur[0],cur[1],cur[2])).y();
              cur[2] = level->mapCellToCoarser(IntVector(cur[0],cur[1],cur[2])).z();
              level  = level->getCoarserLevel().get_rep();
              L      = level->getIndex();

#if ( (DEBUG == 1 || DEBUG == 4) && defined(ML_DEBUG) )
              if ( isDbgCell(i,j,k) ) {
                printf( "        ** Switching Levels:  prev L: %i, L: %i, cur: [%i,%i,%i], c_old: [%i,%i,%i]\n",
                        prevLev, L, cur[0], cur[1], cur[2], c_old[0], c_old[1], c_old[2] );
              }
#endif
            }

            //__________________________________
            //  Update marching variables
            double distanceTraveled = ( tMaxV[dir] - old_length );
            old_length              = tMaxV[dir];
            tMaxV_prev[0]           = tMaxV[0];
            tMaxV_prev[1]           = tMaxV[1];
            tMaxV_prev[2]           = tMaxV[2];
            tMaxV[dir]              = tMaxV[dir] + tDelta[L][dir];

            ray_location[0] = ray_location[0] + ( distanceTraveled  * direction_vector[0] );
            ray_location[1] = ray_location[1] + ( distanceTraveled  * direction_vector[1] );
            ray_location[2] = ray_location[2] + ( distanceTraveled  * direction_vector[2] );

            //__________________________________
            // When moving to a coarse level tmax will change only in the direction the ray is moving
            if ( jumpFinetoCoarserLevel || jumpCoarsetoCoarserLevel ) {
              double rayDx_Level = ray_location[dir] - ( CC_pos[dir] - 0.5 * m_Dx[L][dir] );
              double tMax_tmp    = ( sign[dir] * m_Dx[L][dir] - rayDx_Level ) * inv_direction[dir];
              tMaxV[0]           = tMaxV_prev[0];
              tMaxV[1]           = tMaxV_prev[1];
              tMaxV[2]           = tMaxV_prev[2];
              tMaxV[dir]        += tMax_tmp;
            }

            // If the cell isn't a flow cell then terminate the ray
            in_domain = in_domain && ( m_cellType[L]( cur[0], cur[1], cur[2] ) == -1 ); // Hard-coded for d_flowCell

            rayLength         += distanceTraveled;
            optical_thickness += m_abskg[prevLev]( prevCell[0], prevCell[1], prevCell[2] ) * distanceTraveled;
            m_nRaySteps++;

            double expOpticalThick = exp( -optical_thickness );

/*`==========TESTING==========*/
#if DEBUG == 1
            if ( isDbgCell(i,j,k) ) {
              printf( "            cur [%d,%d,%d] prev [%d,%d,%d]", cur[0], cur[1], cur[2], prevCell[0], prevCell[1], prevCell[2] );
              printf( " dir %d ", dir );
              printf( " cellType: %i ", m_cellType[L](cur[0],cur[1],cur[2]) );
        //    printf( " stepSize [%i,%i,%i] ", step[0], step[1], step[2] );
              printf( "tMax [%g,%g,%g] ", tMaxV[0],tMaxV[1], tMaxV[2] );
              printf( "rayLoc [%4.5f,%4.5f,%4.5f] ", ray_location[0], ray_location[1], ray_location[2] );
              printf( "\tdistanceTraveled %4.5f tMax[dir]: %g tMax_prev[dir]: %g, Dx[dir]: %g\n", distanceTraveled, tMaxV[dir], tMaxV_prev[dir], m_Dx[L][dir] );
              printf( "                tDelta [%g,%g,%g] \n", tDelta[L][0], tDelta[L][1], tDelta[L][2] );
        //    printf( "inv_dir [%g,%g,%g] ",inv_direction.x(),inv_direction.y(), inv_direction.z() );
        //    printf( "            abskg[prev] %g  \t sigmaT4OverPi[prev]: %g \n", abskg[prevLev][prevCell], sigmaT4OverPi[prevLev][prevCell] );
<<<<<<< HEAD
        //    printf( "  0          abskg[cur]  %g  \t sigmaT4OverPi[cur]:  %g  \t  cellType: %i \n",abskg[L][cur], sigmaT4OverPi[L][cur], cellType[L][cur] );
        //    printf( "            Dx[prevLev].x  %g \n", m_levelParamsML[L].Dx[0] );
              printf( "                optical_thickkness %g \t rayLength: %g\n", optical_thickness, rayLength );
            }
#endif
//===========TESTING==========`//
            //if (rayOrigin[0] == 0 && rayOrigin[1] == 0 && rayOrigin[2] == 0) {
//              printf("At (%d,%d,%d) abskg is %g and sigmaT4OverPi is %g and cellType is %d\n",
//                  prevCell[0], prevCell[1], prevCell[2],
//                  m_abskg[prevLev]( prevCell[0], prevCell[1], prevCell[2] ),
//                  m_sigmaT4OverPi[prevLev]( prevCell[0], prevCell[1], prevCell[2] ),
//                  m_cellType[L]( cur[0], cur[1], cur[2] ));
            //}
=======
        //    printf( "            abskg[cur]  %g  \t sigmaT4OverPi[cur]:  %g  \t  cellType: %i \n",abskg[L][cur], sigmaT4OverPi[L][cur], cellType[L][cur] );
        //    printf( "            Dx[prevLev].x  %g \n", Dx[prevLev].x() );
              printf( "                optical_thickkness %g \t rayLength: %g\n", optical_thickness, rayLength );
            }
#endif
/*===========TESTING==========`*/

>>>>>>> d3f9ff6d
            sumI += m_sigmaT4OverPi[prevLev]( prevCell[0], prevCell[1], prevCell[2] ) * ( expOpticalThick_prev - expOpticalThick ) * fs;
            //sumI += 0.318331f * ( expOpticalThick_prev - expOpticalThick ) * fs;

            expOpticalThick_prev = expOpticalThick;
          } // end domain while loop  ++++++++++++++

          //______________________________________________________________________

          T wallEmissivity = ( m_abskg[L]( cur[0], cur[1], cur[2] ) > 1.0 ) ? 1.0: m_abskg[L]( cur[0], cur[1], cur[2] );  // Ensure wall emissivity doesn't exceed one

          intensity = exp( -optical_thickness );

          sumI += wallEmissivity * m_sigmaT4OverPi[L]( cur[0], cur[1], cur[2] ) * intensity;
          //sumI += wallEmissivity * 0.318331f * intensity;

          // When a ray reaches the end of the domain, we force it to terminate
          intensity = ( !m_d_allowReflect ) ? 0 : ( intensity * fs );

/*`==========TESTING==========*/
#if DEBUG == 1
          if ( isDbgCell(i,j,k) ) {
            printf( "        intensity: %g OptThick: %g, fs: %g allowReflect: %i\n", intensity, optical_thickness, fs, m_d_allowReflect );
          }
#endif
/*===========TESTING==========`*/

          //__________________________________
          //  Reflections
          if ( intensity > m_d_threshold && m_d_allowReflect ) {
            ++nReflect;

            //______________________________________________________________________________________________________________//
            //==== START reflect(fs, cur, prevCell, abskg[L][cur], in_domain, step[dir], sign[dir], ray_direction[dir]) ====//

            fs *= ( 1 - m_abskg[L]( cur[0], cur[1], cur[2] ) );

            // Put cur back inside the domain
            cur[0] = prevCell[0];
            cur[1] = prevCell[1];
            cur[2] = prevCell[2];
            in_domain = true;

            // Apply reflection condition
            step[dir] *= -1; // Begin stepping in opposite direction
            sign[dir] *= -1;
            direction_vector[dir] *= -1;

            //____________________________________________________________________________________________________________//
            //==== END reflect(fs, cur, prevCell, abskg[L][cur], in_domain, step[dir], sign[dir], ray_direction[dir]) ====//

          }
        }  // end threshold while loop

        //_______________________________________//
        //==== END updateSumI_ML< T >(...) ====//

      }  // end ray loop

      //__________________________________
      //  Compute divQ
<<<<<<< HEAD
      int fine_L = m_maxLevels - 1;
      m_divQ_fine(i,j,k) = -4.0 * M_PI * m_abskg[fine_L](i,j,k) * ( m_sigmaT4OverPi[fine_L](i,j,k) - ( sumI / m_d_nDivQRays) );
      //m_divQ_fine(i,j,k) = -4.0 * M_PI * m_abskg[fine_L](i,j,k) * ( 0.318331f - ( sumI / m_d_nDivQRays) );
=======
      m_divQ_fine(i,j,k) = -4.0 * M_PI * m_abskg_fine(i,j,k) * ( m_sigmaT4OverPi_fine(i,j,k) - ( sumI / m_d_nDivQRays) );
>>>>>>> d3f9ff6d

      // radiationVolq is the incident energy per cell (W/m^3) and is necessary when particle heat transfer models (i.e. Shaddix) are used
      m_radiationVolq_fine(i,j,k) = 4.0 * M_PI * ( sumI / m_d_nDivQRays );

/*`==========TESTING==========*/
#if DEBUG == 1
      if ( isDbgCell(i,j,k) ) {
        printf( "\n      [%d, %d, %d]  sumI: %g  divQ: %g radiationVolq: %g  abskg: %g,    sigmaT4: %g \n\n",
                i, j, k, sumI, m_divQ_fine(i,j,k), m_radiationVolq_fine(i,j,k), m_abskg_fine(i,j,k), m_sigmaT4OverPi_fine(i,j,k) );
      }
#endif
/*===========TESTING==========`*/

#ifndef FIXED_RANDOM_NUM
      m_rand_pool.free_state(rand_gen);
#endif

    }  // end operator()
  };   // end rayTrace_dataOnion_solveDivQFunctor
}      // end namespace


//---------------------------------------------------------------------------
// Ray tracer using the multilevel "data onion" scheme
//---------------------------------------------------------------------------
template< class T>
void
Ray::rayTrace_dataOnion( const ProcessorGroup* pg,
                         const PatchSubset* finePatches,
                         const MaterialSubset* matls,
                         DataWarehouse* old_dw,
                         DataWarehouse* new_dw,
                         bool modifies_divQ,
                         Task::WhichDW notUsed,
                         Task::WhichDW which_sigmaT4_dw,
                         Task::WhichDW which_celltype_dw )
{

  const Level* fineLevel = getLevel(finePatches);

#ifdef USE_TIMER 
    // No carry forward just reset the time to zero.
    PerPatch< double > ppTimer = 0;    

    for (int p=0; p<finePatches->size(); ++p) {
      const Patch* finePatch = finePatches->get(p);
      new_dw->put( ppTimer, d_PPTimerLabel, d_matl, finePatch );
    }
#endif

  //__________________________________
  //
  int maxLevels    = fineLevel->getGrid()->numLevels();
  int levelPatchID = fineLevel->getPatch(0)->getID();
  LevelP level_0 = new_dw->getGrid()->getLevel(0);

  //__________________________________
  // retrieve the coarse level data
  // compute the level dependent variables that are constant
  std::vector< constCCVariable< T > > abskg(maxLevels);
  std::vector< constCCVariable< T > > sigmaT4OverPi(maxLevels);
  std::vector< constCCVariable<int> > cellType(maxLevels);
<<<<<<< HEAD
  std::vector< constCCVariable<double> > abskgSigmaT4CellType(maxLevels);
  CCVariable<double>   divQ_fine;
  CCVariable<Stencil7> boundFlux_fine;
  CCVariable<double>   radiationVolq_fine;

  // The upcoming Kokkos views
  //KokkosView3<const T>   abskg_view[maxLevels];
  //KokkosView3<const T>   sigmaT4OverPi_view[maxLevels];
  //KokkosView3<const int> cellType_view[maxLevels];
  KokkosView3<const double> abskgSigmaT4CellType_view[maxLevels];
  KokkosView3<double> divQ_fine_view;
  KokkosView3<double> radiationVolq_fine_view;

  //DataWarehouse* sigmaT4_dw  = new_dw->getOtherDataWarehouse(which_sigmaT4_dw);
  //DataWarehouse* celltype_dw = new_dw->getOtherDataWarehouse(which_celltype_dw);
  DataWarehouse* abskg_dw = get_abskg_dw(maxLevels - 1, d_abskgLabel, new_dw);
=======

  KokkosView3<const T>   abskg_view[maxLevels];
  KokkosView3<const T>   sigmaT4OverPi_view[maxLevels];
  KokkosView3<const int> cellType_view[maxLevels];

  constCCVariable< T > abskg_fine;
  constCCVariable< T > sigmaT4OverPi_fine;

  KokkosView3<const T> abskg_fine_view;
  KokkosView3<const T> sigmaT4OverPi_fine_view;
 
  DataWarehouse* sigmaT4_dw  = new_dw->getOtherDataWarehouse(which_sigmaT4_dw);
  DataWarehouse* celltype_dw = new_dw->getOtherDataWarehouse(which_celltype_dw);

  double Dx[maxLevels][3];

  for ( int L = 0; L < maxLevels; L++ ) {
    LevelP level = new_dw->getGrid()->getLevel(L);

    if (level->hasFinerLevel() ) {                               // coarse level data
      DataWarehouse* abskg_dw = get_abskg_dw(L, d_abskgLabel, new_dw);
      
      abskg_dw->getLevel(    abskg[L],         d_abskgLabel ,   d_matl, level.get_rep() );
      sigmaT4_dw->getLevel(  sigmaT4OverPi[L], d_sigmaT4Label,  d_matl, level.get_rep() );
      celltype_dw->getLevel( cellType[L],      d_cellTypeLabel, d_matl, level.get_rep() );
      DOUT( g_ray_dbg, "    RT DataOnion: getting coarse level data L-" << L );
    }

    Dx[L][0] = level->dCell().x();
    Dx[L][1] = level->dCell().y();
    Dx[L][2] = level->dCell().z();
  }

  IntVector fineLevel_ROI_Lo = IntVector( -9,-9,-9 );
  IntVector fineLevel_ROI_Hi = IntVector( -9,-9,-9 );

  int fineLevel_ROI_Lo_pod[3] = { -9,-9,-9 };
  int fineLevel_ROI_Hi_pod[3] = { -9,-9,-9 };

  vector<IntVector> regionLo( maxLevels );
  vector<IntVector> regionHi( maxLevels );

  int regionLo_pod[maxLevels][3];
  int regionHi_pod[maxLevels][3];

  //__________________________________
  //  retrieve fine level data & compute the extents (dynamic and fixed )
  if ( d_ROI_algo == fixed || d_ROI_algo == dynamic ) {

    int L = maxLevels - 1;
    DataWarehouse* abskg_dw = get_abskg_dw(L, d_abskgLabel, new_dw);
    
    const Patch* notUsed = 0;
    computeExtents(level_0, fineLevel, notUsed, maxLevels, new_dw,
                   fineLevel_ROI_Lo, fineLevel_ROI_Hi, regionLo,  regionHi);

    DOUT( g_ray_dbg, "    RT DataOnion:  getting fine level data across L-" << L << " " << fineLevel_ROI_Lo << " " << fineLevel_ROI_Hi );
    abskg_dw->getRegion(    abskg[L],         d_abskgLabel ,   d_matl, fineLevel, fineLevel_ROI_Lo, fineLevel_ROI_Hi );
    sigmaT4_dw->getRegion(  sigmaT4OverPi[L], d_sigmaT4Label,  d_matl, fineLevel, fineLevel_ROI_Lo, fineLevel_ROI_Hi );
    celltype_dw->getRegion( cellType[L],      d_cellTypeLabel, d_matl, fineLevel, fineLevel_ROI_Lo, fineLevel_ROI_Hi );
  }

  abskg_fine         = abskg[maxLevels-1];
  sigmaT4OverPi_fine = sigmaT4OverPi[maxLevels-1];

  Timers::Simple timer;
  timer.start();
>>>>>>> d3f9ff6d

  // Determine the size of the domain.
  BBox domain_BB;
  level_0->getInteriorSpatialRange(domain_BB);                 // edge of computational domain

  double domain_BB_Lo[3] = { domain_BB.min().x(), domain_BB.min().y(), domain_BB.min().z() };
  double domain_BB_Hi[3] = { domain_BB.max().x(), domain_BB.max().y(), domain_BB.max().z() };

  //  patch loop
  for (int p = 0; p < finePatches->size(); p++) {

    const Patch* finePatch = finePatches->get(p);
    printTask(finePatches, finePatch,g_ray_dbg,"Doing Ray::rayTrace_dataOnion");

     //__________________________________
    //  retrieve fine level data ( patch_based )
    if ( d_ROI_algo == patch_based ) {

      computeExtents(level_0, fineLevel, finePatch, maxLevels, new_dw,
                     fineLevel_ROI_Lo, fineLevel_ROI_Hi,
                     regionLo,  regionHi);

      int L = maxLevels - 1;
      DataWarehouse* abskg_dw = get_abskg_dw(L, d_abskgLabel, new_dw);
      
      DOUT( g_ray_dbg, "    RT DataOnion: getting fine level data across L-" << L );

      abskg_dw->getRegion(   abskg[L]   ,       d_abskgLabel ,  d_matl , fineLevel, fineLevel_ROI_Lo, fineLevel_ROI_Hi );
      sigmaT4_dw->getRegion( sigmaT4OverPi[L] , d_sigmaT4Label, d_matl , fineLevel, fineLevel_ROI_Lo, fineLevel_ROI_Hi );
      celltype_dw->getRegion( cellType[L] ,     d_cellTypeLabel, d_matl ,fineLevel, fineLevel_ROI_Lo, fineLevel_ROI_Hi );
      abskg_fine         = abskg[L];
      sigmaT4OverPi_fine = sigmaT4OverPi[L];
    }

    CCVariable<double>   divQ_fine;
    CCVariable<Stencil7> boundFlux_fine;
    CCVariable<double>   radiationVolq_fine;

    KokkosView3<double> divQ_fine_view;
    KokkosView3<double> radiationVolq_fine_view;

    if( modifies_divQ ){
      old_dw->getModifiable( divQ_fine,          d_divQLabel,          d_matl, finePatch );
      new_dw->getModifiable( boundFlux_fine,     d_boundFluxLabel,     d_matl, finePatch );
      old_dw->getModifiable( radiationVolq_fine, d_radiationVolqLabel, d_matl, finePatch );
    }else{
      new_dw->allocateAndPut( divQ_fine,          d_divQLabel,          d_matl, finePatch );
      new_dw->allocateAndPut( boundFlux_fine,     d_boundFluxLabel,     d_matl, finePatch );
      new_dw->allocateAndPut( radiationVolq_fine, d_radiationVolqLabel, d_matl, finePatch );
      divQ_fine.initialize( 0.0 );
      radiationVolq_fine.initialize( 0.0 );

      for (CellIterator iter = finePatch->getExtraCellIterator(); !iter.done(); iter++){
        IntVector c = *iter;
        boundFlux_fine[c].initialize(0.0);
      }
    }

    abskg_fine_view         = abskg_fine.getKokkosView();
    sigmaT4OverPi_fine_view = sigmaT4OverPi_fine.getKokkosView();
    divQ_fine_view          = divQ_fine.getKokkosView();
    radiationVolq_fine_view = radiationVolq_fine.getKokkosView();

    for ( int L = 0; L < maxLevels; L++ ) {
      abskg_view[L]         = abskg[L].getKokkosView();
      sigmaT4OverPi_view[L] = sigmaT4OverPi[L].getKokkosView();
      cellType_view[L]      = cellType[L].getKokkosView();

      regionLo_pod[L][0] = regionLo[L][0];
      regionLo_pod[L][1] = regionLo[L][1];
      regionLo_pod[L][2] = regionLo[L][2];

      regionHi_pod[L][0] = regionHi[L][0];
      regionHi_pod[L][1] = regionHi[L][1];
      regionHi_pod[L][2] = regionHi[L][2];
    }

    fineLevel_ROI_Lo_pod[0] = fineLevel_ROI_Lo.x();
    fineLevel_ROI_Lo_pod[1] = fineLevel_ROI_Lo.y();
    fineLevel_ROI_Lo_pod[2] = fineLevel_ROI_Lo.z();
    
    fineLevel_ROI_Hi_pod[0] = fineLevel_ROI_Hi.x();
    fineLevel_ROI_Hi_pod[1] = fineLevel_ROI_Hi.y();
    fineLevel_ROI_Hi_pod[2] = fineLevel_ROI_Hi.z();

<<<<<<< HEAD
    //Get the variables from a Data Warehouse
    //See if its CPU or GPU execution, if so, get the right variables from the right data warehouse.
    if ( ! Parallel::usingDevice() ) {

      //Get the const variables
      for(int L = 0; L<maxLevels; L++) {
        LevelP level = new_dw->getGrid()->getLevel(L);
        if (level->hasFinerLevel() ) {                               // coarse level data
          DataWarehouse* abskg_dw = get_abskg_dw(L, d_abskgLabel, new_dw);
          if(level->hasCoarserLevel()){
            // TODO: Not portable!
            //abskg_dw->getRegion(   abskg[L]   ,       d_abskgLabel   , d_matl , level.get_rep(), regionLo[L], regionHi[L]);
            //sigmaT4_dw->getRegion( sigmaT4OverPi[L] , d_sigmaT4Label , d_matl , level.get_rep(), regionLo[L], regionHi[L]);
            //celltype_dw->getRegion( cellType[L] ,     d_cellTypeLabel, d_matl , level.get_rep(), regionLo[L], regionHi[L]);
            new_dw->getRegion( abskgSigmaT4CellType[L] , d_abskgSigmaT4CellTypeLabel , d_matl , level.get_rep(), regionLo[L], regionHi[L]);
          } else{
            //abskg_dw->getLevel(   abskg[L]   ,       d_abskgLabel ,   d_matl , level.get_rep() );
            //sigmaT4_dw->getLevel( sigmaT4OverPi[L] , d_sigmaT4Label,  d_matl , level.get_rep() );
            //celltype_dw->getLevel( cellType[L] ,     d_cellTypeLabel, d_matl , level.get_rep() );
            new_dw->getLevel( abskgSigmaT4CellType[L] , d_abskgSigmaT4CellTypeLabel , d_matl , level.get_rep() );
            DOUT( g_ray_dbg, "    RT DataOnion: getting coarse level data L-" << L );
          }
        }
      }

      DOUT( g_ray_dbg, "    RT DataOnion:  getting fine level data across L-" << fine_L << " " << fineLevel_ROI_Lo << " " << fineLevel_ROI_Hi );
      //abskg_dw->getRegion(    abskg[fine_L],         d_abskgLabel ,   d_matl, fineLevel, fineLevel_ROI_Lo, fineLevel_ROI_Hi );
      //sigmaT4_dw->getRegion(  sigmaT4OverPi[fine_L], d_sigmaT4Label,  d_matl, fineLevel, fineLevel_ROI_Lo, fineLevel_ROI_Hi );
      //celltype_dw->getRegion( cellType[fine_L],      d_cellTypeLabel, d_matl, fineLevel, fineLevel_ROI_Lo, fineLevel_ROI_Hi );
      abskg_dw->getRegion(   abskgSigmaT4CellType[fine_L] , d_abskgSigmaT4CellTypeLabel   , d_matl, fineLevel, fineLevel_ROI_Lo, fineLevel_ROI_Hi);

      //Get the computable variables on the fine level
      if( modifies_divQ ){
        old_dw->getModifiable( divQ_fine,          d_divQLabel,          d_matl, finePatch );
        new_dw->getModifiable( boundFlux_fine,     d_boundFluxLabel,     d_matl, finePatch );
        old_dw->getModifiable( radiationVolq_fine, d_radiationVolqLabel, d_matl, finePatch );
      }else{
        new_dw->allocateAndPut( divQ_fine,          d_divQLabel,          d_matl, finePatch );
        new_dw->allocateAndPut( boundFlux_fine,     d_boundFluxLabel,     d_matl, finePatch );
        new_dw->allocateAndPut( radiationVolq_fine, d_radiationVolqLabel, d_matl, finePatch );
        divQ_fine.initialize( 0.0 );
        radiationVolq_fine.initialize( 0.0 );
        for (CellIterator iter = finePatch->getExtraCellIterator(); !iter.done(); iter++){
          IntVector c = *iter;
          boundFlux_fine[c].initialize(0.0);
        }
      }
      
      //Get the Kokkos Views from the simulation variables
      for ( int L = 0; L < maxLevels; L++ ) {
        //abskg_view[L]         = abskg[L].getKokkosView();
        //sigmaT4OverPi_view[L] = sigmaT4OverPi[L].getKokkosView();
        //cellType_view[L]      = cellType[L].getKokkosView();
        abskgSigmaT4CellType_view[L] = abskgSigmaT4CellType[L].getKokkosView();
      }
      divQ_fine_view          = divQ_fine.getKokkosView();
      radiationVolq_fine_view = radiationVolq_fine.getKokkosView();

    } else {  //if ( Parallel::usingDevice() )
#if defined(HAVE_CUDA)
      GPUDataWarehouse* abskg_gdw    = static_cast<GPUDataWarehouse*>(abskg_dw->getGPUDW());
      GPUDataWarehouse* sigmaT4_gdw  = static_cast<GPUDataWarehouse*>(sigmaT4_dw->getGPUDW());
      GPUDataWarehouse* celltype_gdw = static_cast<GPUDataWarehouse*>(celltype_dw->getGPUDW());

      //Get the Kokkos Views from the simulation variables
      const Level* curLevel = fineLevel;
      const Patch* curPatch = patch;
      for ( int L = maxLevels - 1; L >= 0; L-- ) {
        // Get vars on this level
        abskg_view[L]         = abskg_gdw->getKokkosView<const T>(         d_abskgLabel->getName().c_str(),         curPatch->getID(), d_matl, L);
        sigmaT4OverPi_view[L] = sigmaT4_gdw->getKokkosView<const T>(       d_sigmaT4Label->getName().c_str(),       curPatch->getID(), d_matl, L);
        cellType_view[L]      = celltype_gdw->getKokkosView<const int>(    d_cellTypeLabel->getName().c_str(),      curPatch->getID(), d_matl, L);
        // Go down a coarser level, if possible
        if (curLevel->hasCoarserLevel()) {
          //Get the patchID of the patch down a coarser level.
          IntVector fineLow, fineHigh;
          IntVector coarseLow = curLevel->mapCellToCoarser(curPatch->getCellLowIndex());
          IntVector coarseHigh = curLevel->mapCellToCoarser(curPatch->getCellHighIndex());
          Patch::selectType coarserPatches;
          curLevel = curLevel->getCoarserLevel().get_rep();
          curLevel->selectPatches(coarseLow, coarseHigh, coarserPatches);
          curPatch = coarserPatches[0];
        }
      }
      //Get the computational variables on the fine level
      divQ_fine_view          = new_dw->getGPUDW()->getKokkosView<double>( d_divQLabel->getName().c_str(),          patch->getID(), d_matl, fine_L);
      radiationVolq_fine_view = new_dw->getGPUDW()->getKokkosView<double>( d_radiationVolqLabel->getName().c_str(), patch->getID(), d_matl, fine_L);

#endif
    }

    unsigned long int size = 0;                   // current size of PathIndex
=======
    int my_L = maxLevels - 1;
>>>>>>> d3f9ff6d

    //______________________________________________________________________
    //         B O U N D A R Y F L U X
    //______________________________________________________________________

    unsigned long int nFluxRaySteps = 0;

// TODO: Kokkos-ify the boundary flux calculation

    unsigned long int nRaySteps = 0;

    //______________________________________________________________________
    //         S O L V E   D I V Q
    //______________________________________________________________________

    if (d_solveDivQ) {

<<<<<<< HEAD
      IntVector lo = patch->getCellLowIndex();
      IntVector hi = patch->getCellHighIndex();

      RMCRT_flags RT_flags;
      RT_flags.finePatchLow.x = lo.x();
      RT_flags.finePatchLow.y = lo.y();
      RT_flags.finePatchLow.z = lo.z();
      RT_flags.finePatchSize.x = hi.x()-lo.x();
      RT_flags.finePatchSize.y = hi.y()-lo.y();
      RT_flags.finePatchSize.z = hi.z()-lo.z();
      const unsigned int numCells = RT_flags.finePatchSize.x *
                                    RT_flags.finePatchSize.y *
                                    RT_flags.finePatchSize.z;
      RT_flags.startCell = 0;
      RT_flags.endCell = numCells;

      Uintah::BlockRange range;

#ifdef HAVE_CUDA
      int numKernels = dtask->getTask()->maxStreamsPerTask();
      IntVector hiRange(256,0,0);
      // Split up a functor into four loops.  Gets better GPU occupancy this way.
      for (int i = 0; i < numKernels; i++) {

        RT_flags.startCell = (i/static_cast<double>(numKernels)) * numCells;
        RT_flags.endCell = ((i+1)/static_cast<double>(numKernels)) * numCells;
        RT_flags.cellsPerGroup = hiRange.x();
        range.setValues((cudaStream_t*)dtask->getCudaStreamForThisTask(i), IntVector(0,0,0), IntVector(RT_flags.cellsPerGroup,0,0) );
        if (maxLevels > 2) {
          std::cout << "Too many levels requested.  Edit the code file to supply more possible levels" << std::endl;
          exit(-1);
        }
        rayTrace_dataOnion_solveDivQFunctor< T, Kokkos::Random_XorShift1024_Pool<Kokkos::Cuda  >, 2 >
        functor( levelParamsML, RT_flags, domain_BB_Lo, domain_BB_Hi, fineLevel_ROI_Lo_pod, fineLevel_ROI_Hi_pod, sigmaT4OverPi_view, abskg_view
                 , cellType_view , divQ_fine_view , radiationVolq_fine_view , d_threshold , d_allowReflect, d_nDivQRays, d_CCRays);

      // This parallel_reduce replaces the cellIterator loop used to solve DivQ
        Uintah::parallel_reduce_1D( range, functor, size );
#else
      {
        IntVector hiRange(256,0,0);
        range.setValues( IntVector(0,0,0), hiRange );
        RT_flags.startCell = 0;
        RT_flags.endCell = numCells;
        RT_flags.cellsPerGroup = hiRange.x();

        //
        if (maxLevels==2){
          SlimRayTrace_dataOnion_solveDivQFunctor< T, Kokkos::Random_XorShift1024_Pool<Kokkos::OpenMP>, 2 >
          functor( levelParamsML, RT_flags, domain_BB_Lo, domain_BB_Hi, fineLevel_ROI_Lo_pod, fineLevel_ROI_Hi_pod, abskgSigmaT4CellType_view 
                   , divQ_fine_view , radiationVolq_fine_view , d_threshold , d_allowReflect, d_nDivQRays, d_CCRays);
          Uintah::parallel_reduce_1D( range, functor, size );
        } else if (maxLevels==3){
          SlimRayTrace_dataOnion_solveDivQFunctor< T, Kokkos::Random_XorShift1024_Pool<Kokkos::OpenMP>, 3 >
          functor( levelParamsML, RT_flags, domain_BB_Lo, domain_BB_Hi, fineLevel_ROI_Lo_pod, fineLevel_ROI_Hi_pod, abskgSigmaT4CellType_view 
                   , divQ_fine_view , radiationVolq_fine_view , d_threshold , d_allowReflect, d_nDivQRays, d_CCRays);
          Uintah::parallel_reduce_1D( range, functor, size );
        } else if (maxLevels==4){
          SlimRayTrace_dataOnion_solveDivQFunctor< T, Kokkos::Random_XorShift1024_Pool<Kokkos::OpenMP>, 4 >
          functor( levelParamsML, RT_flags, domain_BB_Lo, domain_BB_Hi, fineLevel_ROI_Lo_pod, fineLevel_ROI_Hi_pod, abskgSigmaT4CellType_view 
                   , divQ_fine_view , radiationVolq_fine_view , d_threshold , d_allowReflect, d_nDivQRays, d_CCRays);
          Uintah::parallel_reduce_1D( range, functor, size );
        } else if (maxLevels==5){
          SlimRayTrace_dataOnion_solveDivQFunctor< T, Kokkos::Random_XorShift1024_Pool<Kokkos::OpenMP>, 5 >
          functor( levelParamsML, RT_flags, domain_BB_Lo, domain_BB_Hi, fineLevel_ROI_Lo_pod, fineLevel_ROI_Hi_pod, abskgSigmaT4CellType_view 
                   , divQ_fine_view , radiationVolq_fine_view , d_threshold , d_allowReflect, d_nDivQRays, d_CCRays);
          Uintah::parallel_reduce_1D( range, functor, size );
        } else if (maxLevels==6){
          SlimRayTrace_dataOnion_solveDivQFunctor< T, Kokkos::Random_XorShift1024_Pool<Kokkos::OpenMP>, 6 >
          functor( levelParamsML, RT_flags, domain_BB_Lo, domain_BB_Hi, fineLevel_ROI_Lo_pod, fineLevel_ROI_Hi_pod, abskgSigmaT4CellType_view 
                   , divQ_fine_view , radiationVolq_fine_view , d_threshold , d_allowReflect, d_nDivQRays, d_CCRays);
          Uintah::parallel_reduce_1D( range, functor, size );
        } else if (maxLevels==7){
          SlimRayTrace_dataOnion_solveDivQFunctor< T, Kokkos::Random_XorShift1024_Pool<Kokkos::OpenMP>, 7 >
          functor( levelParamsML, RT_flags, domain_BB_Lo, domain_BB_Hi, fineLevel_ROI_Lo_pod, fineLevel_ROI_Hi_pod, abskgSigmaT4CellType_view 
                   , divQ_fine_view , radiationVolq_fine_view , d_threshold , d_allowReflect, d_nDivQRays, d_CCRays);
          Uintah::parallel_reduce_1D( range, functor, size );
        } else if (maxLevels==8){
          SlimRayTrace_dataOnion_solveDivQFunctor< T, Kokkos::Random_XorShift1024_Pool<Kokkos::OpenMP>, 8 >
          functor( levelParamsML, RT_flags, domain_BB_Lo, domain_BB_Hi, fineLevel_ROI_Lo_pod, fineLevel_ROI_Hi_pod, abskgSigmaT4CellType_view 
                   , divQ_fine_view , radiationVolq_fine_view , d_threshold , d_allowReflect, d_nDivQRays, d_CCRays);
          Uintah::parallel_reduce_1D( range, functor, size );
        } else if (maxLevels==9){
          SlimRayTrace_dataOnion_solveDivQFunctor< T, Kokkos::Random_XorShift1024_Pool<Kokkos::OpenMP>, 9 >
          functor( levelParamsML, RT_flags, domain_BB_Lo, domain_BB_Hi, fineLevel_ROI_Lo_pod, fineLevel_ROI_Hi_pod, abskgSigmaT4CellType_view 
                   , divQ_fine_view , radiationVolq_fine_view , d_threshold , d_allowReflect, d_nDivQRays, d_CCRays);
          Uintah::parallel_reduce_1D( range, functor, size );
        } else if (maxLevels==10){
          SlimRayTrace_dataOnion_solveDivQFunctor< T, Kokkos::Random_XorShift1024_Pool<Kokkos::OpenMP>, 10 >
          functor( levelParamsML, RT_flags, domain_BB_Lo, domain_BB_Hi, fineLevel_ROI_Lo_pod, fineLevel_ROI_Hi_pod, abskgSigmaT4CellType_view 
                   , divQ_fine_view , radiationVolq_fine_view , d_threshold , d_allowReflect, d_nDivQRays, d_CCRays);
          Uintah::parallel_reduce_1D( range, functor, size );
        } else if (maxLevels==11){
          SlimRayTrace_dataOnion_solveDivQFunctor< T, Kokkos::Random_XorShift1024_Pool<Kokkos::OpenMP>, 11 >
          functor( levelParamsML, RT_flags, domain_BB_Lo, domain_BB_Hi, fineLevel_ROI_Lo_pod, fineLevel_ROI_Hi_pod, abskgSigmaT4CellType_view 
                   , divQ_fine_view , radiationVolq_fine_view , d_threshold , d_allowReflect, d_nDivQRays, d_CCRays);
          Uintah::parallel_reduce_1D( range, functor, size );
        } else if (maxLevels==12){
          SlimRayTrace_dataOnion_solveDivQFunctor< T, Kokkos::Random_XorShift1024_Pool<Kokkos::OpenMP>, 12 >
          functor( levelParamsML, RT_flags, domain_BB_Lo, domain_BB_Hi, fineLevel_ROI_Lo_pod, fineLevel_ROI_Hi_pod, abskgSigmaT4CellType_view 
                   , divQ_fine_view , radiationVolq_fine_view , d_threshold , d_allowReflect, d_nDivQRays, d_CCRays);
          Uintah::parallel_reduce_1D( range, functor, size );
        } else {
          std::cout << "Too many levels requested.  Edit the code file to supply more possible levels" << std::endl;
          exit(-1);
        }
#endif
      }
=======
      IntVector lo = finePatch->getCellLowIndex();
      IntVector hi = finePatch->getCellHighIndex();

      Uintah::BlockRange range(lo, hi);

      const int m_maxLevels = 2;

      //__________________________________
      //  BULLETPROOFING
      if ( maxLevels != m_maxLevels ) {
        throw ProblemSetupException("\nERROR RMCRT:\nThe number of levels provided within the input file must match the rayTrace_dataOnion_solveDivQFunctor template parameter. Set m_maxLevels accordingly.", __FILE__, __LINE__);
      }

      rayTrace_dataOnion_solveDivQFunctor< T, Kokkos::Random_XorShift1024_Pool<Kokkos::OpenMP>, m_maxLevels > functor( fineLevel
                                                                                                                     , Dx
                                                                                                                     , domain_BB_Lo
                                                                                                                     , domain_BB_Hi
                                                                                                                     , fineLevel_ROI_Lo_pod
                                                                                                                     , fineLevel_ROI_Hi_pod
                                                                                                                     , regionLo_pod
                                                                                                                     , regionHi_pod
                                                                                                                     , sigmaT4OverPi_view
                                                                                                                     , abskg_view
                                                                                                                     , cellType_view
                                                                                                                     , divQ_fine_view
                                                                                                                     , abskg_fine_view
                                                                                                                     , sigmaT4OverPi_fine_view
                                                                                                                     , radiationVolq_fine_view
                                                                                                                     , d_threshold
                                                                                                                     , d_allowReflect
                                                                                                                     , d_nDivQRays
                                                                                                                     , d_CCRays
                                                                                                                     );

      // This parallel_reduce replaces the cellIterator loop used to solve DivQ
      Uintah::parallel_reduce( range, functor, nRaySteps );

>>>>>>> d3f9ff6d
    }  // end of if(_solveDivQ)

    //__________________________________
    //
    timer.stop();

    if (finePatch->getGridIndex() == levelPatchID) {
      cout << endl
           << " RMCRT REPORT: Patch " << levelPatchID << endl
           << " Used "<< timer().milliseconds()
           << " milliseconds of CPU time. \n" << endl // Convert time to ms
           << " nRaySteps: " << nRaySteps
           << " nFluxRaySteps: " << nFluxRaySteps << endl
           << " Efficiency: " << nRaySteps / timer().seconds()
           << " steps per sec" << endl
           << endl;
    }

#ifdef USE_TIMER     
    PerPatch< double > ppTimer = timer().seconds();
    new_dw->put( ppTimer, d_PPTimerLabel, d_matl, finePatch );
#endif
  }  // end finePatch loop
}  // end ray trace method


//______________________________________________________________________
//
void
Ray::computeExtents(LevelP level_0,
                    const Level* fineLevel,
                    const Patch* patch,
                    const int maxLevels,
                    DataWarehouse* new_dw,
                    IntVector& fineLevel_ROI_Lo,
                    IntVector& fineLevel_ROI_Hi,
                    vector<IntVector>& regionLo,
                    vector<IntVector>& regionHi)
{
  //__________________________________
  //   fine level region of interest ROI
  if( d_ROI_algo == dynamic ){

    minvec_vartype lo;
    maxvec_vartype hi;
    new_dw->get( lo, d_ROI_LoCellLabel );
    new_dw->get( hi, d_ROI_HiCellLabel );
    fineLevel_ROI_Lo = roundNearest( Vector(lo) );
    fineLevel_ROI_Hi = roundNearest( Vector(hi) );

  } else if ( d_ROI_algo == fixed ){

    fineLevel_ROI_Lo = fineLevel->getCellIndex( d_ROI_minPt );
    fineLevel_ROI_Hi = fineLevel->getCellIndex( d_ROI_maxPt );

    if( !fineLevel->containsCell( fineLevel_ROI_Lo ) ||
        !fineLevel->containsCell( fineLevel_ROI_Hi ) ){
      std::ostringstream warn;
      warn << "ERROR:  the fixed ROI extents " << d_ROI_minPt << " " << d_ROI_maxPt << " are not contained on the fine level."<< endl;
      throw ProblemSetupException(warn.str(), __FILE__, __LINE__);
    }
  } else if ( d_ROI_algo == patch_based ){
    IntVector patchLo = patch->getCellLowIndex();
    IntVector patchHi = patch->getCellHighIndex();

    fineLevel_ROI_Lo = patchLo - d_haloCells;
    fineLevel_ROI_Hi = patchHi + d_haloCells;
    DOUT( g_ray_dbg, "    computeExtents: L-"<< fineLevel->getIndex() <<"  patch: ("<<patch->getID() <<") " << patchLo << " " << patchHi <<  " d_haloCells" << d_haloCells );

  }

  // region must be within a finest Level including extraCells.
  IntVector levelLo, levelHi;
  fineLevel->findCellIndexRange(levelLo, levelHi);

  fineLevel_ROI_Lo = Max(fineLevel_ROI_Lo, levelLo);
  fineLevel_ROI_Hi = Min(fineLevel_ROI_Hi, levelHi);
  DOUT (g_ray_dbg, "    computeExtents: fineLevel_ROI: " << fineLevel_ROI_Lo << " "<< fineLevel_ROI_Hi );

  //__________________________________
  // Determine the extents of the regions below the fineLevel

  // finest level
  IntVector finelevel_EC = fineLevel->getExtraCells();
  regionLo[maxLevels-1] = fineLevel_ROI_Lo + finelevel_EC;
  regionHi[maxLevels-1] = fineLevel_ROI_Hi - finelevel_EC;

  // coarsest level
  level_0->findInteriorCellIndexRange(regionLo[0], regionHi[0]);

  for (int L = maxLevels - 2; L > 0; L--) {

    LevelP level = new_dw->getGrid()->getLevel(L);

    if( level->hasCoarserLevel() ){
      regionLo[L] = level->mapCellToCoarser(regionLo[L+1]) - d_haloCells;   // this ROI extent suggests a ghost cell rquirement ceil( nGhost_finer_level/ Refine_ratio)  + halo_cells
      regionHi[L] = level->mapCellToCoarser(regionHi[L+1]) + d_haloCells; 

      // region must be within a level
      //IntVector levelLo, levelHi;
      //level->findInteriorCellIndexRange(levelLo, levelHi);  // This over clips extents for the get region call on intermediate levels

      //regionLo[L] = Max(regionLo[L], levelLo); 
      //regionHi[L] = Min(regionHi[L], levelHi);
    }
  }
}


//______________________________________________________________________
//
bool
Ray::has_a_boundary( const IntVector      & c,       
                     constCCVariable<int> & celltype, 
                     vector<int>     & boundaryFaces)
{

  IntVector adjacentCell = c;
  bool hasBoundary = false;

  adjacentCell[0] = c[0] - 1;     // west

  if (celltype[adjacentCell]+1){         // cell type of flow is -1, so when cellType+1 isn't false, we
    boundaryFaces.push_back( WEST );     // know we're at a boundary
    hasBoundary = true;
  }

  adjacentCell[0] += 2;           // east

  if (celltype[adjacentCell]+1){
    boundaryFaces.push_back( EAST );
    hasBoundary = true;
  }

  adjacentCell[0] -= 1;
  adjacentCell[1] = c[1] - 1;     // south

  if (celltype[adjacentCell]+1){
    boundaryFaces.push_back( SOUTH );
    hasBoundary = true;
  }

  adjacentCell[1] += 2;           // north

  if (celltype[adjacentCell]+1){
    boundaryFaces.push_back( NORTH );
    hasBoundary = true;
  }

  adjacentCell[1] -= 1;
  adjacentCell[2] = c[2] - 1;     // bottom

  if (celltype[adjacentCell]+1){
    boundaryFaces.push_back( BOT );
    hasBoundary = true;
  }

  adjacentCell[2] += 2;           // top

  if (celltype[adjacentCell]+1){
    boundaryFaces.push_back( TOP );
    hasBoundary = true;
  }

  // if none of the above returned true, then the current cell must not be adjacent to a wall
  return (hasBoundary);
}


//______________________________________________________________________
inline bool
Ray::containsCell(const IntVector &low,
                  const IntVector &high,
                  const IntVector &cell,
                  const int &dir)
{
  return  low[dir] <= cell[dir] &&
          high[dir] > cell[dir];
}


//---------------------------------------------------------------------------
//   Set the the boundary conditions for sigmaT4 & abskg.
//---------------------------------------------------------------------------
void
Ray::sched_setBoundaryConditions( const LevelP& level,
                                  SchedulerP& sched,
                                  Task::WhichDW temp_dw,
                                  const bool backoutTemp )
{

  string taskname = "Ray::setBoundaryConditions";

  Task* tsk = nullptr;
  if( RMCRTCommon::d_FLT_DBL == TypeDescription::double_type ){

    tsk= scinew Task( taskname, this, &Ray::setBoundaryConditions< double >, temp_dw, backoutTemp );
  } else {
    tsk= scinew Task( taskname, this, &Ray::setBoundaryConditions< float >, temp_dw, backoutTemp );
  }

  printSchedule(level,g_ray_dbg,taskname);

  if(!backoutTemp){
    tsk->requires( temp_dw, d_compTempLabel, Ghost::None, 0 );
  }

  tsk->modifies( d_sigmaT4Label );
  tsk->modifies( d_abskgLabel );

  sched->addTask( tsk, level->eachPatch(), d_matlSet, RMCRTCommon::TG_RMCRT );
}


//---------------------------------------------------------------------------
template<class T>
void Ray::setBoundaryConditions( const ProcessorGroup*,
                                 const PatchSubset* patches,
                                 const MaterialSubset*,
                                 DataWarehouse*,
                                 DataWarehouse* new_dw,
                                 Task::WhichDW temp_dw,
                                 const bool backoutTemp )
{
  if ( d_onOff_SetBCs == false ) {
    return;
  }

  for (int p=0; p < patches->size(); p++) {

    const Patch* patch = patches->get(p);

    vector<Patch::FaceType> bf;
    patch->getBoundaryFaces(bf);

    if( bf.size() > 0){

      printTask(patches,patch,g_ray_dbg,"Doing Ray::setBoundaryConditions");

      double sigma_over_pi = d_sigma/M_PI;

      CCVariable<double> temp;
      CCVariable< T > abskg;
      CCVariable< T > sigmaT4OverPi;

      new_dw->allocateTemporary(temp,  patch);
      new_dw->getModifiable( abskg,         d_abskgLabel,    d_matl, patch );
      new_dw->getModifiable( sigmaT4OverPi, d_sigmaT4Label,  d_matl, patch );
      //__________________________________
      // loop over boundary faces and backout the temperature
      // one cell from the boundary.  Note that the temperature
      // is not available on all levels but sigmaT4 is.
      if (backoutTemp){
        for ( vector<Patch::FaceType>::const_iterator itr = bf.begin(); itr != bf.end(); ++itr ) {
          Patch::FaceType face = *itr;

          Patch::FaceIteratorType IFC = Patch::InteriorFaceCells;

          for (CellIterator iter=patch->getFaceIterator(face, IFC); !iter.done();iter++) {
            const IntVector& c = *iter;
            double T4 =  sigmaT4OverPi[c]/sigma_over_pi;
            temp[c]   =  pow( T4, 1./4.);
          }
        }
      } else {
        //__________________________________
        // get a copy of the temperature and set the BC
        // on the copy and do not put it back in the DW.
        DataWarehouse* t_dw = new_dw->getOtherDataWarehouse( temp_dw );
        constCCVariable<double> varTmp;
        t_dw->get(varTmp, d_compTempLabel,   d_matl, patch, Ghost::None, 0);
        temp.copyData(varTmp);
      }


      //__________________________________
      // set the boundary conditions
      setBC< T, double >  (abskg,    d_abskgBC_tag,               patch, d_matl);
      setBC<double,double>(temp,     d_compTempLabel->getName(),  patch, d_matl);

      //__________________________________
      // loop over boundary faces and compute sigma T^4
      for ( vector<Patch::FaceType>::const_iterator itr = bf.begin(); itr != bf.end(); ++itr ) {
        Patch::FaceType face = *itr;

        Patch::FaceIteratorType PEC = Patch::ExtraPlusEdgeCells;

        for(CellIterator iter=patch->getFaceIterator(face, PEC); !iter.done();iter++) {
          const IntVector& c = *iter;
          double T_sqrd = temp[c] * temp[c];
          sigmaT4OverPi[c] = sigma_over_pi * T_sqrd * T_sqrd;
        }
      }
    } // has a boundaryFace
  }
}


//______________________________________________________________________
//  Set Boundary conditions
//  We're using 2 template types.  "T" is for the CCVariable type and the
//  "V" is used to create a specialization.  The infrastructure only
//  allows int and double BC so we're using the template type "V" to
//  fake it out.
//______________________________________________________________________
template<class T, class V>
void Ray::setBC(CCVariable< T >& Q_CC,
                const string& desc,
                const Patch* patch,
                const int mat_id)
{
  if(patch->hasBoundaryFaces() == false || d_onOff_SetBCs == false){
    return;
  }

  if( dbg_BC_ray.active() ){
    const Level* level = patch->getLevel();
    DOUT( dbg_BC_ray, "setBC \t"<< desc <<" "
           << " mat_id = " << mat_id <<  ", Patch: "<< patch->getID() << " L-" <<level->getIndex() );
  }

  // Iterate over the faces encompassing the domain
  vector<Patch::FaceType> bf;
  patch->getBoundaryFaces(bf);

  for( vector<Patch::FaceType>::const_iterator iter = bf.begin(); iter != bf.end(); ++iter ){
    Patch::FaceType face = *iter;
    int nCells = 0;
    string bc_kind = "NotSet";

    IntVector dir= patch->getFaceAxes(face);
    Vector cell_dx = patch->dCell();
    int numChildren = patch->getBCDataArray(face)->getNumberChildren(mat_id);

    // iterate over each geometry object along that face
    for (int child = 0;  child < numChildren; child++) {
      V bc_value = -9;                          // see comments above
      Iterator bound_ptr;

      bool foundIterator = getIteratorBCValueBCKind( patch, face, child, desc, mat_id,
                                                     bc_value, bound_ptr,bc_kind);

      if(foundIterator) {
        // cast the value to the same type as the CCVariable needed when T = float
        T value = (T) bc_value;

        //__________________________________
        // Dirichlet
        if(bc_kind == "Dirichlet"){
          nCells += setDirichletBC_CC< T >( Q_CC, bound_ptr, value);
        }
        //__________________________________
        // Neumann
        else if(bc_kind == "Neumann"){
          nCells += setNeumannBC_CC< T >( patch, face, Q_CC, bound_ptr, value, cell_dx);
        }
        //__________________________________
        //  Symmetry
        else if ( bc_kind == "symmetry" || bc_kind == "zeroNeumann" ) {
          bc_value = 0.0;
          nCells += setNeumannBC_CC<T> ( patch, face, Q_CC, bound_ptr, value, cell_dx);
        }

        //__________________________________
        //  debugging
        if( dbg_BC_ray.active() ) {
          bound_ptr.reset();
          DOUT( dbg_BC_ray, "Face: "<< patch->getFaceName(face) <<" numCellsTouched " << nCells
             <<"\t child " << child  <<" NumChildren "<<numChildren
             <<"\t BC kind "<< bc_kind <<" \tBC value "<< bc_value
             <<"\t bound limits = "<< bound_ptr );
        }
      }  // if iterator found
    }  // child loop

    if( dbg_BC_ray.active() ){
      DOUT( dbg_BC_ray, "    "<< patch->getFaceName(face) << " \t " << bc_kind << " numChildren: " << numChildren
             << " nCellsTouched: " << nCells );
    }
    //__________________________________
    //  bulletproofing
#if 0
    Patch::FaceIteratorType type = Patch::ExtraPlusEdgeCells;
    int nFaceCells = numFaceCells(patch,  type, face);

    if(nCells != nFaceCells){
      ostringstream warn;
      warn << "ERROR: ICE: setSpecificVolBC Boundary conditions were not set correctly ("<< desc<< ", "
           << patch->getFaceName(face) << ", " << bc_kind  << " numChildren: " << numChildren
           << " nCells Touched: " << nCells << " nCells on boundary: "<< nFaceCells<<") " << endl;
      throw InternalError(warn.str(), __FILE__, __LINE__);
    }
#endif
  }  // faces loop
}


//______________________________________________________________________
//
void Ray::sched_Refine_Q( SchedulerP& sched,
                          const PatchSet* patches,
                          const MaterialSet* matls )
{
  const Level* fineLevel = getLevel(patches);
  int L_indx = fineLevel->getIndex();

  if(L_indx > 0 ){
     printSchedule(patches,g_ray_dbg,"Ray::scheduleRefine_Q (divQ)");

    Task* task = scinew Task("Ray::refine_Q",this, &Ray::refine_Q);

    Task::MaterialDomainSpec  ND  = Task::NormalDomain;
    #define allPatches 0
    #define allMatls 0
    task->requires( Task::NewDW, d_divQLabel,          allPatches, Task::CoarseLevel, allMatls, ND, d_gac,1 );
    task->requires( Task::NewDW, d_boundFluxLabel,     allPatches, Task::CoarseLevel, allMatls, ND, d_gac,1 );
    task->requires( Task::NewDW, d_radiationVolqLabel, allPatches, Task::CoarseLevel, allMatls, ND, d_gac,1 );

    // when carryforward is needed
    task->requires( Task::OldDW, d_divQLabel,          d_gn, 0 );
    task->requires( Task::OldDW, d_boundFluxLabel,     d_gn, 0 );
    task->requires( Task::OldDW, d_radiationVolqLabel, d_gn, 0 );

    task->computes( d_divQLabel );
    task->computes( d_boundFluxLabel );
    task->computes( d_radiationVolqLabel );
    sched->addTask( task, patches, matls, RMCRTCommon::TG_RMCRT );
  }
}


//______________________________________________________________________
//
void Ray::refine_Q( const ProcessorGroup*,
                    const PatchSubset* patches,
                    const MaterialSubset* matls,
                    DataWarehouse* old_dw,
                    DataWarehouse* new_dw )
{

  const Level* fineLevel = getLevel(patches);
  const Level* coarseLevel = fineLevel->getCoarserLevel().get_rep();

  //__________________________________
  //
  for(int p=0;p<patches->size();p++){
    const Patch* finePatch = patches->get(p);
    printTask(patches, finePatch,g_ray_dbg,"Doing refineQ");

    Level::selectType coarsePatches;
    finePatch->getCoarseLevelPatches(coarsePatches);

    CCVariable<double> divQ_fine;
    CCVariable<double> radVolQ_fine;
    CCVariable<Stencil7> boundFlux_fine;

    new_dw->allocateAndPut(divQ_fine,      d_divQLabel,        d_matl, finePatch);
    new_dw->allocateAndPut(radVolQ_fine, d_radiationVolqLabel, d_matl, finePatch);
    new_dw->allocateAndPut(boundFlux_fine, d_boundFluxLabel,   d_matl, finePatch);

    divQ_fine.initialize( 0.0 );
    radVolQ_fine.initialize( 0.0 );

    for (CellIterator iter = finePatch->getExtraCellIterator(); !iter.done(); iter++){
      IntVector c = *iter;
      boundFlux_fine[c].initialize( 0.0 );
    }

    IntVector refineRatio = fineLevel->getRefinementRatio();

    // region of fine space that will correspond to the coarse we need to get
    IntVector cl, ch, fl, fh;
    IntVector bl(0,0,0);  // boundary layer or padding
    int nghostCells = 1;
    bool returnExclusiveRange=true;

    getCoarseLevelRange(finePatch, coarseLevel, cl, ch, fl, fh, bl,
                        nghostCells, returnExclusiveRange);

    DOUT( g_ray_dbg, " refineQ: "
              <<" finePatch  "<< finePatch->getID() << " fl " << fl << " fh " << fh
              <<" coarseRegion " << cl << " " << ch );

    //__________________________________DivQ
    constCCVariable<double> divQ_coarse;
    new_dw->getRegion( divQ_coarse, d_divQLabel, d_matl, coarseLevel, cl, ch );

    selectInterpolator(divQ_coarse, d_orderOfInterpolation, coarseLevel, fineLevel,
                       refineRatio, fl, fh, divQ_fine);

    //__________________________________raditionVolQ
    constCCVariable<double> radVolQ_coarse;
    new_dw->getRegion( radVolQ_coarse, d_radiationVolqLabel, d_matl, coarseLevel, cl, ch );

    selectInterpolator(radVolQ_coarse, d_orderOfInterpolation, coarseLevel, fineLevel,
                       refineRatio, fl, fh, radVolQ_fine);

    //__________________________________boundary Flux
    constCCVariable<Stencil7> boundFlux_coarse;
    new_dw->getRegion( boundFlux_coarse, d_boundFluxLabel, d_matl, coarseLevel, cl, ch );
#if 0               // ----------------------------------------------------------------TO BE FILLED IN   Todd
    selectInterpolator(boundFlux_coarse, d_orderOfInterpolation, coarseLevel, fineLevel,
                       refineRatio, fl, fh, boundFlux_fine);
#endif

  }  // fine patch loop
}


//______________________________________________________________________
// This task computes the extents of the fine level region of interest
void Ray::sched_ROI_Extents ( const LevelP& level,
                              SchedulerP& scheduler )
{
  int maxLevels = level->getGrid()->numLevels() -1;
  int L_indx = level->getIndex();

  if( (L_indx != maxLevels ) || ( d_ROI_algo != dynamic ) ){     // only schedule on the finest level and dynamic
    return;
  }

  printSchedule(level,g_ray_dbg,"Ray::ROI_Extents");

  Task* tsk = nullptr;
  if( RMCRTCommon::d_FLT_DBL == TypeDescription::double_type ){
    tsk= scinew Task( "Ray::ROI_Extents", this, &Ray::ROI_Extents< double >);
  } else {
    tsk= scinew Task( "Ray::ROI_Extents", this, &Ray::ROI_Extents< float >);
  }

  tsk->requires( Task::NewDW, d_abskgLabel,    d_gac, 1 );
  tsk->requires( Task::NewDW, d_sigmaT4Label,  d_gac, 1 );
  tsk->computes( d_mag_grad_abskgLabel );
  tsk->computes( d_mag_grad_sigmaT4Label );
  tsk->computes( d_flaggedCellsLabel );

  tsk->computes(d_ROI_LoCellLabel);
  tsk->computes(d_ROI_HiCellLabel);

  scheduler->addTask( tsk, level->eachPatch(), d_matlSet, RMCRTCommon::TG_RMCRT );
}


//______________________________________________________________________
//
template< class T >
void Ray::ROI_Extents ( const ProcessorGroup*,
                        const PatchSubset* patches,
                        const MaterialSubset* matls,
                        DataWarehouse* old_dw,
                        DataWarehouse* new_dw)
{
  IntVector ROI_hi(-SHRT_MAX,-SHRT_MAX,-SHRT_MAX );
  IntVector ROI_lo(SHRT_MAX,  SHRT_MAX, SHRT_MAX);

  for(int p=0;p<patches->size();p++){
    const Patch* patch = patches->get(p);
    printTask(patches, patch,g_ray_dbg,"Doing ROI_Extents");

    //__________________________________
    constCCVariable< T > abskg;
    constCCVariable< T > sigmaT4;

    CCVariable< T > mag_grad_abskg;
    CCVariable< T > mag_grad_sigmaT4;
    CCVariable<int> flaggedCells;

    new_dw->get(abskg,    d_abskgLabel ,     d_matl , patch, d_gac,1);
    new_dw->get(sigmaT4,  d_sigmaT4Label ,  d_matl , patch, d_gac,1);

    new_dw->allocateAndPut(mag_grad_abskg,   d_mag_grad_abskgLabel,    0, patch);
    new_dw->allocateAndPut(mag_grad_sigmaT4, d_mag_grad_sigmaT4Label,  0, patch);
    new_dw->allocateAndPut(flaggedCells,     d_flaggedCellsLabel,      0, patch);

    mag_grad_abskg.initialize(0.0);
    mag_grad_sigmaT4.initialize(0.0);
    flaggedCells.initialize(0);

    //__________________________________
    //  compute the magnitude of the gradient of abskg & sigmatT4
    //  useful to visualize and set the thresholds
    compute_Mag_gradient(abskg,   mag_grad_abskg,   patch);
    compute_Mag_gradient(sigmaT4, mag_grad_sigmaT4, patch);
    bool flaggedPatch = false;


    for (CellIterator iter = patch->getCellIterator(); !iter.done(); iter++){
      IntVector c = *iter;

      if( mag_grad_abskg[c] > d_abskg_thld || mag_grad_sigmaT4[c] > d_sigmaT4_thld ){
        flaggedCells[c] = true;
        flaggedPatch = true;
      }
    }

    // compute ROI lo & hi
    if(flaggedPatch){
      IntVector lo = patch->getExtraCellLowIndex();  // include BCs
      IntVector hi = patch->getExtraCellHighIndex();

      ROI_lo = Min(ROI_lo, lo);
      ROI_hi = Max(ROI_hi, hi);
    }
  }  // patches loop

  new_dw->put(minvec_vartype(ROI_lo.asVector()), d_ROI_LoCellLabel);
  new_dw->put(maxvec_vartype(ROI_hi.asVector()), d_ROI_HiCellLabel);
}


//______________________________________________________________________
void Ray::sched_CoarsenAll( const LevelP& coarseLevel,
                            SchedulerP& sched,
                            const bool modifies_abskg,
                            const bool modifies_sigmaT4)
{
  if(coarseLevel->hasFinerLevel()){
    printSchedule(coarseLevel,g_ray_dbg,"Ray::sched_CoarsenAll");
    
    int L = coarseLevel->getIndex();
    Task::WhichDW fineLevel_abskg_dw = get_abskg_whichDW( L+1, d_abskgLabel);
    
    sched_Coarsen_Q(coarseLevel, sched, fineLevel_abskg_dw, modifies_abskg,     d_abskgLabel );
    sched_Coarsen_Q(coarseLevel, sched, Task::NewDW,        modifies_sigmaT4,  d_sigmaT4Label );
  }
}


//______________________________________________________________________
void Ray::sched_Coarsen_Q ( const LevelP& coarseLevel,
                            SchedulerP& sched,
                            Task::WhichDW fineLevel_Q_dw,
                            const bool modifies,
                            const VarLabel* variable )
{
  string taskname = "        Coarsen_Q_" + variable->getName();
  printSchedule(coarseLevel,g_ray_dbg,taskname);

  const Uintah::TypeDescription* td = variable->typeDescription();
  const Uintah::TypeDescription::Type subtype = td->getSubType()->getType();

  Task* tsk = nullptr;
  switch( subtype ) {
    case TypeDescription::double_type:
      tsk = scinew Task( taskname, this, &Ray::coarsen_Q< double >, variable, modifies, fineLevel_Q_dw );
      break;
    case TypeDescription::float_type:
      tsk = scinew Task( taskname, this, &Ray::coarsen_Q< float >, variable, modifies, fineLevel_Q_dw );
      break;
    default:
      throw InternalError("Ray::sched_Coarsen_Q: (CCVariable) invalid data type", __FILE__, __LINE__);
  }

  if(modifies){
    tsk->requires( fineLevel_Q_dw, variable, 0, Task::FineLevel, 0, Task::NormalDomain, d_gn, 0 );
    tsk->modifies( variable);
  }else{
    tsk->requires( fineLevel_Q_dw, variable, 0, Task::FineLevel, 0, Task::NormalDomain, d_gn, 0 );
    tsk->computes( variable );
  }

  sched->addTask( tsk, coarseLevel->eachPatch(), d_matlSet, RMCRTCommon::TG_RMCRT );
}


//______________________________________________________________________
//
template < class T >
void Ray::coarsen_Q ( const ProcessorGroup*,
                      const PatchSubset* patches,
                      const MaterialSubset* matls,
                      DataWarehouse* old_dw,
                      DataWarehouse* new_dw,
                      const VarLabel* variable,
                      const bool modifies,
                      Task::WhichDW which_dw )
{
  const Level* coarseLevel = getLevel(patches);
  const Level* fineLevel   = coarseLevel->getFinerLevel().get_rep();
  DataWarehouse* fineLevel_Q_dw = new_dw->getOtherDataWarehouse( which_dw );

  //__________________________________
  //
  for(int p=0;p<patches->size();p++){
    const Patch* coarsePatch = patches->get(p);

    printTask(patches, coarsePatch,g_ray_dbg,"Doing coarsen: " + variable->getName());

    // Find the overlapping regions...
    Level::selectType finePatches;
    coarsePatch->getFineLevelPatches(finePatches);

    for(int m = 0;m<matls->size();m++){
      int matl = matls->get(m);

      CCVariable< T > Q_coarse;
      if(modifies){
        new_dw->getModifiable(Q_coarse,  variable, matl, coarsePatch);
      }else{
        new_dw->allocateAndPut(Q_coarse, variable, matl, coarsePatch);
      }
      Q_coarse.initialize(0.0);

      bool computesAve = true;

      // coarsen the coarse patch interior cells
      fineToCoarseOperator(Q_coarse,   computesAve,
                           variable,   matl, fineLevel_Q_dw,
                           coarsePatch, coarseLevel, fineLevel);

      //__________________________________
      //  Coarsen along the edge of the computational domain
      if( d_coarsenExtraCells && coarsePatch->hasBoundaryFaces() ){

        for(size_t i=0;i<finePatches.size();i++){
          const Patch* finePatch = finePatches[i];

          if( finePatch->hasBoundaryFaces() ){


            IntVector refineRatio = fineLevel->getRefinementRatio();

            // used for extents tests
            IntVector finePatchLo = finePatch->getExtraCellLowIndex();
            IntVector finePatchHi = finePatch->getExtraCellHighIndex();

            IntVector coarsePatchLo = coarsePatch->getExtraCellLowIndex();
            IntVector coarsePatchHi = coarsePatch->getExtraCellHighIndex();

            constCCVariable<T> fine_q_CC;
            fineLevel_Q_dw->get(fine_q_CC, variable,   matl, finePatch, d_gn, 0);

            //__________________________________
            //  loop over boundary faces for the fine patch

            vector<Patch::FaceType> bf;
            finePatch->getBoundaryFaces( bf );

            for ( vector<Patch::FaceType>::const_iterator iter = bf.begin(); iter != bf.end(); ++iter ) {
              Patch::FaceType face = *iter;

              IntVector faceRefineRatio = refineRatio;
              int P_dir = coarsePatch->getFaceAxes(face)[0];  //principal dir.
              faceRefineRatio[P_dir]=1;

              double inv_RR = 1.0;
              if(computesAve){
                inv_RR = 1.0/( (double)(faceRefineRatio.x() * faceRefineRatio.y() * faceRefineRatio.z()) );
              }

              // for this  fine patch find the extents of the boundary face
              CellIterator iter_tmp = finePatch->getFaceIterator(face, Patch::ExtraMinusEdgeCells);
              IntVector fl = iter_tmp.begin();
              IntVector fh = iter_tmp.end();

              IntVector cl  = fineLevel->mapCellToCoarser(fl);
              IntVector ch  = fineLevel->mapCellToCoarser(fh+refineRatio - IntVector(1,1,1));

              // don't exceed the coarse patch
              cl = Max(cl, coarsePatchLo);
              ch = Min(ch, coarsePatchHi);

              //cout << "    " << finePatch->getFaceName(face) << endl;
              //cout << "    fl: " << fl << " fh: " << fh;
              //cout << "   " <<  " cl: " << cl << " ch: " << ch << endl;
              //__________________________________
              //  iterate over coarse patch cells that overlapp this fine patch
              T zero(0.0);

              for(CellIterator iter(cl, ch); !iter.done(); iter++){
                IntVector c = *iter;
                T q_CC_tmp(zero);
                IntVector fineStart = coarseLevel->mapCellToFiner(c);

                // don't exceed fine patch boundaries
                fineStart = Max(finePatchLo, fineStart);
                fineStart = Min(finePatchHi, fineStart);

                double count = 0;

                // for each coarse level cell iterate over the fine level cells
                for(CellIterator inside(IntVector(0,0,0),faceRefineRatio );
                    !inside.done(); inside++){
                  IntVector fc = fineStart + *inside;

                  if( fc.x() >= fl.x() && fc.y() >= fl.y() && fc.z() >= fl.z() &&
                      fc.x() <= fh.x() && fc.y() <= fh.y() && fc.z() <= fh.z() ) {
                    q_CC_tmp += fine_q_CC[fc];
                    count +=1.0;
                  }
                }
                Q_coarse[c] =q_CC_tmp*inv_RR;

                //__________________________________
                //  bulletproofing
    //          #if SCI_ASSERTION_LEVEL > 0     enable this when you're 100% confident it's working correctly for different domains. -Todd
                if ( (fabs(inv_RR - 1.0/count) > 2 * DBL_EPSILON) && inv_RR != 1 ) {
                  std::ostringstream msg;
                  msg << " ERROR:  coarsen_Q: coarse cell " << c << "\n"
                      <<  "Only (" << count << ") fine level cells were used to compute the coarse cell value."
                      << " There should have been ("<< 1/inv_RR << ") cells used";

                  throw InternalError(msg.str(),__FILE__,__LINE__);
                }
    //          #endif
              }  // boundary face iterator
            }  // boundary face loop
          }  // has boundaryFace
        }  // fine patches
      }  // coarsen ExtraCells
    }  // matl loop
  }  // course patch loop
}


//______________________________________________________________________
//
void Ray::sched_computeCellType ( const LevelP& level,
                                  SchedulerP& sched,
                                  modifiesComputes which)
{
  string taskname = "Ray::computeCellType";
  Task* tsk = scinew Task( taskname, this, &Ray::computeCellType, which );

  printSchedule(level, g_ray_dbg, taskname);

  if ( which == Ray::modifiesVar ){
    tsk->requires(Task::NewDW, d_cellTypeLabel, 0, Task::FineLevel, 0, Task::NormalDomain, d_gn, 0);
    tsk->modifies( d_cellTypeLabel );
  }else if ( which == Ray::computesVar ){
    tsk->computes( d_cellTypeLabel );
  }
  sched->addTask( tsk, level->eachPatch(), d_matlSet, RMCRTCommon::TG_RMCRT );
}


//______________________________________________________________________
//    Initialize cellType on the coarser Levels
void Ray::computeCellType( const ProcessorGroup*,
                           const PatchSubset* patches,
                           const MaterialSubset* matls,
                           DataWarehouse* old_dw,
                           DataWarehouse* new_dw,
                           const modifiesComputes which )
{
  const Level* coarseLevel = getLevel(patches);
  const Level* fineLevel = coarseLevel->getFinerLevel().get_rep();
  IntVector r_Ratio = fineLevel->getRefinementRatio();

  double inv_RR = 1.0/( (double)(r_Ratio.x() * r_Ratio.y() * r_Ratio.z()) );

  int FLOWCELL = -1;             // HARDWIRED to match Arches definitiion.  This
  int INTRUSION = 10;            // is temporary and will change when moving to
                                 // volFraction
  //__________________________________
  //  For each coarse level patch coarsen the fine level data
  for(int p=0;p<patches->size();p++){
    const Patch* coarsePatch = patches->get(p);

    printTask(patches, coarsePatch,g_ray_dbg,"Doing computeCellType: " + d_cellTypeLabel->getName());

    // Find the overlapping regions...
    Level::selectType finePatches;
    coarsePatch->getFineLevelPatches(finePatches);

    CCVariable< int > cellType_coarse;

    if ( which == Ray::modifiesVar ){
      new_dw->getModifiable(  cellType_coarse, d_cellTypeLabel, d_matl, coarsePatch);
    }else if ( which == Ray::computesVar ){
      new_dw->allocateAndPut( cellType_coarse, d_cellTypeLabel, d_matl, coarsePatch);
    }

    //__________________________________
    // coarsen
    bool computesAve = false;
    fineToCoarseOperator(cellType_coarse,   computesAve,
                         d_cellTypeLabel,   d_matl, new_dw,
                         coarsePatch, coarseLevel, fineLevel);


    for (CellIterator iter = coarsePatch->getCellIterator(); !iter.done(); iter++){
      IntVector c = *iter;

      double tmp = (double) cellType_coarse[c] * inv_RR;
      // Default
      cellType_coarse[c] = (int) tmp;

      if (tmp != FLOWCELL){
        //__________________________________
        // ROUND DOWN
        if ( d_cellTypeCoarsenLogic == ROUNDDOWN ) {
          if( fabs(tmp)/(double)INTRUSION <= (1 - inv_RR) ) {
            cellType_coarse[c] = FLOWCELL;
          } else {
            cellType_coarse[c] = INTRUSION;
          }
        }
        //__________________________________
        // ROUND UP
        if ( d_cellTypeCoarsenLogic == ROUNDUP ) {
          if( fabs(tmp)/(double)INTRUSION >= inv_RR  ){
            cellType_coarse[c] = INTRUSION;
          } else {
            cellType_coarse[c] = FLOWCELL;
          }
        }
      }
    }

  }  // coarse patch loop
}


#if 0
//---------------------------------------------------------------------------
//
//---------------------------------------------------------------------------
void
Ray::sched_filter( const LevelP& level,
                    SchedulerP& sched,
                    Task::WhichDW which_divQ_dw,
                    const bool includeEC,
                    bool modifies_divQFilt )
{
  string taskname = "Ray::filter";
  Task* tsk= scinew Task( taskname, this, &Ray::filter, which_divQ_dw, includeEC, modifies_divQFilt );

  printSchedule(level,g_ray_dbg,taskname);

  tsk->requires( which_divQ_dw, d_divQLabel,      d_gn, 0 );
  tsk->requires( which_divQ_dw, d_boundFluxLabel, d_gn, 0 );
  tsk->computes(                d_divQFiltLabel);
  tsk->computes(                d_boundFluxFiltLabel);

  sched->addTask( tsk, level->eachPatch(), d_matlSet );
}
//---------------------------------------------------------------------------
// Filter divQ values.  In future will also filter boundFlux
//---------------------------------------------------------------------------
void
Ray::filter( const ProcessorGroup*,
              const PatchSubset* patches,
              const MaterialSubset*,
              DataWarehouse* old_dw,
              DataWarehouse* new_dw,
              Task::WhichDW which_divQ_dw,
              const bool includeEC,
              bool modifies_divQFilt)
{
  for (int p=0; p < patches->size(); p++){

    const Patch* patch = patches->get(p);
    printTask(patches,patch,g_ray_dbg,"Doing Ray::filt");

    constCCVariable<double> divQ;
    CCVariable<double>      divQFilt;
    constCCVariable<Stencil7> boundFlux;
    constCCVariable<Stencil7> boundFluxFilt;

    DataWarehouse* divQ_dw = new_dw->getOtherDataWarehouse(which_divQ_dw);
    divQ_dw->get(divQ,               d_divQLabel,        d_matl, patch, d_gn, 0);
    divQ_dw->get(boundFlux,          d_boundFluxLabel,   d_matl, patch, d_gn, 0);

    new_dw->allocateAndPut(divQFilt, d_boundFluxLabel,   d_matl, patch); // !! This needs to be fixed.  I need to create boundFluxFilt variable
    new_dw->allocateAndPut(divQFilt, d_divQLabel,        d_matl, patch);

    if( modifies_divQFilt ){
       old_dw->getModifiable(  divQFilt,  d_divQFiltLabel,  d_matl, patch );
     }else{
       new_dw->allocateAndPut( divQFilt,  d_divQFiltLabel,  d_matl, patch );
       divQFilt.initialize( 0.0 );
     }

    // set the cell iterator
    CellIterator iter = patch->getCellIterator();
    if(includeEC){
      iter = patch->getExtraCellIterator();
    }

    for (;!iter.done();iter++){
      const IntVector& c = *iter;
      int i = c.x();
      int j = c.y();
      int k = c.z();

      // if (i>=113 && i<=115 && j>=233 && j<=235 && k>=0 && k<=227 ){ // 3x3 extrusion test in z direction

      // box filter of origin plus 6 adjacent cells
      divQFilt[c] = (divQ[c]
                        + divQ[IntVector(i-1,j,k)] + divQ[IntVector(i+1,j,k)]
                        + divQ[IntVector(i,j-1,k)] + divQ[IntVector(i,j+1,k)]
                        + divQ[IntVector(i,j,k-1)] + divQ[IntVector(i,j,k+1)]) / 7;

      // 3D box filter, filter width=3
      /* divQFilt[c] = (  divQ[IntVector(i-1,j-1,k-1)] + divQ[IntVector(i,j-1,k-1)] + divQ[IntVector(i+1,j-1,k-1)]
                          + divQ[IntVector(i-1,j,k-1)]   + divQ[IntVector(i,j,k-1)]   + divQ[IntVector(i+1,j,k-1)]
                          + divQ[IntVector(i-1,j+1,k-1)] + divQ[IntVector(i,j+1,k-1)] + divQ[IntVector(i+1,j+1,k-1)]
                          + divQ[IntVector(i-1,j-1,k)]   + divQ[IntVector(i,j-1,k)]   + divQ[IntVector(i+1,j-1,k)]
                          + divQ[IntVector(i-1,j,k)]     + divQ[IntVector(i,j,k)]     + divQ[IntVector(i+1,j,k)]
                          + divQ[IntVector(i-1,j+1,k)]   + divQ[IntVector(i,j+1,k)]   + divQ[IntVector(i+1,j+1,k)]
                          + divQ[IntVector(i-1,j-1,k+1)] + divQ[IntVector(i,j-1,k+1)] + divQ[IntVector(i+1,j-1,k+1)]
                          + divQ[IntVector(i-1,j,k+1)]   + divQ[IntVector(i,j,k+1)]   + divQ[IntVector(i+1,j,k+1)]
                          + divQ[IntVector(i-1,j+1,k+1)] + divQ[IntVector(i,j+1,k+1)] + divQ[IntVector(i+1,j+1,k+1)]) / 27;
      */

    //} // end 3x3 extrusion test
    }
  }
}
#endif


//______________________________________________________________________
// Explicit template instantiations:
template void Ray::setBC<int, int>(       CCVariable<int>&    Q_CC, const string& desc, const Patch* patch, const int mat_id);
template void Ray::setBC<double,double>(  CCVariable<double>& Q_CC, const string& desc, const Patch* patch, const int mat_id);
template void Ray::setBC<float, double>(  CCVariable<float>&  Q_CC, const string& desc, const Patch* patch, const int mat_id);

template void Ray::setBoundaryConditions< double >( const ProcessorGroup*,
                                                    const PatchSubset* ,
                                                    const MaterialSubset*,
                                                    DataWarehouse*,
                                                    DataWarehouse* ,
                                                    Task::WhichDW ,
                                                    const bool );

template void Ray::setBoundaryConditions< float >( const ProcessorGroup*,
                                                   const PatchSubset* ,
                                                   const MaterialSubset*,
                                                   DataWarehouse*,
                                                   DataWarehouse* ,
                                                   Task::WhichDW ,
                                                   const bool );<|MERGE_RESOLUTION|>--- conflicted
+++ resolved
@@ -52,12 +52,7 @@
 // To enable comparisons with Ray:GPU, define FIXED_RANDOM_NUM both here and in src/CCA/Components/Models/Radiation/RMCRT/RayGPUKernel.cu
 
 #define DEBUG -9          // 1: divQ, 2: boundFlux, 3: scattering
-<<<<<<< HEAD
-//#define ML_DEBUG
 //#define FIXED_RANDOM_NUM  // Enable comparisons between implementations
-=======
-#define FIXED_RANDOM_NUM  // Enable comparisons between implementations
->>>>>>> d3f9ff6d
 #define FIXED_RAY_DIR -9  // Sets ray direction.  1: (0.7071,0.7071, 0), 2: (0.7071, 0, 0.7071), 3: (0, 0.7071, 0.7071)
                           //                      4: (0.7071, 0.7071, 7071), 5: (1,0,0)  6: (0, 1, 0),   7: (0,0,1)
 #define SIGN 1            // Multiply the FIXED_RAY_DIRs by value
@@ -184,10 +179,6 @@
                    const GridP& grid,
                    SimulationStateP&   sharedState)
 {
-<<<<<<< HEAD
-=======
-
->>>>>>> d3f9ff6d
   ProblemSpecP rmcrt_ps = rmcrtps;
   string rayDirSampleAlgo;
 
@@ -1310,60 +1301,6 @@
       IntVector lo = patch->getCellLowIndex();
       IntVector hi = patch->getCellHighIndex();
 
-<<<<<<< HEAD
-      RMCRT_flags RT_flags;
-      RT_flags.finePatchLow.x = lo.x();
-      RT_flags.finePatchLow.y = lo.y();
-      RT_flags.finePatchLow.z = lo.z();
-      RT_flags.finePatchSize.x = hi.x()-lo.x();
-      RT_flags.finePatchSize.y = hi.y()-lo.y();
-      RT_flags.finePatchSize.z = hi.z()-lo.z();
-      const unsigned int numCells = RT_flags.finePatchSize.x *
-                                    RT_flags.finePatchSize.y *
-                                    RT_flags.finePatchSize.z;
-      RT_flags.startCell = 0;
-      RT_flags.endCell = numCells;
-
-      Uintah::BlockRange range;
-#ifdef HAVE_CUDA
-      int numKernels = dtask->getTask()->maxStreamsPerTask();
-      IntVector hiRange(256,0,0);
-      // Split up a functor into four loops.  Gets better GPU occupancy this way.
-      for (int i = 0; i < numKernels; i++) {
-
-        RT_flags.startCell = (i/static_cast<double>(numKernels)) * numCells;
-        RT_flags.endCell = ((i+1)/static_cast<double>(numKernels)) * numCells;
-        RT_flags.cellsPerGroup = hiRange.x();
-        range.setValues((cudaStream_t*)dtask->getCudaStreamForThisTask(i), IntVector(0,0,0), IntVector(RT_flags.cellsPerGroup,0,0) );
-        rayTrace_solveDivQFunctor< T, Kokkos::Random_XorShift1024_Pool<Kokkos::Cuda>   >
-#else
-      {
-        IntVector hiRange(8,0,0);
-        range.setValues( IntVector(0,0,0), hiRange );
-        RT_flags.startCell = 0;
-        RT_flags.endCell = numCells;
-        RT_flags.cellsPerGroup = hiRange.x();
-        rayTrace_solveDivQFunctor< T, Kokkos::Random_XorShift1024_Pool<Kokkos::OpenMP> >
-#endif
-           functor( levelParams_pod
-                  , RT_flags
-                  , latinHyperCube
-                  , d_nDivQRays
-                  , d_CCRays
-                  , d_sigmaScat
-                  , d_threshold
-                  , d_maxRayLength
-                  , abskg_view
-                  , sigmaT4OverPi_view
-                  , celltype_view
-                  , d_allowReflect
-                  , divQ_view
-                  , radiationVolq_view );
-
-        // This parallel_reduce replaces the cellIterator loop used to solve DivQ
-        Uintah::parallel_reduce_1D( range, functor, size );
-      }
-=======
       Uintah::BlockRange range(lo, hi);
 
       rayTrace_solveDivQFunctor< T, Kokkos::Random_XorShift1024_Pool<Kokkos::OpenMP> > functor( latinHyperCube
@@ -1383,9 +1320,34 @@
                                                                                               , range
                                                                                               );
 
-      // This parallel_reduce replaces the cellIterator loop used to solve DivQ
-      Uintah::parallel_reduce( range, functor, size );
->>>>>>> d3f9ff6d
+        RT_flags.startCell = (i/static_cast<double>(numKernels)) * numCells;
+        RT_flags.endCell = ((i+1)/static_cast<double>(numKernels)) * numCells;
+        RT_flags.cellsPerGroup = hiRange.x();
+        range.setValues((cudaStream_t*)dtask->getCudaStreamForThisTask(i), IntVector(0,0,0), IntVector(RT_flags.cellsPerGroup,0,0) );
+        rayTrace_solveDivQFunctor< T, Kokkos::Random_XorShift1024_Pool<Kokkos::Cuda>   >
+#else
+      {
+        IntVector hiRange(8,0,0);
+        range.setValues( IntVector(0,0,0), hiRange );
+        RT_flags.startCell = 0;
+        RT_flags.endCell = numCells;
+        RT_flags.cellsPerGroup = hiRange.x();
+        rayTrace_solveDivQFunctor< T, Kokkos::Random_XorShift1024_Pool<Kokkos::OpenMP> >
+#endif
+           functor( levelParams_pod
+                  , RT_flags
+                  , latinHyperCube
+                  , d_nDivQRays
+                  , d_CCRays
+                  , d_sigmaScat
+                  , d_threshold
+                  , d_maxRayLength
+                  , abskg_view
+                  , sigmaT4OverPi_view
+                  , celltype_view
+                  , d_allowReflect
+                  , divQ_view
+                  , radiationVolq_view );
 
     }  // end of if(_solveDivQ)
 
@@ -2040,13 +2002,12 @@
               printf( "                tDelta [%g,%g,%g] \n", tDelta[L][0], tDelta[L][1], tDelta[L][2] );
         //    printf( "inv_dir [%g,%g,%g] ",inv_direction.x(),inv_direction.y(), inv_direction.z() );
         //    printf( "            abskg[prev] %g  \t sigmaT4OverPi[prev]: %g \n", abskg[prevLev][prevCell], sigmaT4OverPi[prevLev][prevCell] );
-<<<<<<< HEAD
         //    printf( "  0          abskg[cur]  %g  \t sigmaT4OverPi[cur]:  %g  \t  cellType: %i \n",abskg[L][cur], sigmaT4OverPi[L][cur], cellType[L][cur] );
-        //    printf( "            Dx[prevLev].x  %g \n", m_levelParamsML[L].Dx[0] );
+        //    printf( "            Dx[prevLev].x  %g \n", Dx[prevLev].x() );
               printf( "                optical_thickkness %g \t rayLength: %g\n", optical_thickness, rayLength );
             }
 #endif
-//===========TESTING==========`//
+/*===========TESTING==========`*/
             //if (rayOrigin[0] == 0 && rayOrigin[1] == 0 && rayOrigin[2] == 0) {
 //              printf("At (%d,%d,%d) abskg is %g and sigmaT4OverPi is %g and cellType is %d\n",
 //                  prevCell[0], prevCell[1], prevCell[2],
@@ -2054,15 +2015,6 @@
 //                  m_sigmaT4OverPi[prevLev]( prevCell[0], prevCell[1], prevCell[2] ),
 //                  m_cellType[L]( cur[0], cur[1], cur[2] ));
             //}
-=======
-        //    printf( "            abskg[cur]  %g  \t sigmaT4OverPi[cur]:  %g  \t  cellType: %i \n",abskg[L][cur], sigmaT4OverPi[L][cur], cellType[L][cur] );
-        //    printf( "            Dx[prevLev].x  %g \n", Dx[prevLev].x() );
-              printf( "                optical_thickkness %g \t rayLength: %g\n", optical_thickness, rayLength );
-            }
-#endif
-/*===========TESTING==========`*/
-
->>>>>>> d3f9ff6d
             sumI += m_sigmaT4OverPi[prevLev]( prevCell[0], prevCell[1], prevCell[2] ) * ( expOpticalThick_prev - expOpticalThick ) * fs;
             //sumI += 0.318331f * ( expOpticalThick_prev - expOpticalThick ) * fs;
 
@@ -2123,13 +2075,8 @@
 
       //__________________________________
       //  Compute divQ
-<<<<<<< HEAD
-      int fine_L = m_maxLevels - 1;
-      m_divQ_fine(i,j,k) = -4.0 * M_PI * m_abskg[fine_L](i,j,k) * ( m_sigmaT4OverPi[fine_L](i,j,k) - ( sumI / m_d_nDivQRays) );
+      m_divQ_fine(i,j,k) = -4.0 * M_PI * m_abskg_fine(i,j,k) * ( m_sigmaT4OverPi_fine(i,j,k) - ( sumI / m_d_nDivQRays) );
       //m_divQ_fine(i,j,k) = -4.0 * M_PI * m_abskg[fine_L](i,j,k) * ( 0.318331f - ( sumI / m_d_nDivQRays) );
-=======
-      m_divQ_fine(i,j,k) = -4.0 * M_PI * m_abskg_fine(i,j,k) * ( m_sigmaT4OverPi_fine(i,j,k) - ( sumI / m_d_nDivQRays) );
->>>>>>> d3f9ff6d
 
       // radiationVolq is the incident energy per cell (W/m^3) and is necessary when particle heat transfer models (i.e. Shaddix) are used
       m_radiationVolq_fine(i,j,k) = 4.0 * M_PI * ( sumI / m_d_nDivQRays );
@@ -2192,37 +2139,18 @@
   std::vector< constCCVariable< T > > abskg(maxLevels);
   std::vector< constCCVariable< T > > sigmaT4OverPi(maxLevels);
   std::vector< constCCVariable<int> > cellType(maxLevels);
-<<<<<<< HEAD
   std::vector< constCCVariable<double> > abskgSigmaT4CellType(maxLevels);
   CCVariable<double>   divQ_fine;
   CCVariable<Stencil7> boundFlux_fine;
   CCVariable<double>   radiationVolq_fine;
 
-  // The upcoming Kokkos views
   //KokkosView3<const T>   abskg_view[maxLevels];
   //KokkosView3<const T>   sigmaT4OverPi_view[maxLevels];
   //KokkosView3<const int> cellType_view[maxLevels];
   KokkosView3<const double> abskgSigmaT4CellType_view[maxLevels];
-  KokkosView3<double> divQ_fine_view;
-  KokkosView3<double> radiationVolq_fine_view;
 
   //DataWarehouse* sigmaT4_dw  = new_dw->getOtherDataWarehouse(which_sigmaT4_dw);
   //DataWarehouse* celltype_dw = new_dw->getOtherDataWarehouse(which_celltype_dw);
-  DataWarehouse* abskg_dw = get_abskg_dw(maxLevels - 1, d_abskgLabel, new_dw);
-=======
-
-  KokkosView3<const T>   abskg_view[maxLevels];
-  KokkosView3<const T>   sigmaT4OverPi_view[maxLevels];
-  KokkosView3<const int> cellType_view[maxLevels];
-
-  constCCVariable< T > abskg_fine;
-  constCCVariable< T > sigmaT4OverPi_fine;
-
-  KokkosView3<const T> abskg_fine_view;
-  KokkosView3<const T> sigmaT4OverPi_fine_view;
- 
-  DataWarehouse* sigmaT4_dw  = new_dw->getOtherDataWarehouse(which_sigmaT4_dw);
-  DataWarehouse* celltype_dw = new_dw->getOtherDataWarehouse(which_celltype_dw);
 
   double Dx[maxLevels][3];
 
@@ -2277,7 +2205,6 @@
 
   Timers::Simple timer;
   timer.start();
->>>>>>> d3f9ff6d
 
   // Determine the size of the domain.
   BBox domain_BB;
@@ -2316,9 +2243,9 @@
     CCVariable<Stencil7> boundFlux_fine;
     CCVariable<double>   radiationVolq_fine;
 
-    KokkosView3<double> divQ_fine_view;
-    KokkosView3<double> radiationVolq_fine_view;
-
+      //Get the const variables
+      for(int L = 0; L<maxLevels; L++) {
+        LevelP level = new_dw->getGrid()->getLevel(L);
     if( modifies_divQ ){
       old_dw->getModifiable( divQ_fine,          d_divQLabel,          d_matl, finePatch );
       new_dw->getModifiable( boundFlux_fine,     d_boundFluxLabel,     d_matl, finePatch );
@@ -2329,50 +2256,6 @@
       new_dw->allocateAndPut( radiationVolq_fine, d_radiationVolqLabel, d_matl, finePatch );
       divQ_fine.initialize( 0.0 );
       radiationVolq_fine.initialize( 0.0 );
-
-      for (CellIterator iter = finePatch->getExtraCellIterator(); !iter.done(); iter++){
-        IntVector c = *iter;
-        boundFlux_fine[c].initialize(0.0);
-      }
-    }
-
-    abskg_fine_view         = abskg_fine.getKokkosView();
-    sigmaT4OverPi_fine_view = sigmaT4OverPi_fine.getKokkosView();
-    divQ_fine_view          = divQ_fine.getKokkosView();
-    radiationVolq_fine_view = radiationVolq_fine.getKokkosView();
-
-    for ( int L = 0; L < maxLevels; L++ ) {
-      abskg_view[L]         = abskg[L].getKokkosView();
-      sigmaT4OverPi_view[L] = sigmaT4OverPi[L].getKokkosView();
-      cellType_view[L]      = cellType[L].getKokkosView();
-
-      regionLo_pod[L][0] = regionLo[L][0];
-      regionLo_pod[L][1] = regionLo[L][1];
-      regionLo_pod[L][2] = regionLo[L][2];
-
-      regionHi_pod[L][0] = regionHi[L][0];
-      regionHi_pod[L][1] = regionHi[L][1];
-      regionHi_pod[L][2] = regionHi[L][2];
-    }
-
-    fineLevel_ROI_Lo_pod[0] = fineLevel_ROI_Lo.x();
-    fineLevel_ROI_Lo_pod[1] = fineLevel_ROI_Lo.y();
-    fineLevel_ROI_Lo_pod[2] = fineLevel_ROI_Lo.z();
-    
-    fineLevel_ROI_Hi_pod[0] = fineLevel_ROI_Hi.x();
-    fineLevel_ROI_Hi_pod[1] = fineLevel_ROI_Hi.y();
-    fineLevel_ROI_Hi_pod[2] = fineLevel_ROI_Hi.z();
-
-<<<<<<< HEAD
-    //Get the variables from a Data Warehouse
-    //See if its CPU or GPU execution, if so, get the right variables from the right data warehouse.
-    if ( ! Parallel::usingDevice() ) {
-
-      //Get the const variables
-      for(int L = 0; L<maxLevels; L++) {
-        LevelP level = new_dw->getGrid()->getLevel(L);
-        if (level->hasFinerLevel() ) {                               // coarse level data
-          DataWarehouse* abskg_dw = get_abskg_dw(L, d_abskgLabel, new_dw);
           if(level->hasCoarserLevel()){
             // TODO: Not portable!
             //abskg_dw->getRegion(   abskg[L]   ,       d_abskgLabel   , d_matl , level.get_rep(), regionLo[L], regionHi[L]);
@@ -2388,6 +2271,7 @@
           }
         }
       }
+    }
 
       DOUT( g_ray_dbg, "    RT DataOnion:  getting fine level data across L-" << fine_L << " " << fineLevel_ROI_Lo << " " << fineLevel_ROI_Hi );
       //abskg_dw->getRegion(    abskg[fine_L],         d_abskgLabel ,   d_matl, fineLevel, fineLevel_ROI_Lo, fineLevel_ROI_Hi );
@@ -2422,43 +2306,24 @@
       divQ_fine_view          = divQ_fine.getKokkosView();
       radiationVolq_fine_view = radiationVolq_fine.getKokkosView();
 
-    } else {  //if ( Parallel::usingDevice() )
-#if defined(HAVE_CUDA)
-      GPUDataWarehouse* abskg_gdw    = static_cast<GPUDataWarehouse*>(abskg_dw->getGPUDW());
-      GPUDataWarehouse* sigmaT4_gdw  = static_cast<GPUDataWarehouse*>(sigmaT4_dw->getGPUDW());
-      GPUDataWarehouse* celltype_gdw = static_cast<GPUDataWarehouse*>(celltype_dw->getGPUDW());
-
-      //Get the Kokkos Views from the simulation variables
-      const Level* curLevel = fineLevel;
-      const Patch* curPatch = patch;
-      for ( int L = maxLevels - 1; L >= 0; L-- ) {
-        // Get vars on this level
-        abskg_view[L]         = abskg_gdw->getKokkosView<const T>(         d_abskgLabel->getName().c_str(),         curPatch->getID(), d_matl, L);
-        sigmaT4OverPi_view[L] = sigmaT4_gdw->getKokkosView<const T>(       d_sigmaT4Label->getName().c_str(),       curPatch->getID(), d_matl, L);
-        cellType_view[L]      = celltype_gdw->getKokkosView<const int>(    d_cellTypeLabel->getName().c_str(),      curPatch->getID(), d_matl, L);
-        // Go down a coarser level, if possible
-        if (curLevel->hasCoarserLevel()) {
-          //Get the patchID of the patch down a coarser level.
-          IntVector fineLow, fineHigh;
-          IntVector coarseLow = curLevel->mapCellToCoarser(curPatch->getCellLowIndex());
-          IntVector coarseHigh = curLevel->mapCellToCoarser(curPatch->getCellHighIndex());
-          Patch::selectType coarserPatches;
-          curLevel = curLevel->getCoarserLevel().get_rep();
-          curLevel->selectPatches(coarseLow, coarseHigh, coarserPatches);
-          curPatch = coarserPatches[0];
-        }
-      }
-      //Get the computational variables on the fine level
-      divQ_fine_view          = new_dw->getGPUDW()->getKokkosView<double>( d_divQLabel->getName().c_str(),          patch->getID(), d_matl, fine_L);
-      radiationVolq_fine_view = new_dw->getGPUDW()->getKokkosView<double>( d_radiationVolqLabel->getName().c_str(), patch->getID(), d_matl, fine_L);
-
-#endif
-    }
-
-    unsigned long int size = 0;                   // current size of PathIndex
-=======
+      regionLo_pod[L][0] = regionLo[L][0];
+      regionLo_pod[L][1] = regionLo[L][1];
+      regionLo_pod[L][2] = regionLo[L][2];
+
+      regionHi_pod[L][0] = regionHi[L][0];
+      regionHi_pod[L][1] = regionHi[L][1];
+      regionHi_pod[L][2] = regionHi[L][2];
+    }
+
+    fineLevel_ROI_Lo_pod[0] = fineLevel_ROI_Lo.x();
+    fineLevel_ROI_Lo_pod[1] = fineLevel_ROI_Lo.y();
+    fineLevel_ROI_Lo_pod[2] = fineLevel_ROI_Lo.z();
+    
+    fineLevel_ROI_Hi_pod[0] = fineLevel_ROI_Hi.x();
+    fineLevel_ROI_Hi_pod[1] = fineLevel_ROI_Hi.y();
+    fineLevel_ROI_Hi_pod[2] = fineLevel_ROI_Hi.z();
+
     int my_L = maxLevels - 1;
->>>>>>> d3f9ff6d
 
     //______________________________________________________________________
     //         B O U N D A R Y F L U X
@@ -2476,22 +2341,29 @@
 
     if (d_solveDivQ) {
 
-<<<<<<< HEAD
-      IntVector lo = patch->getCellLowIndex();
-      IntVector hi = patch->getCellHighIndex();
-
-      RMCRT_flags RT_flags;
-      RT_flags.finePatchLow.x = lo.x();
-      RT_flags.finePatchLow.y = lo.y();
-      RT_flags.finePatchLow.z = lo.z();
-      RT_flags.finePatchSize.x = hi.x()-lo.x();
-      RT_flags.finePatchSize.y = hi.y()-lo.y();
-      RT_flags.finePatchSize.z = hi.z()-lo.z();
-      const unsigned int numCells = RT_flags.finePatchSize.x *
-                                    RT_flags.finePatchSize.y *
-                                    RT_flags.finePatchSize.z;
-      RT_flags.startCell = 0;
-      RT_flags.endCell = numCells;
+      rayTrace_dataOnion_solveDivQFunctor< T, Kokkos::Random_XorShift1024_Pool<Kokkos::OpenMP>, m_maxLevels > functor( fineLevel
+                                                                                                                     , Dx
+                                                                                                                     , domain_BB_Lo
+                                                                                                                     , domain_BB_Hi
+                                                                                                                     , fineLevel_ROI_Lo_pod
+                                                                                                                     , fineLevel_ROI_Hi_pod
+                                                                                                                     , regionLo_pod
+                                                                                                                     , regionHi_pod
+                                                                                                                     , sigmaT4OverPi_view
+                                                                                                                     , abskg_view
+                                                                                                                     , cellType_view
+                                                                                                                     , divQ_fine_view
+                                                                                                                     , abskg_fine_view
+                                                                                                                     , sigmaT4OverPi_fine_view
+                                                                                                                     , radiationVolq_fine_view
+                                                                                                                     , d_threshold
+                                                                                                                     , d_allowReflect
+                                                                                                                     , d_nDivQRays
+                                                                                                                     , d_CCRays
+                                                                                                                     );
+
+      // This parallel_reduce replaces the cellIterator loop used to solve DivQ
+      Uintah::parallel_reduce( range, functor, nRaySteps );
 
       Uintah::BlockRange range;
 
@@ -2585,45 +2457,6 @@
         }
 #endif
       }
-=======
-      IntVector lo = finePatch->getCellLowIndex();
-      IntVector hi = finePatch->getCellHighIndex();
-
-      Uintah::BlockRange range(lo, hi);
-
-      const int m_maxLevels = 2;
-
-      //__________________________________
-      //  BULLETPROOFING
-      if ( maxLevels != m_maxLevels ) {
-        throw ProblemSetupException("\nERROR RMCRT:\nThe number of levels provided within the input file must match the rayTrace_dataOnion_solveDivQFunctor template parameter. Set m_maxLevels accordingly.", __FILE__, __LINE__);
-      }
-
-      rayTrace_dataOnion_solveDivQFunctor< T, Kokkos::Random_XorShift1024_Pool<Kokkos::OpenMP>, m_maxLevels > functor( fineLevel
-                                                                                                                     , Dx
-                                                                                                                     , domain_BB_Lo
-                                                                                                                     , domain_BB_Hi
-                                                                                                                     , fineLevel_ROI_Lo_pod
-                                                                                                                     , fineLevel_ROI_Hi_pod
-                                                                                                                     , regionLo_pod
-                                                                                                                     , regionHi_pod
-                                                                                                                     , sigmaT4OverPi_view
-                                                                                                                     , abskg_view
-                                                                                                                     , cellType_view
-                                                                                                                     , divQ_fine_view
-                                                                                                                     , abskg_fine_view
-                                                                                                                     , sigmaT4OverPi_fine_view
-                                                                                                                     , radiationVolq_fine_view
-                                                                                                                     , d_threshold
-                                                                                                                     , d_allowReflect
-                                                                                                                     , d_nDivQRays
-                                                                                                                     , d_CCRays
-                                                                                                                     );
-
-      // This parallel_reduce replaces the cellIterator loop used to solve DivQ
-      Uintah::parallel_reduce( range, functor, nRaySteps );
-
->>>>>>> d3f9ff6d
     }  // end of if(_solveDivQ)
 
     //__________________________________
