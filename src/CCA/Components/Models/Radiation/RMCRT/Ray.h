/*
 * The MIT License
 *
 * Copyright (c) 1997-2015 The University of Utah
 *
 * Permission is hereby granted, free of charge, to any person obtaining a copy
 * of this software and associated documentation files (the "Software"), to
 * deal in the Software without restriction, including without limitation the
 * rights to use, copy, modify, merge, publish, distribute, sublicense, and/or
 * sell copies of the Software, and to permit persons to whom the Software is
 * furnished to do so, subject to the following conditions:
 *
 * The above copyright notice and this permission notice shall be included in
 * all copies or substantial portions of the Software.
 *
 * THE SOFTWARE IS PROVIDED "AS IS", WITHOUT WARRANTY OF ANY KIND, EXPRESS OR
 * IMPLIED, INCLUDING BUT NOT LIMITED TO THE WARRANTIES OF MERCHANTABILITY,
 * FITNESS FOR A PARTICULAR PURPOSE AND NONINFRINGEMENT. IN NO EVENT SHALL THE
 * AUTHORS OR COPYRIGHT HOLDERS BE LIABLE FOR ANY CLAIM, DAMAGES OR OTHER
 * LIABILITY, WHETHER IN AN ACTION OF CONTRACT, TORT OR OTHERWISE, ARISING
 * FROM, OUT OF OR IN CONNECTION WITH THE SOFTWARE OR THE USE OR OTHER DEALINGS
 * IN THE SOFTWARE.
 */

#ifndef RAY_H
#define RAY_H

#include <CCA/Components/Models/Radiation/RMCRT/RMCRTCommon.h>
#include <CCA/Components/Models/Radiation/RMCRT/Radiometer.h>
#include <CCA/Ports/Scheduler.h>
#include <Core/Containers/StaticArray.h>
#include <Core/Disclosure/TypeDescription.h>
#include <Core/Grid/SimulationState.h>
#include <Core/Grid/BoundaryConditions/BCDataArray.h>
#include <Core/Grid/BoundaryConditions/BoundCond.h>
#include <Core/Grid/Variables/VarTypes.h>
#include <Core/Grid/Variables/CCVariable.h>

#include <sci_defs/uintah_defs.h>
#include <sci_defs/cuda_defs.h>

#ifdef HAVE_CUDA
  #include <curand.h>
  #include <curand_kernel.h>
#endif

#include <iostream>
#include <cmath>
#include <string>
#include <vector>


//==========================================================================

/**
 * @class Ray
 * @author Isaac Hunsaker
 * @date July 8, 2011
 *
 * @brief This file traces N (usually 1000+) rays per cell until the intensity reaches a predetermined threshold
 *
 *
 */
class MTRand; // forward declaration for use in updateSumI

namespace Uintah{

  class Ray : public RMCRTCommon  {

    public:

      Ray( TypeDescription::Type FLT_DBL );         // This class can  Float or Double
      ~Ray();

      //__________________________________
      //  TASKS
      /** @brief Interface to input file information */
      void  problemSetup( const ProblemSpecP& prob_spec,
                          const ProblemSpecP& rmcrt_ps,
                          const GridP& grid,
                          SimulationStateP& sharedState );

      /** @brief Algorithm for tracing rays through a single level*/
      void sched_rayTrace( const LevelP& level,
                           SchedulerP& sched,
                           Task::WhichDW abskg_dw,
                           Task::WhichDW sigma_dw,
                           Task::WhichDW celltype_dw,
                           bool modifies_divQ,
                           const int radCalc_freq );

      /** @brief Algorithm for RMCRT using multilevel dataOnion approach*/
      void sched_rayTrace_dataOnion( const LevelP& level,
                                     SchedulerP& sched,
                                     Task::WhichDW abskg_dw,
                                     Task::WhichDW sigma_dw,
                                     Task::WhichDW celltype_dw,
                                     bool modifies_divQ,
                                     const int radCalc_freq );


      /** @brief Schedule filtering of q and divQ */
      void sched_filter( const LevelP& level,
                          SchedulerP& sched,
                          Task::WhichDW which_divQ_dw,
                          const bool includeEC = true,
                          bool modifies_divQFilt = false);

      //__________________________________
      //  Boundary condition related
      /** @brief Set boundary conditions */

      void setBC_onOff( const bool onOff){
        d_onOff_SetBCs = onOff;
      }

      void  sched_setBoundaryConditions( const LevelP& level,
                                         SchedulerP& sched,
                                         Task::WhichDW temp_dw,
                                         const int radCalc_freq,
                                         const bool backoutTemp = false);

      void BC_bulletproofing( const ProblemSpecP& rmcrtps );

<<<<<<< HEAD
=======

>>>>>>> d1d65a4e
      template< class T, class V >
      void setBC(CCVariable<T>& Q_CC,
                 const std::string& desc,
                 const Patch* patch,
                 const int mat_id);

      //__________________________________
      //  Multilevel tasks
      void sched_Refine_Q(SchedulerP& sched,
                          const PatchSet* patches,
                          const MaterialSet* matls,
                          const int radCalc_freq);

      void sched_CoarsenAll( const LevelP& coarseLevel,
                             SchedulerP& sched,
                             const bool modifies_abskg,
                             const bool modifiesd_sigmaT4,
                             const int radCalc_freq );

      void sched_computeCellType ( const LevelP& coarseLevel,
                                   SchedulerP& sched,
                                   const int value);

      void sched_ROI_Extents ( const LevelP& level,
                               SchedulerP& scheduler );

      Radiometer* getRadiometer(){
        return d_radiometer;
      }



    //______________________________________________________________________
    private:
      double d_sigmaT4_thld;                 // threshold values for determining the extents of ROI
      double d_abskg_thld;
      int    d_nDivQRays;                    // number of rays per cell used to compute divQ
      int    d_nFluxRays;                    // number of rays per cell used to compute radiative flux
      int    d_orderOfInterpolation;         // Order of interpolation for interior fine patch
      IntVector d_halo;                      // number of cells surrounding a coarse patch on coarser levels

      bool d_solveBoundaryFlux;
      bool d_solveDivQ;
      bool d_CCRays;
      bool d_onOff_SetBCs;                  // switch for setting boundary conditions
      bool d_isDbgOn;
      bool d_applyFilter;                   // Allow for filtering of boundFlux and divQ results

      enum Algorithm{ dataOnion,            
                      coarseLevel, 
                      singleLevel
                    };
      enum ROI_algo{  fixed,                // user specifies fixed low and high point for a bounding box 
                      dynamic,              // user specifies thresholds that are used to dynamically determine ROI
                      patch_based,          // The patch extents + halo are the ROI
                    };
                    
      ROI_algo  d_whichROI_algo;
      Point d_ROI_minPt;
      Point d_ROI_maxPt;

      // Radiometer parameters
      Radiometer* d_radiometer;

      // Boundary flux constant variables  (consider using array container when C++ 11 is used)
      std::map <int,IntVector> d_dirIndexOrder;
      std::map <int,IntVector> d_dirSignSwap;
      std::map <int,IntVector> d_locationIndexOrder;
      std::map <int,IntVector> d_locationShift;

      const VarLabel* d_divQFiltLabel;
      const VarLabel* d_boundFluxLabel;
      const VarLabel* d_boundFluxFiltLabel;
      const VarLabel* d_radiationVolqLabel;
      const VarLabel* d_mag_grad_abskgLabel;
      const VarLabel* d_mag_grad_sigmaT4Label;
      const VarLabel* d_flaggedCellsLabel;
      const VarLabel* d_ROI_LoCellLabel;
      const VarLabel* d_ROI_HiCellLabel;

      //__________________________________
      template<class T>
      void rayTrace( const ProcessorGroup* pg,
                     const PatchSubset* patches,
                     const MaterialSubset* matls,
                     DataWarehouse* old_dw,
                     DataWarehouse* new_dw,
                     bool modifies_divQ,
                     Task::WhichDW which_abskg_dw,
                     Task::WhichDW whichd_sigmaT4_dw,
                     Task::WhichDW which_celltype_dw,
                     const int radCalc_freq );

      //__________________________________
      template<class T>
      void rayTraceGPU( Task::CallBackEvent event,
                        const ProcessorGroup* pg,
                        const PatchSubset* patches,
                        const MaterialSubset* matls,
                        DataWarehouse* old_dw,
                        DataWarehouse* new_dw,
                        void* stream,
                        int deviceID,
                        bool modifies_divQ,
                        Task::WhichDW which_abskg_dw,
                        Task::WhichDW whichd_sigmaT4_dw,
                        Task::WhichDW which_celltype_dw,
                        const int radCalc_freq );

      //__________________________________
      template<class T>
      void rayTrace_dataOnion( const ProcessorGroup* pg,
                               const PatchSubset* patches,
                               const MaterialSubset* matls,
                               DataWarehouse* old_dw,
                               DataWarehouse* new_dw,
                               bool modifies_divQ,
                               Task::WhichDW which_abskg_dw,
                               Task::WhichDW whichd_sigmaT4_dw,
                               Task::WhichDW which_celltype_dw,
                               const int radCalc_freq );

      //__________________________________
      template<class T>
      void rayTraceDataOnionGPU( Task::CallBackEvent event,
                                 const ProcessorGroup* pg,
                                 const PatchSubset* patches,
                                 const MaterialSubset* matls,
                                 DataWarehouse* old_dw,
                                 DataWarehouse* new_dw,
                                 void* stream,
                                 int deviceID,
                                 bool modifies_divQ,
                                 Task::WhichDW which_abskg_dw,
                                 Task::WhichDW whichd_sigmaT4_dw,
                                 Task::WhichDW which_celltype_dw,
                                 const int radCalc_freq );
      //__________________________________
      template<class T>
<<<<<<< HEAD
      void  updateSumI_ML ( Vector& ray_direction,
                            Vector& ray_location,
                            const IntVector& origin,
                            const std::vector<Vector>& Dx,
                            const BBox& domain_BB,
                            const int maxLevels,
                            const Level* fineLevel,
                            double DyDx[],
                            double DzDx[],
                            const IntVector& fineLevel_ROI_Lo,
                            const IntVector& fineLevel_ROI_Hi,
                            std::vector<IntVector>& regionLo,
                            std::vector<IntVector>& regionHi,
                            StaticArray< constCCVariable< T > >& sigmaT4Pi,
                            StaticArray< constCCVariable< T > >& abskg,
                            unsigned long int& size,
                            double& sumI,
                            MTRand& mTwister);
=======
      void updateSumI_ML ( Vector& ray_direction,
                           Vector& ray_location,
                           const IntVector& origin,
                           const std::vector<Vector>& Dx,
                           const BBox& domain_BB,
                           const int maxLevels,
                           const Level* fineLevel,
                           double DyDx[],
                           double DzDx[],
                           const IntVector& fineLevel_ROI_Lo,
                           const IntVector& fineLevel_ROI_Hi,
                           std::vector<IntVector>& regionLo,
                           std::vector<IntVector>& regionHi,
                           StaticArray< constCCVariable< T > >& sigmaT4Pi,
                           StaticArray< constCCVariable< T > >& abskg,
                           StaticArray< constCCVariable< int > >& cellType,
                           unsigned long int& size,
                           double& sumI,
                           MTRand& mTwister);
>>>>>>> d1d65a4e
     //__________________________________
     void computeExtents( LevelP level_0,
                          const Level* fineLevel,
                          const Patch* patch,
                          const int maxlevels,
                          DataWarehouse* new_dw,
                          IntVector& fineLevel_ROI_Lo,
                          IntVector& fineLevel_ROI_Hi,
                          std::vector<IntVector>& regionLo,
                          std::vector<IntVector>& regionHi );

      //__________________________________
      void filter( const ProcessorGroup* pg,
                    const PatchSubset* patches,
                    const MaterialSubset* matls,
                    DataWarehouse* old_dw,
                    DataWarehouse* new_dw,
                    Task::WhichDW which_divQ_dw,
                    const bool includeEC,
                    bool modifies_divQFilt);

      //__________________________________
      inline bool containsCell( const IntVector &low,
                                const IntVector &high,
                                const IntVector &cell,
                                const int &dir );

      //__________________________________
      /** @brief Adjust the location of a ray origin depending on the cell face */
      void rayLocation_cellFace( MTRand& mTwister,
                                 const IntVector& origin,
                                 const IntVector &indexOrder,
                                 const IntVector &shift,
                                 const double &DyDx,
                                 const double &DzDx,
                                 Vector& location );

      //__________________________________
      /** @brief Adjust the direction of a ray depending on the cell face */
      void rayDirection_cellFace( MTRand& mTwister,
                                  const IntVector& origin,
                                  const IntVector& indexOrder,
                                  const IntVector& signOrder,
                                  const int iRay,
                                  Vector& directionVector,
                                  double& cosTheta );

      /** @brief Determine if a flow cell is adjacent to a wall, and therefore has a boundary */
      bool has_a_boundary(const IntVector &c,
                          constCCVariable<int> &celltype,
                          std::vector<int> &boundaryFaces);
      //______________________________________________________________________
      //   Boundary Conditions
      template< class T >
      void setBoundaryConditions( const ProcessorGroup*,
                                  const PatchSubset* patches,
                                  const MaterialSubset*,
                                  DataWarehouse*,
                                  DataWarehouse* new_dw,
                                  Task::WhichDW temp_dw,
                                  const int radCalc_freq,
                                  const bool backoutTemp );

    int numFaceCells(const Patch* patch,
                     const Patch::FaceIteratorType type,
                     const Patch::FaceType face);

    //_____________________________________________________________________
    //    Multiple Level tasks
    void refine_Q(const ProcessorGroup*,
                  const PatchSubset* patches,
                  const MaterialSubset* matls,
                  DataWarehouse*,
                  DataWarehouse* new_dw,
                  const int radCalc_freq);

    // coarsen a single variable
    void sched_Coarsen_Q( const LevelP& coarseLevel,
                          SchedulerP& scheduler,
                          Task::WhichDW this_dw,
                          const bool modifies,
                          const VarLabel* variable,
                          const int radCalc_freq);
<<<<<<< HEAD
    
=======

>>>>>>> d1d65a4e
    template< class T >
    void coarsen_Q ( const ProcessorGroup*,
                     const PatchSubset* patches,
                     const MaterialSubset* matls,
                     DataWarehouse*,
                     DataWarehouse* new_dw,
                     const VarLabel* variable,
                     const bool modifies,
                     Task::WhichDW this_dw,
                     const int radCalc_freq);
<<<<<<< HEAD
                     
    void coarsen_cellType( const ProcessorGroup*,
                           const PatchSubset* patches,       
                           const MaterialSubset*,      
                           DataWarehouse*,            
                           DataWarehouse* new_dw,            
                           const int radCalc_freq );
                     
=======

    void computeCellType( const ProcessorGroup*,
                          const PatchSubset* patches,
                          const MaterialSubset* matls,
                          DataWarehouse* old_dw,
                          DataWarehouse* new_dw,
                          const int value );

>>>>>>> d1d65a4e
    template< class T >
    void ROI_Extents ( const ProcessorGroup*,
                       const PatchSubset* patches,
                       const MaterialSubset* matls,
                       DataWarehouse*,
                       DataWarehouse* new_dw);

    //______________________________________________________________________
    //  Helpers
    bool less_Eq(    const IntVector& a, const IntVector& b ){
      return ( a.x() <= b.x() && a.y() <= b.y() && a.z() <= b.z() );
    }
    bool greater_Eq( const IntVector& a, const IntVector& b ){
      return ( a.x() >= b.x() && a.y() >= b.y() && a.z() >= b.z() );
    }
    bool greater( const IntVector& a, const IntVector& b ){
      return ( a.x() > b.x() && a.y() > b.y() && a.z() > b.z() );
    }
  }; // class Ray

} // namespace Uintah

#endif<|MERGE_RESOLUTION|>--- conflicted
+++ resolved
@@ -122,10 +122,7 @@
 
       void BC_bulletproofing( const ProblemSpecP& rmcrtps );
 
-<<<<<<< HEAD
-=======
-
->>>>>>> d1d65a4e
+
       template< class T, class V >
       void setBC(CCVariable<T>& Q_CC,
                  const std::string& desc,
@@ -265,26 +262,6 @@
                                  const int radCalc_freq );
       //__________________________________
       template<class T>
-<<<<<<< HEAD
-      void  updateSumI_ML ( Vector& ray_direction,
-                            Vector& ray_location,
-                            const IntVector& origin,
-                            const std::vector<Vector>& Dx,
-                            const BBox& domain_BB,
-                            const int maxLevels,
-                            const Level* fineLevel,
-                            double DyDx[],
-                            double DzDx[],
-                            const IntVector& fineLevel_ROI_Lo,
-                            const IntVector& fineLevel_ROI_Hi,
-                            std::vector<IntVector>& regionLo,
-                            std::vector<IntVector>& regionHi,
-                            StaticArray< constCCVariable< T > >& sigmaT4Pi,
-                            StaticArray< constCCVariable< T > >& abskg,
-                            unsigned long int& size,
-                            double& sumI,
-                            MTRand& mTwister);
-=======
       void updateSumI_ML ( Vector& ray_direction,
                            Vector& ray_location,
                            const IntVector& origin,
@@ -304,7 +281,6 @@
                            unsigned long int& size,
                            double& sumI,
                            MTRand& mTwister);
->>>>>>> d1d65a4e
      //__________________________________
      void computeExtents( LevelP level_0,
                           const Level* fineLevel,
@@ -388,11 +364,7 @@
                           const bool modifies,
                           const VarLabel* variable,
                           const int radCalc_freq);
-<<<<<<< HEAD
-    
-=======
-
->>>>>>> d1d65a4e
+
     template< class T >
     void coarsen_Q ( const ProcessorGroup*,
                      const PatchSubset* patches,
@@ -403,16 +375,6 @@
                      const bool modifies,
                      Task::WhichDW this_dw,
                      const int radCalc_freq);
-<<<<<<< HEAD
-                     
-    void coarsen_cellType( const ProcessorGroup*,
-                           const PatchSubset* patches,       
-                           const MaterialSubset*,      
-                           DataWarehouse*,            
-                           DataWarehouse* new_dw,            
-                           const int radCalc_freq );
-                     
-=======
 
     void computeCellType( const ProcessorGroup*,
                           const PatchSubset* patches,
@@ -421,7 +383,6 @@
                           DataWarehouse* new_dw,
                           const int value );
 
->>>>>>> d1d65a4e
     template< class T >
     void ROI_Extents ( const ProcessorGroup*,
                        const PatchSubset* patches,
