/*
 * The MIT License
 *
 * Copyright (c) 1997-2015 The University of Utah
 *
 * Permission is hereby granted, free of charge, to any person obtaining a copy
 * of this software and associated documentation files (the "Software"), to
 * deal in the Software without restriction, including without limitation the
 * rights to use, copy, modify, merge, publish, distribute, sublicense, and/or
 * sell copies of the Software, and to permit persons to whom the Software is
 * furnished to do so, subject to the following conditions:
 *
 * The above copyright notice and this permission notice shall be included in
 * all copies or substantial portions of the Software.
 *
 * THE SOFTWARE IS PROVIDED "AS IS", WITHOUT WARRANTY OF ANY KIND, EXPRESS OR
 * IMPLIED, INCLUDING BUT NOT LIMITED TO THE WARRANTIES OF MERCHANTABILITY,
 * FITNESS FOR A PARTICULAR PURPOSE AND NONINFRINGEMENT. IN NO EVENT SHALL THE
 * AUTHORS OR COPYRIGHT HOLDERS BE LIABLE FOR ANY CLAIM, DAMAGES OR OTHER
 * LIABILITY, WHETHER IN AN ACTION OF CONTRACT, TORT OR OTHERWISE, ARISING
 * FROM, OUT OF OR IN CONNECTION WITH THE SOFTWARE OR THE USE OR OTHER DEALINGS
 * IN THE SOFTWARE.
 */

#include <CCA/Components/Models/Radiation/RMCRT/RayGPU.cuh>
#include <CCA/Components/Schedulers/GPUDataWarehouse.h>

#include <Core/Grid/Variables/GPUGridVariable.h>
#include <Core/Grid/Variables/GPUStencil7.h>
#include <Core/Grid/Variables/Stencil7.h>
#include <Core/Util/GPU.h>

#include <sci_defs/cuda_defs.h>
#include <sci_defs/uintah_defs.h>
#include <curand.h>
#include <curand_kernel.h>

#define DEBUG -9 // 1: divQ, 2: boundFlux, 3: scattering
//#define FIXED_RANDOM_NUM         // also edit in src/Core/Math/MersenneTwister.h to compare with Ray:CPU

//__________________________________
//  To Do
//  - remove hard wiring MAXLEVELS.  See line 291
//  - Implement getRegion()  Currently can only pull fineLevel patch out from gpuDW with halo[0,0,0]
//  - Implement fixed and dynamic ROI.
//  - dynamic block size?
//  - Implement labelNames in unified memory.
//  - investigate the performance with different patch configurations
//  - deterministic random numbers
//  - Ray steps

//__________________________________
//
//  To use cuda-gdb on a single GPU you must set the environmental variable
//  CUDA_DEBUGGER_SOFTWARE_PREEMPTION=1
//
// mpirun -np 1 xterm -e cuda-gdb sus -gpu -nthreads 2 <args>
//__________________________________

namespace Uintah {

//---------------------------------------------------------------------------
// Kernel: The GPU ray tracer kernel
//---------------------------------------------------------------------------
template< class T>
<<<<<<< HEAD
__global__ void rayTraceKernel(dim3 dimGrid,
                               dim3 dimBlock,
                               int matl,
                               patchParams patch,
                               curandState* randNumStates,
                               RMCRT_flags RT_flags,
                               varLabelNames labelNames,
                               GPUDataWarehouse* abskg_gdw,
                               GPUDataWarehouse* sigmaT4_gdw,
                               GPUDataWarehouse* celltype_gdw,
                               GPUDataWarehouse* old_gdw,
                               GPUDataWarehouse* new_gdw)
=======
__global__ void rayTraceKernel( dim3 dimGrid,
                                dim3 dimBlock,
                                int matl,
                                patchParams patch,
                                curandState* randNumStates,
                                RMCRT_flags RT_flags,
                                varLabelNames* labelNames,
                                GPUDataWarehouse* abskg_gdw,
                                GPUDataWarehouse* sigmaT4_gdw,
                                GPUDataWarehouse* cellType_gdw,
                                GPUDataWarehouse* old_gdw,
                                GPUDataWarehouse* new_gdw )
>>>>>>> d1d65a4e
{
    // Not used right now
//  int blockID  = blockIdx.x + blockIdx.y * gridDim.x + gridDim.x * gridDim.y * blockIdx.z;
//  int threadID = threadIdx.x +  blockDim.x * threadIdx.y + (blockDim.x * blockDim.y) * threadIdx.z;

  // calculate the thread indices
  int tidX = threadIdx.x + blockIdx.x * blockDim.x + patch.loEC.x;
  int tidY = threadIdx.y + blockIdx.y * blockDim.y + patch.loEC.y;
<<<<<<< HEAD
  
  const GPUGridVariable< T > sigmaT4OverPi;
  const GPUGridVariable< T > abskg;              // Need to use getRegion() to get the data
  const GPUGridVariable<int> celltype;
=======

  const GPUGridVariable< T > sigmaT4OverPi;
  const GPUGridVariable< T > abskg;              // Need to use getRegion() to get the data
  const GPUGridVariable<int> cellType;
>>>>>>> d1d65a4e

  GPUGridVariable<double> divQ;
  GPUGridVariable<GPUStencil7> boundFlux;
  GPUGridVariable<double> radiationVolQ;
<<<<<<< HEAD
 
    
  sigmaT4_gdw->get( sigmaT4OverPi , "sigmaT4",  patch.ID, matl );       // Should be using labelNames struct
  celltype_gdw->get( celltype,     "cellType", patch.ID, matl );
  
=======

  sigmaT4_gdw->get( sigmaT4OverPi , "sigmaT4",  patch.ID, matl );       // Should be using labelNames struct
  cellType_gdw->get( cellType,      "cellType", patch.ID, matl );

>>>>>>> d1d65a4e
  if(RT_flags.usingFloats){
    abskg_gdw->get( abskg , "abskgRMCRT",   patch.ID, matl );
  }else{
    abskg_gdw->get( abskg , "abskg",   patch.ID, matl );
  }

  if( RT_flags.modifies_divQ ){
    new_gdw->getModifiable( divQ,         "divQ",          patch.ID, matl );
    new_gdw->getModifiable( boundFlux,    "boundFlux",     patch.ID, matl );
    new_gdw->getModifiable( radiationVolQ,"radiationVolq", patch.ID, matl );
  }else{
    new_gdw->get( divQ,         "divQ",          patch.ID, matl );         // these should be allocateAntPut() calls
    new_gdw->get( boundFlux,    "boundFlux",     patch.ID, matl );
    new_gdw->get( radiationVolQ,"radiationVolq", patch.ID, matl );


    // Extra Cell Loop
    if ( (tidX >= patch.loEC.x) && (tidY >= patch.loEC.y) && (tidX < patch.hiEC.x) && (tidY < patch.hiEC.y) ) { // patch boundary check
      #pragma unroll
      for (int z = patch.loEC.z; z < patch.hiEC.z; z++) { // loop through z slices
        GPUIntVector c = make_int3(tidX, tidY, z);
        divQ[c]          = 0.0;
        radiationVolQ[c] = 0.0;
      }
    }
  }
<<<<<<< HEAD
  

  
/*`==========TESTING==========*/
#if 0  
 //__________________________________
 // Sanity check code used to test the "iterators" 
  // Extra Cell Loop
  if (threadIdx.y == 2 ) {
    printf( "outside loops thread[%d, %d] tID[%d, %d]\n",threadIdx.x, threadIdx.y, tidX, tidY);
  }
  
  if (tidX >= patch.loEC.x && tidY >= patch.loEC.y && tidX < patch.hiEC.x && tidY < patch.hiEC.y) { // patch boundary check
    for (int z = patch.loEC.z; z < patch.hiEC.z; z++) { // loop through z slices
      gpuIntVector c = make_int3(tidX, tidY, z);
      divQ[c] = 0;

      if (c.y == 2 && c.z == 2 ) {
        printf( " EC thread[%d, %d] tID[%d, %d]\n",threadIdx.x, threadIdx.y, tidX, tidY);
      }
    }
  }  

  if (tidX >= patch.lo.x && tidY >= patch.lo.y && tidX < patch.hi.x && tidY < patch.hi.y) { // patch boundary check
    for (int z = patch.lo.z; z < patch.hi.z; z++) { // loop through z slices
      gpuIntVector c = make_int3(tidX, tidY, z);
      if (c.y == 2 && c.z == 2 ) {
        printf( " int thread[%d, %d] tID[%d, %d]\n",threadIdx.x, threadIdx.y, tidX, tidY);
      }
      divQ[c] = c.x + c.y + c.z; 
    }
  }
  return;
#endif 
/*===========TESTING==========`*/
=======
>>>>>>> d1d65a4e

  double DyDx = patch.dx.y/patch.dx.x;
  double DzDx = patch.dx.z/patch.dx.x;

  //______________________________________________________________________
  //           R A D I O M E T E R
  //______________________________________________________________________
  // TO BE FILLED IN

  //______________________________________________________________________
  //          B O U N D A R Y F L U X
  //______________________________________________________________________
  if( RT_flags.solveBoundaryFlux ){

    __shared__ int3 dirIndexOrder[6];
    __shared__ int3 dirSignSwap[6];
    __shared__ int3 locationIndexOrder[6];
    __shared__ int3 locationShift[6];

    //_____________________________________________
    //   Ordering for Surface Method
    // This block of code is used to properly place ray origins, and orient ray directions
    // onto the correct face.  This is necessary, because by default, the rays are placed
    // and oriented onto a default face, then require adjustment onto the proper face.
    dirIndexOrder[EAST]   = make_int3(2, 1, 0);
    dirIndexOrder[WEST]   = make_int3(2, 1, 0);
    dirIndexOrder[NORTH]  = make_int3(0, 2, 1);
    dirIndexOrder[SOUTH]  = make_int3(0, 2, 1);
    dirIndexOrder[TOP]    = make_int3(0, 1, 2);
    dirIndexOrder[BOT]    = make_int3(0, 1, 2);

    // Ordering is slightly different from 6Flux since here, rays pass through origin cell from the inside faces.
    dirSignSwap[EAST]     = make_int3(-1, 1,  1);
    dirSignSwap[WEST]     = make_int3( 1, 1,  1);
    dirSignSwap[NORTH]    = make_int3( 1, -1, 1);
    dirSignSwap[SOUTH]    = make_int3( 1, 1,  1);
    dirSignSwap[TOP]      = make_int3( 1, 1, -1);
    dirSignSwap[BOT]      = make_int3( 1, 1,  1);

    locationIndexOrder[EAST]  = make_int3(1,0,2);
    locationIndexOrder[WEST]  = make_int3(1,0,2);
    locationIndexOrder[NORTH] = make_int3(0,1,2);
    locationIndexOrder[SOUTH] = make_int3(0,1,2);
    locationIndexOrder[TOP]   = make_int3(0,2,1);
    locationIndexOrder[BOT]   = make_int3(0,2,1);

    locationShift[EAST]   = make_int3(1, 0, 0);
    locationShift[WEST]   = make_int3(0, 0, 0);
    locationShift[NORTH]  = make_int3(0, 1, 0);
    locationShift[SOUTH]  = make_int3(0, 0, 0);
    locationShift[TOP]    = make_int3(0, 0, 1);
    locationShift[BOT]    = make_int3(0, 0, 0);

    //__________________________________
    // GPU equivalent of GridIterator loop - calculate sets of rays per thread
    if ( (tidX >= patch.lo.x) && (tidY >= patch.lo.y) && (tidX < patch.hi.x) && (tidY < patch.hi.y) ) { // patch boundary check
      #pragma unroll
      for (int z = patch.lo.z; z < patch.hi.z; z++) { // loop through z slices

        GPUIntVector origin = make_int3(tidX, tidY, z);  // for each thread

        boundFlux[origin].initialize(0.0);

        BoundaryFaces boundaryFaces;

         // which surrounding cells are boundaries
        boundFlux[origin].p = has_a_boundaryDevice(origin, cellType, boundaryFaces);

        //__________________________________
        // Loop over boundary faces of the cell and compute incident radiative flux
        #pragma unroll
        for( int i = 0; i<boundaryFaces.size(); i++) {

          int RayFace = boundaryFaces.faceArray[i];
          int UintahFace[6] = {WEST,EAST,SOUTH,NORTH,BOT,TOP};

          double sumI     = 0;
          double sumProjI = 0;
          double sumI_prev= 0;

          //__________________________________
          // Flux ray loop
          #pragma unroll
          for (int iRay=0; iRay < RT_flags.nFluxRays; iRay++){

            GPUVector direction_vector, ray_location;
            double cosTheta;

            rayDirection_cellFaceDevice( randNumStates, origin, dirIndexOrder[RayFace], dirSignSwap[RayFace], iRay,
                                   direction_vector, cosTheta );

<<<<<<< HEAD
            updateSumIDevice< T >( direction_vector, ray_location, origin, patch.dx, sigmaT4OverPi, abskg, celltype, sumI, randNumStates, RT_flags);
=======
            rayLocation_cellFaceDevice( randNumStates, origin, locationIndexOrder[RayFace], locationShift[RayFace],
                                  DyDx, DzDx, ray_location);

            updateSumIDevice< T >( direction_vector, ray_location, origin, patch.dx, sigmaT4OverPi, abskg, cellType, sumI, randNumStates, RT_flags);
>>>>>>> d1d65a4e

            sumProjI += cosTheta * (sumI - sumI_prev);   // must subtract sumI_prev, since sumI accumulates intensity

            sumI_prev = sumI;

          } // end of flux ray loop

          //__________________________________
          //  Compute Net Flux to the boundary
          int face = UintahFace[RayFace];
          boundFlux[origin][ face ] = sumProjI * 2 *M_PI/RT_flags.nFluxRays;

/*`==========TESTING==========*/
#if DEBUG == 2
          printf( "\n      [%d, %d, %d]  face: %d sumProjI:  %g BF: %g\n",
                    origin.x, origin.y, origin.z, face, sumProjI, boundFlux[origin][ face ]);
#endif
/*===========TESTING==========`*/

        } // boundary faces loop
      }  // z slices loop
    }  // X-Y Thread loop
  }


  //______________________________________________________________________
  //         S O L V E   D I V Q
  //______________________________________________________________________
  if( RT_flags.solveDivQ ){
    // GPU equivalent of GridIterator loop - calculate sets of rays per thread
    if ( (tidX >= patch.lo.x) && (tidY >= patch.lo.y) && (tidX < patch.hi.x) && (tidY < patch.hi.y) ) { // patch boundary check
      #pragma unroll
      for (int z = patch.lo.z; z < patch.hi.z; z++) { // loop through z slices

        GPUIntVector origin = make_int3(tidX, tidY, z);  // for each thread
        double sumI = 0;

        //__________________________________
        // ray loop
        #pragma unroll
        for (int iRay = 0; iRay < RT_flags.nDivQRays; iRay++) {
<<<<<<< HEAD
        
          gpuVector direction_vector = findRayDirectionDevice( randNumStates );
          
          gpuVector ray_location = rayLocationDevice( randNumStates, origin, DyDx,  DzDx, RT_flags.CCRays );
         
          updateSumIDevice< T >( direction_vector, ray_location, origin, patch.dx,  sigmaT4OverPi, abskg, celltype, sumI, randNumStates, RT_flags);
=======

          GPUVector direction_vector = findRayDirectionDevice( randNumStates );

          GPUVector ray_location = rayLocationDevice( randNumStates, origin, DyDx,  DzDx, RT_flags.CCRays );

          updateSumIDevice< T >( direction_vector, ray_location, origin, patch.dx,  sigmaT4OverPi, abskg, cellType, sumI, randNumStates, RT_flags);
>>>>>>> d1d65a4e
        } //Ray loop

        //__________________________________
        //  Compute divQ
        divQ[origin] = 4.0 * M_PI * abskg[origin] * ( sigmaT4OverPi[origin] - (sumI/RT_flags.nDivQRays) );

        // radiationVolq is the incident energy per cell (W/m^3) and is necessary when particle heat transfer models (i.e. Shaddix) are used
        radiationVolQ[origin] = 4.0 * M_PI * abskg[origin] *  (sumI/RT_flags.nDivQRays) ;

/*`==========TESTING==========*/
#if DEBUG == 1
          printf( "\n      [%d, %d, %d]  sumI: %g  divQ: %g radiationVolq: %g  abskg: %g,    sigmaT4: %g \n",
                    origin.x, origin.y, origin.z, sumI,divQ[origin], radiationVolQ[origin],abskg[origin], sigmaT4OverPi[origin]);
#endif
/*===========TESTING==========`*/
      }  // end z-slice loop
    }  // end domain boundary check
  }  // solve divQ
}  // end ray trace kernel

//---------------------------------------------------------------------------
// Kernel: The GPU ray tracer data onion kernel
//---------------------------------------------------------------------------
// hard-wired for 2-levels now, but this should be fast and fixes
__constant__ levelParams d_levels[d_MAXLEVELS];

template< class T>
__global__ void rayTraceDataOnionKernel( dim3 dimGrid,
                                         dim3 dimBlock,
                                         int matl,
                                         patchParams finePatch,
                                         gridParams gridP,
                                         GPUIntVector fineLevel_ROI_Lo,
                                         GPUIntVector fineLevel_ROI_Hi,
                                         curandState* randNumStates,
                                         RMCRT_flags RT_flags,
                                         GPUDataWarehouse* abskg_gdw,
                                         GPUDataWarehouse* sigmaT4_gdw,
                                         GPUDataWarehouse* cellType_gdw,
                                         GPUDataWarehouse* old_gdw,
                                         GPUDataWarehouse* new_gdw )
{
    // Not used right now
//  int blockID  = blockIdx.x + blockIdx.y * gridDim.x + gridDim.x * gridDim.y * blockIdx.z;
//  int threadID = threadIdx.x +  blockDim.x * threadIdx.y + (blockDim.x * blockDim.y) * threadIdx.z;


  // calculate the thread indices
  int tidX = threadIdx.x + blockIdx.x * blockDim.x + finePatch.loEC.x;
  int tidY = threadIdx.y + blockIdx.y * blockDim.y + finePatch.loEC.y;

#if 0
  if (tidX == 1 && tidY == 1) {
    printf("\nGPU levelParams\n");

    printf("Level-0 ");
    d_levels[0].print();

    printf("Level-1 ");
    d_levels[1].print();
  }
#endif


  int maxLevels = gridP.maxLevels;
  int fineL = maxLevels - 1;

  //__________________________________
  //
  const GPUGridVariable<T>*    abskg         = new GPUGridVariable<T>[maxLevels];
  const GPUGridVariable<T>*    sigmaT4OverPi = new GPUGridVariable<T>[maxLevels];
  const GPUGridVariable<int>*  cellType      = new GPUGridVariable<int>[maxLevels];

  //__________________________________
  // coarse level data for the entire level
  for (int l = 0; l < maxLevels; ++l) {
    if (d_levels[l].hasFinerLevel) {
      abskg_gdw->getLevel( abskg[l],           "abskg",    matl, l);
      sigmaT4_gdw->getLevel( sigmaT4OverPi[l], "sigmaT4",  matl, l);
      cellType_gdw->getLevel( cellType[l],     "cellType", matl, l);

#if 0
      /*`==========TESTING==========*/
      if (isThread0()) {
        printf("\nCOARSE-LEVEL\n");
        for (int i = d_levels[l].regionLo.x; i < d_levels[l].regionHi.x; i++) {
          for (int j = d_levels[l].regionLo.y; j < d_levels[l].regionHi.y; j++) {
            for (int k = d_levels[l].regionLo.z; k < d_levels[l].regionHi.z; k++) {
              GPUIntVector idx = make_int3(i, j, k);
              printf("[%d,%d,%d]:", i, j, k);
              printf("    abskg: %f",        abskg         [l][idx]);
              printf("    sigmaT4OverPi %f", sigmaT4OverPi [l][idx]);
              printf("    cellType %d",      cellType      [l][idx]);
              printf("\n");
            }
          }
        }
      }
      /*===========TESTING==========`*/
#endif
    }
  }

  //__________________________________
  //  fine level data for the region of interest
  if ( RT_flags.whichROI_algo == patch_based ) {

    abskg_gdw->get(abskg[fineL], "abskg", finePatch.ID, matl, fineL);
    sigmaT4_gdw->get(sigmaT4OverPi[fineL], "sigmaT4", finePatch.ID, matl, fineL);
    cellType_gdw->get(cellType[fineL], "cellType", finePatch.ID, matl, fineL);

#if 0
    /*`==========TESTING==========*/
    if (isThread0()) {
      printf("\nFINE-LEVEL\n");
      for (int i = fineLevel_ROI_Lo.x; i < fineLevel_ROI_Hi.x; i++) {
        for (int j = fineLevel_ROI_Lo.y; j < fineLevel_ROI_Hi.y; j++) {
          for (int k = fineLevel_ROI_Lo.z; k < fineLevel_ROI_Hi.z; k++) {
            GPUIntVector idx = make_int3(i, j, k);
            printf("[%d,%d,%d]:", i, j, k);
            printf("    abskg: %f",        abskg         [fineL][idx]);
            printf("    sigmaT4OverPi %f", sigmaT4OverPi [fineL][idx]);
            printf("    cellType %d",      cellType      [fineL][idx]);
            printf("\n");
          }
        }
      }
    }
    /*===========TESTING==========`*/
#endif

  #if 0       // to be filled in
    abskg_dw->getRegion(   abskg[fineL]   ,       "abskg",    d_matl , fineLevel, fineLevel_ROI_Lo, fineLevel_ROI_Hi);
    sigmaT4_dw->getRegion( sigmaT4OverPi[fineL] , "sigmaT4",  d_matl , fineLevel, fineLevel_ROI_Lo, fineLevel_ROI_Hi);
    cellType_dw->getRegion( cellType[fineL] ,     "cellType", d_matl , fineLevel, fineLevel_ROI_Lo, fineLevel_ROI_Hi);
  #endif
  }

  GPUGridVariable<double> divQ;
  GPUGridVariable<GPUStencil7> boundFlux;
  GPUGridVariable<double> radiationVolQ;

  //__________________________________
  //  fine level data for this patch
  if( RT_flags.modifies_divQ ){
    new_gdw->getModifiable( divQ,         "divQ",          finePatch.ID, matl, fineL );
    new_gdw->getModifiable( boundFlux,    "boundFlux",     finePatch.ID, matl, fineL );
    new_gdw->getModifiable( radiationVolQ,"radiationVolq", finePatch.ID, matl, fineL );
  }else{
    new_gdw->get( divQ,         "divQ",          finePatch.ID, matl, fineL );         // these should be allocateAntPut() calls
    new_gdw->get( boundFlux,    "boundFlux",     finePatch.ID, matl, fineL );
    new_gdw->get( radiationVolQ,"radiationVolq", finePatch.ID, matl, fineL );


    //__________________________________
    // initialize Extra Cell Loop
    if ( (tidX >= finePatch.loEC.x) && (tidY >= finePatch.loEC.y) && (tidX < finePatch.hiEC.x) && (tidY < finePatch.hiEC.y) ) { // finePatch boundary check
      #pragma unroll
      for (int z = finePatch.loEC.z; z < finePatch.hiEC.z; z++) { // loop through z slices
        GPUIntVector c = make_int3(tidX, tidY, z);
        divQ[c]          = 0.0;
        radiationVolQ[c] = 0.0;
      }
    }
  }

  //______________________________________________________________________
  //           R A D I O M E T E R
  //______________________________________________________________________
  // TO BE FILLED IN



  //______________________________________________________________________
  //          B O U N D A R Y F L U X
  //______________________________________________________________________
  if( RT_flags.solveBoundaryFlux ){
    // TO BE FILLED IN
  }


#if 1
  //______________________________________________________________________
  //         S O L V E   D I V Q
  //______________________________________________________________________
  if( RT_flags.solveDivQ ) {

    // GPU equivalent of GridIterator loop - calculate sets of rays per thread
    if ( (tidX >= finePatch.lo.x) && (tidY >= finePatch.lo.y) && (tidX < finePatch.hi.x) && (tidY < finePatch.hi.y) ) { // finePatch boundary check
      #pragma unroll
      for (int z = finePatch.lo.z; z < finePatch.hi.z; z++) { // loop through z slices

        GPUIntVector origin = make_int3(tidX, tidY, z);  // for each thread

/*`==========TESTING==========*/
#if 0
        if( !isDbgCellDevice( origin ) ){
          return;
        }
     printf(" origin[%i,%i,%i] finePatchID: %i \n", origin.x, origin.y, origin.z, finePatch.ID);
#endif
/*===========TESTING==========`*/

        double sumI = 0;

        //__________________________________
        // ray loop
        #pragma unroll
        for (int iRay = 0; iRay < RT_flags.nDivQRays; iRay++) {

          GPUVector ray_direction = findRayDirectionDevice( randNumStates );

          GPUVector ray_location = rayLocationDevice( randNumStates, origin, d_levels[fineL].DyDx, d_levels[fineL].DzDx , RT_flags.CCRays );

          updateSumI_MLDevice<T>(ray_direction, ray_location, origin, gridP, fineLevel_ROI_Lo, fineLevel_ROI_Hi,
                                 sigmaT4OverPi, abskg, cellType, sumI, randNumStates, RT_flags);
        } //Ray loop

        //__________________________________
        //  Compute divQ
        divQ[origin] = 4.0 * M_PI * abskg[fineL][origin] * ( sigmaT4OverPi[fineL][origin] - (sumI/RT_flags.nDivQRays) );

        // radiationVolq is the incident energy per cell (W/m^3) and is necessary when particle heat transfer models (i.e. Shaddix) are used
        radiationVolQ[origin] = 4.0 * M_PI * abskg[fineL][origin] *  (sumI/RT_flags.nDivQRays) ;


/*`==========TESTING==========*/
#if DEBUG == 1
       if( isDbgCellDevice(origin) ){
          printf( "\n      [%d, %d, %d]  sumI: %g  divQ: %g radiationVolq: %g  abskg: %g,    sigmaT4: %g \n",
                    origin.x, origin.y, origin.z, sumI,divQ[origin], radiationVolQ[origin],abskg[fineL][origin], sigmaT4OverPi[fineL][origin]);
       }
#endif
/*===========TESTING==========`*/

      }  // end z-slice loop
    }  // end ROI loop
  }  // solve divQ
#endif

  // free up dynamically allocated items
  delete(abskg);
  delete(sigmaT4OverPi);
  delete(cellType);


}

//______________________________________________________________________
//
//______________________________________________________________________
__device__ GPUVector findRayDirectionDevice( curandState* randNumStates )
{
  // Random Points On Sphere
  // add fuzz to prevent infs in 1/dirVector calculation
  double plusMinus_one = 2.0 * randDblExcDevice( randNumStates ) - 1.0 + DBL_EPSILON;
  double r = sqrt(1.0 - plusMinus_one * plusMinus_one);             // Radius of circle at z
  double theta = 2.0 * M_PI * randDblExcDevice( randNumStates );    // Uniform betwen 0-2Pi

  GPUVector dirVector;
  dirVector.x = r*cos(theta);   // Convert to cartesian coordinates
  dirVector.y = r*sin(theta);
  dirVector.z = plusMinus_one;

  return dirVector;
}

//______________________________________________________________________
// Compute the Ray direction from a cell face
__device__ void rayDirection_cellFaceDevice( curandState* randNumStates,
                                             const GPUIntVector& origin,
                                             const GPUIntVector& indexOrder,
                                             const GPUIntVector& signOrder,
                                             const int iRay,
                                             GPUVector& directionVector,
                                             double& cosTheta )
{
  // Surface Way to generate a ray direction from the positive z face
  double phi = 2 * M_PI * randDevice(randNumStates);  // azimuthal angle.  Range of 0 to 2pi
  double theta = acos(randDevice(randNumStates));     // polar angle for the hemisphere
  cosTheta = cos(theta);
  double sinTheta = sin(theta);

  //Convert to Cartesian
  GPUVector tmp;
  tmp[0] = sinTheta * cos(phi);
  tmp[1] = sinTheta * sin(phi);
  tmp[2] = cosTheta;

  // Put direction vector as coming from correct face,
  directionVector[0] = tmp[indexOrder[0]] * signOrder[0];
  directionVector[1] = tmp[indexOrder[1]] * signOrder[1];
  directionVector[2] = tmp[indexOrder[2]] * signOrder[2];
}


//______________________________________________________________________
//
__device__ GPUVector rayLocationDevice( curandState* randNumStates,
                                        const GPUIntVector origin,
                                        const double DyDx,
                                        const double DzDx,
                                        const bool useCCRays )
{
  GPUVector location;
  if (useCCRays == false) {
    location.x = (double)origin.x + randDevice(randNumStates);
    location.y = (double)origin.y + randDevice(randNumStates) * DyDx;
    location.z = (double)origin.z + randDevice(randNumStates) * DzDx;
  }
  else {
    location.x = origin.x + 0.5;
    location.y = origin.y + 0.5 * DyDx;
    location.z = origin.z + 0.5 * DzDx;
  }
  return location;
}

//______________________________________________________________________
//  Compute the Ray location from a cell face
__device__ void rayLocation_cellFaceDevice( curandState* randNumStates,
                                            const GPUIntVector& origin,
                                            const GPUIntVector &indexOrder,
                                            const GPUIntVector &shift,
                                            const double &DyDx,
                                            const double &DzDx,
                                            GPUVector& location )
{
  GPUVector tmp;
  tmp[0] = randDevice(randNumStates);
  tmp[1] = 0;
  tmp[2] = randDevice(randNumStates) * DzDx;

  // Put point on correct face
  location[0] = tmp[indexOrder[0]] + (double)shift[0];
  location[1] = tmp[indexOrder[1]] + (double)shift[1] * DyDx;
  location[2] = tmp[indexOrder[2]] + (double)shift[2] * DzDx;

  location[0] += (double)origin.x;
  location[1] += (double)origin.y;
  location[2] += (double)origin.z;
}

//______________________________________________________________________
//
__device__ bool has_a_boundaryDevice(const GPUIntVector &c,
                                     const GPUGridVariable<int>& celltype,
                                     BoundaryFaces &boundaryFaces){

  GPUIntVector adj = c;
  bool hasBoundary = false;

  adj[0] = c[0] - 1;     // west

  if ( celltype[adj]+1 ){              // cell type of flow is -1, so when cellType+1 isn't false, we
    boundaryFaces.addFace( WEST );     // know we're at a boundary
    hasBoundary = true;
  }

  adj[0] += 2;           // east

  if ( celltype[adj]+1 ){
    boundaryFaces.addFace( EAST );
    hasBoundary = true;
  }

  adj[0] -= 1;
  adj[1] = c[1] - 1;     // south

  if ( celltype[adj]+1 ){
    boundaryFaces.addFace( SOUTH );
    hasBoundary = true;
  }

  adj[1] += 2;           // north

  if ( celltype[adj]+1 ){
    boundaryFaces.addFace( NORTH );
    hasBoundary = true;
  }

  adj[1] -= 1;
  adj[2] = c[2] - 1;     // bottom

  if ( celltype[adj]+1 ){
    boundaryFaces.addFace( BOT );
    hasBoundary = true;
  }

  adj[2] += 2;           // top

  if ( celltype[adj]+1 ){
    boundaryFaces.addFace( TOP );
    hasBoundary = true;
  }

  return (hasBoundary);
}


//______________________________________________________________________
//
__device__ void findStepSizeDevice(int step[],
                                   bool sign[],
                                   const GPUVector&
                                   inv_direction_vector)
{
  // get new step and sign
  for ( int d= 0; d<3; d++ ){

    if (inv_direction_vector[d]>0){
      step[d] = 1;
      sign[d] = 1;
    }else{
      step[d] = -1;
      sign[d] = 0;
    }
  }
}

//______________________________________________________________________
//
__device__ bool containsCellDevice( GPUIntVector low,
                                    GPUIntVector high,
                                    GPUIntVector cell,
                                    const int dir)
{
  return  low[dir] <= cell[dir] &&
          high[dir] > cell[dir];
}

//______________________________________________________________________
//
__device__ void reflect(double& fs,
                         GPUIntVector& cur,
                         GPUIntVector& prevCell,
                         const double abskg,
                         bool& in_domain,
                         int& step,
                         bool& sign,
                         double& ray_direction)
{
  fs = fs * (1 - abskg);

  //put cur back inside the domain
  cur = prevCell;
  in_domain = true;

  // apply reflection condition
  step *= -1;                // begin stepping in opposite direction
  sign = (sign==1) ? 0 : 1;  //  swap sign from 1 to 0 or vice versa
  ray_direction *= -1;
}

//______________________________________________________________________
template< class T >
<<<<<<< HEAD
__device__ void updateSumIDevice ( gpuVector& ray_direction,
                                   gpuVector& ray_location,
                                   const gpuIntVector& origin,
                                   const gpuVector& Dx,
=======
__device__ void updateSumIDevice ( GPUVector& ray_direction,
                                   GPUVector& ray_location,
                                   const GPUIntVector& origin,
                                   const GPUVector& Dx,
>>>>>>> d1d65a4e
                                   const GPUGridVariable< T >& sigmaT4OverPi,
                                   const GPUGridVariable< T >& abskg,
                                   const GPUGridVariable<int>& celltype,
                                   double& sumI,
                                   curandState* randNumStates,
                                   RMCRT_flags RT_flags)

{


  GPUIntVector cur = origin;
  GPUIntVector prevCell = cur;
  // Step and sign for ray marching
  int step[3];                                          // Gives +1 or -1 based on sign
  bool sign[3];

  GPUVector inv_ray_direction = 1.0/ray_direction;
/*`==========TESTING==========*/
#if DEBUG == 1
  if( isDbgCellDevice(origin) ) {
    printf("        updateSumI: [%d,%d,%d] ray_dir [%g,%g,%g] ray_loc [%g,%g,%g]\n", origin.x, origin.y, origin.z,ray_direction.x, ray_direction.y, ray_direction.z, ray_location.x, ray_location.y, ray_location.z);
    printf("        inv_ray_dir [%g,%g,%g]\n", inv_ray_direction.x,inv_ray_direction.y,inv_ray_direction.z);
  }
#endif
/*===========TESTING==========`*/

  findStepSizeDevice(step, sign, inv_ray_direction);
  GPUVector D_DxRatio = make_double3(1, Dx.y/Dx.x, Dx.z/Dx.x );

  GPUVector tMax;         // (mixing bools, ints and doubles)
  tMax.x = (origin.x + sign[0]               - ray_location.x) * inv_ray_direction.x ;
  tMax.y = (origin.y + sign[1] * D_DxRatio.y - ray_location.y) * inv_ray_direction.y ;
  tMax.z = (origin.z + sign[2] * D_DxRatio.z - ray_location.z) * inv_ray_direction.z ;

  //Length of t to traverse one cell
  GPUVector tDelta;
  tDelta   = Abs(inv_ray_direction) * D_DxRatio;

  //Initializes the following values for each ray
  bool in_domain     = true;
  double tMax_prev   = 0;
  double intensity   = 1.0;
  double fs          = 1.0;
  int nReflect       = 0;                 // Number of reflections
  double optical_thickness      = 0;
  double expOpticalThick_prev   = 1.0;


#ifdef RAY_SCATTER
  double scatCoeff = RT_flags.sigmaScat;          //[m^-1]  !! HACK !! This needs to come from data warehouse
  if (scatCoeff == 0) scatCoeff = 1e-99;  // avoid division by zero

  // Determine the length at which scattering will occur
  // See CCA/Components/Arches/RMCRT/PaulasAttic/MCRT/ArchesRMCRT/ray.cc
  double scatLength = -log( randDblExcDevice( randNumStates ) ) / scatCoeff;
  double curLength = 0;
#endif

  //+++++++Begin ray tracing+++++++++++++++++++
  //Threshold while loop
  while ( intensity > RT_flags.threshold ){

    DIR dir = NONE;

    while (in_domain){

      prevCell = cur;
      double disMin = -9;          // Represents ray segment length.

      //__________________________________
      //  Determine which cell the ray will enter next
      if ( tMax.x < tMax.y ){        // X < Y
        if ( tMax.x < tMax.z ){      // X < Z
          dir = X;
        } else {
          dir = Z;
        }
      } else {
        if( tMax.y < tMax.z ){       // Y < Z
          dir = Y;
        } else {
          dir = Z;
        }
      }

      //__________________________________
      //  update marching variables
      cur[dir]  = cur[dir] + step[dir];
      disMin    = (tMax[dir] - tMax_prev);
      tMax_prev = tMax[dir];
      tMax[dir] = tMax[dir] + tDelta[dir];

      ray_location.x = ray_location.x + (disMin  * ray_direction.x);
      ray_location.y = ray_location.y + (disMin  * ray_direction.y);
      ray_location.z = ray_location.z + (disMin  * ray_direction.z);

/*`==========TESTING==========*/
#if DEBUG == 1
if( isDbgCellDevice(origin) ){
    printf( "            cur [%d,%d,%d] prev [%d,%d,%d] ", cur.x, cur.y, cur.z, prevCell.x, prevCell.y, prevCell.z);
    printf( " dir %d ", dir );
    printf( "tMax [%g,%g,%g] ",tMax.x,tMax.y, tMax.z);
    printf( "rayLoc [%g,%g,%g] ",ray_location.x,ray_location.y, ray_location.z);
    printf( "inv_dir [%g,%g,%g] ",inv_ray_direction.x,inv_ray_direction.y, inv_ray_direction.z);
    printf( "disMin %g \n",disMin );

    printf( "            abskg[prev] %g  \t sigmaT4OverPi[prev]: %g \n",abskg[prevCell],  sigmaT4OverPi[prevCell]);
    printf( "            abskg[cur]  %g  \t sigmaT4OverPi[cur]:  %g  \t  cellType: %i\n",abskg[cur], sigmaT4OverPi[cur], celltype[cur] );
}
#endif

/*===========TESTING==========`*/
      in_domain = (celltype[cur]==-1);  //cellType of -1 is flow

      optical_thickness += Dx.x * abskg[prevCell]*disMin; // as long as tDeltaY,Z tMax.y(),Z and ray_location[1],[2]..
      // were adjusted by DyDx  or DzDx, this line is now correct for noncubic domains.

      RT_flags.nRaySteps ++;

      //Eqn 3-15(see below reference) while
      //Third term inside the parentheses is accounted for in Inet. Chi is accounted for in Inet calc.
      double expOpticalThick = exp(-optical_thickness);

      sumI += sigmaT4OverPi[prevCell] * ( expOpticalThick_prev - expOpticalThick ) * fs;

      expOpticalThick_prev = expOpticalThick;


#ifdef RAY_SCATTER
      curLength += disMin * Dx.x;
      if ( (curLength > scatLength) && in_domain){

        // get new scatLength for each scattering event
        scatLength = -log( randDblExcDevice( randNumStates ) ) / scatCoeff;

        ray_direction     = findRayDirectionDevice( randNumStates );

        inv_ray_direction = 1.0/ray_direction;

        // get new step and sign
        int stepOld = step[dir];
        findStepSizeDevice( step, sign, inv_ray_direction);

        // if sign[face] changes sign, put ray back into prevCell (back scattering)
        // a sign change only occurs when the product of old and new is negative
        if( step[dir] * stepOld < 0 ){
          cur = prevCell;
        }

        // get new tMax (mixing bools, ints and doubles)
        tMax.x = ( ( cur.x + sign[0]               - ray_location.x) * inv_ray_direction.x );
        tMax.y = ( ( cur.y + sign[1] * D_DxRatio.y - ray_location.y) * inv_ray_direction.y );
        tMax.z = ( ( cur.z + sign[2] * D_DxRatio.z - ray_location.z) * inv_ray_direction.z );

        // Length of t to traverse one cell
        tDelta    = Abs(inv_ray_direction) * D_DxRatio;
        tMax_prev = 0;
        curLength = 0;  // allow for multiple scattering events per ray

/*`==========TESTING==========*/
#if DEBUG == 3
        printf( "%i, %i, %i, tmax: %g, %g, %g  tDelta: %g, %g, %g \n", cur.x, cur.y, cur.z, tMax.x, tMax.y, tMax.z, tDelta.x, tDelta.y , tDelta.z );
#endif
/*===========TESTING==========`*/

      }
#endif

    } //end domain while loop.  ++++++++++++++

    //  wall emission 12/15/11
    double wallEmissivity = abskg[cur];

    if (wallEmissivity > 1.0){       // Ensure wall emissivity doesn't exceed one.
      wallEmissivity = 1.0;
    }

    intensity = exp(-optical_thickness);

    sumI += wallEmissivity * sigmaT4OverPi[cur] * intensity;

    intensity = intensity * fs;


    // when a ray reaches the end of the domain, we force it to terminate.
    if( !RT_flags.allowReflect ) intensity = 0;


/*`==========TESTING==========*/
#if DEBUG == 1
if( isDbgCellDevice(origin) ){
    printf( "            cur [%d,%d,%d] intensity: %g expOptThick: %g, fs: %g allowReflect: %i \n",
            cur.x, cur.y, cur.z, intensity,  exp(-optical_thickness), fs,RT_flags.allowReflect );

}
__syncthreads();
#endif
/*===========TESTING==========`*/
    //__________________________________
    //  Reflections
    if ( (intensity > RT_flags.threshold) && RT_flags.allowReflect){
      reflect( fs, cur, prevCell, abskg[cur], in_domain, step[dir], sign[dir], ray_direction[dir]);
      ++nReflect;
    }

  }  // threshold while loop.
} // end of updateSumI function

//______________________________________________________________________
//  Multi-level
 template< class T>
 __device__ void updateSumI_MLDevice (  GPUVector& ray_direction,
                                        GPUVector& ray_location,
                                        const GPUIntVector& origin,
                                        gridParams gridP,
                                        const GPUIntVector& fineLevel_ROI_Lo,
                                        const GPUIntVector& fineLevel_ROI_Hi,
                                        const GPUGridVariable< T >* sigmaT4OverPi,
                                        const GPUGridVariable< T >* abskg,
                                        const GPUGridVariable<int>* cellType,
                                        double& sumI,
                                        curandState* randNumStates,
                                        RMCRT_flags RT_flags )
{
  /*`==========TESTING==========*/
#if DEBUG == 1
  if( isDbgCellDevice(origin) ) {
    printf("        A) updateSumI_ML: [%d,%d,%d] ray_dir [%g,%g,%g] ray_loc [%g,%g,%g]\n", origin.x, origin.y, origin.z,ray_direction.x, ray_direction.y, ray_direction.z, ray_location.x, ray_location.y, ray_location.z);
  }
#endif
  /*===========TESTING==========`*/
  int maxLevels = gridP.maxLevels;   // for readability
  int L = maxLevels - 1;       // finest level
  int prevLev = L;

  GPUIntVector cur = origin;
  GPUIntVector prevCell = cur;
  // Step and sign for ray marching
  int step[3];                                          // Gives +1 or -1 based on sign
  bool sign[3];

  GPUVector inv_ray_direction = 1.0 / ray_direction;
  findStepSizeDevice(step, sign, inv_ray_direction);

  //__________________________________
  // define tMax & tDelta on all levels
  // go from finest to coarset level so you can compare
  // with 1L rayTrace results.
  GPUVector tMax;         // (mixing bools, ints and doubles)
  tMax.x = (origin.x + sign[0] - ray_location.x) * inv_ray_direction.x;
  tMax.y = (origin.y + sign[1] * d_levels[L].DyDx - ray_location.y) * inv_ray_direction.y;
  tMax.z = (origin.z + sign[2] * d_levels[L].DzDx - ray_location.z) * inv_ray_direction.z;

  GPUVector tDelta[d_MAXLEVELS];
  for (int Lev = maxLevels - 1; Lev > -1; Lev--) {
    //Length of t to traverse one cell
    tDelta[Lev].x = fabs(inv_ray_direction[0]);
    tDelta[Lev].y = fabs(inv_ray_direction[1]) * d_levels[Lev].DyDx;
    tDelta[Lev].z = fabs(inv_ray_direction[2]) * d_levels[Lev].DzDx;
  }

  //Initializes the following values for each ray
  bool in_domain = true;
  double tMax_prev = 0;
  double intensity = 1.0;
  double fs = 1.0;
  int nReflect = 0;                 // Number of reflections
  double optical_thickness = 0;
  double expOpticalThick_prev = 1.0;
  bool onFineLevel = true;

  //______________________________________________________________________
  //  Threshold  loop

  while (intensity > RT_flags.threshold) {

    DIR dir = NONE;

    while (in_domain) {

      prevCell = cur;
      prevLev = L;
      double disMin = -9;          // Represents ray segment length.

      //__________________________________
      //  Determine which cell the ray will enter next
      if (tMax.x < tMax.y) {        // X < Y
        if (tMax.x < tMax.z) {      // X < Z
          dir = X;
        }
        else {
          dir = Z;
        }
      }
      else {
        if (tMax.y < tMax.z) {       // Y < Z
          dir = Y;
        }
        else {
          dir = Z;
        }
      }

      // next cell index and position
      cur[dir] = cur[dir] + step[dir];
      GPUVector dx_prev = d_levels[L].Dx;           //  Used to compute coarsenRatio
      //__________________________________
      // Logic for moving between levels
      //  - Currently you can only move from fine to coarse level
      //  - Don't jump levels if ray is at edge of domain
      
      GPUPoint pos = d_levels[L].getCellPosition(cur);         // position could be outside of domain
      in_domain = gridP.domain_BB.inside(pos);

      //in_domain = (cellType[L][cur] == d_flowCell);    // use this when direct comparison with 1L resullts
      
      GPUIntVector regionLo  = d_levels[L].regionLo;
      GPUIntVector regionHi  = d_levels[L].regionHi;
      bool ray_outside_ROI    = ( containsCellDevice(fineLevel_ROI_Lo, fineLevel_ROI_Hi, cur, dir) == false );
      bool ray_outside_Region = ( containsCellDevice(regionLo, regionHi, cur, dir) == false );
      
      bool jumpFinetoCoarserLevel   = ( onFineLevel &&  ray_outside_ROI && in_domain );
      bool jumpCoarsetoCoarserLevel = ( (onFineLevel == false) && ray_outside_Region && (L > 0) && in_domain );

#if (DEBUG == 1 || DEBUG == 4)
      if( isDbgCellDevice(origin) ) {
        printf( "        Ray: [%i,%i,%i] **jumpFinetoCoarserLevel %i jumpCoarsetoCoarserLevel %i containsCell: %i ", cur.x, cur.y, cur.z, jumpFinetoCoarserLevel, jumpCoarsetoCoarserLevel,
            containsCellDevice(fineLevel_ROI_Lo, fineLevel_ROI_Hi, cur, dir));
        printf( " onFineLevel: %i ray_outside_ROI: %i ray_outside_Region: %i in_domain: %i\n", onFineLevel, ray_outside_ROI, ray_outside_Region,in_domain );
      }
#endif

      if (jumpFinetoCoarserLevel) {
        cur = d_levels[L].mapCellToCoarser(cur);
        L = d_levels[L].getCoarserLevelIndex();      // move to a coarser level
        onFineLevel = false;

#if (DEBUG == 1 || DEBUG == 4)
        if( isDbgCellDevice(origin) ) {
          printf( "        ** Jumping off fine patch switching Levels:  prev L: %i, L: %i, cur: [%i,%i,%i] \n",prevLev, L, cur.x, cur.y, cur.z);
        }
#endif

      }
      else if (jumpCoarsetoCoarserLevel) {
        GPUIntVector c_old = cur;                     // needed for debugging
        cur = d_levels[L].mapCellToCoarser(cur);
        L = d_levels[L].getCoarserLevelIndex();      // move to a coarser level
#if (DEBUG == 1 || DEBUG == 4)
        if( isDbgCellDevice(origin) ) {
          printf( "        ** Switching Levels:  prev L: %i, L: %i, cur: [%i,%i,%i], c_old: [%i,%i,%i]\n",prevLev, L, cur.x, cur.y, cur.z, c_old.x, c_old.y, c_old.z);
        }
#endif
      }


      //__________________________________
      //  update marching variables
      disMin = (tMax[dir] - tMax_prev);
      tMax_prev = tMax[dir];
      tMax[dir] = tMax[dir] + tDelta[L][dir];

      ray_location.x = ray_location.x + (disMin * ray_direction.x);
      ray_location.y = ray_location.y + (disMin * ray_direction.y);
      ray_location.z = ray_location.z + (disMin * ray_direction.z);

      //__________________________________
      // Account for uniqueness of first step after reaching a new level
      GPUVector dx = d_levels[L].Dx;
      GPUIntVector coarsenRatio = GPUIntVector(make_int3(1, 1, 1));

      coarsenRatio[0] = dx[0] / dx_prev[0];
      coarsenRatio[1] = dx[1] / dx_prev[1];
      coarsenRatio[2] = dx[2] / dx_prev[2];

      GPUVector lineup;
      for (int ii = 0; ii < 3; ii++) {
        if (sign[ii]) {
          lineup[ii] = -(cur[ii] % coarsenRatio[ii] - (coarsenRatio[ii] - 1));
        }
        else {
          lineup[ii] = cur[ii] % coarsenRatio[ii];
        }
      }

      tMax += lineup * tDelta[prevLev];

      /*`==========TESTING==========*/
#if DEBUG == 1
      if( isDbgCellDevice(origin) ) {
        printf( "        B) cur [%i,%i,%i] prev [%i,%i,%i]", cur.x, cur.y, cur.z, prevCell.x, prevCell.y, prevCell.z);
        printf( " dir %i ", dir );
        printf( " stepSize [%i,%i,%i] ",step[0],step[1],step[2]);
        printf( " tMax [%g,%g,%g] ",tMax.x,tMax.y, tMax.z);
        printf( "rayLoc [%g,%g,%g] ", ray_location.x,ray_location.y, ray_location.z);
        printf( "inv_dir [%g,%g,%g] ",inv_ray_direction.x,inv_ray_direction.y, inv_ray_direction.z);
        printf( "disMin %g inDomain %i\n",disMin, in_domain );

        printf( "            abskg[prev] %g  \t sigmaT4OverPi[prev]: %g \n",abskg[prevLev][prevCell], sigmaT4OverPi[prevLev][prevCell]);
        printf( "            abskg[cur]  %g  \t sigmaT4OverPi[cur]:  %g  \t  cellType: %i \n",abskg[L][cur], sigmaT4OverPi[L][cur], cellType[L][cur]);
        printf( "            Dx[prevLev].x  %g \n", d_levels[prevLev].Dx.x);
      }
#endif
      /*===========TESTING==========`*/
      optical_thickness += d_levels[prevLev].Dx.x * abskg[prevLev][prevCell] * disMin;

      double expOpticalThick = exp(-optical_thickness);

      sumI += sigmaT4OverPi[prevLev][prevCell] * (expOpticalThick_prev - expOpticalThick) * fs;

      expOpticalThick_prev = expOpticalThick;

    }  //end domain while loop.  ++++++++++++++
    //__________________________________
    //
    double wallEmissivity = abskg[L][cur];

    if (wallEmissivity > 1.0) {       // Ensure wall emissivity doesn't exceed one.
      wallEmissivity = 1.0;
    }

    intensity = exp(-optical_thickness);

    sumI += wallEmissivity * sigmaT4OverPi[L][cur] * intensity;

    intensity = intensity * fs;

    // when a ray reaches the end of the domain, we force it to terminate.
    if (!RT_flags.allowReflect)
      intensity = 0;

    /*`==========TESTING==========*/
#if DEBUG == 1
    if( isDbgCellDevice(origin) ) {
      printf( "        C) intensity: %g OptThick: %g, fs: %g allowReflect: %i\n", intensity, optical_thickness, fs, RT_flags.allowReflect );
    }
#endif
    /*===========TESTING==========`*/
    //__________________________________
    //  Reflections
    if ((intensity > RT_flags.threshold) && RT_flags.allowReflect) {
      reflect(fs, cur, prevCell, abskg[L][cur], in_domain, step[dir], sign[dir], ray_direction[dir]);
      ++nReflect;
    }
  }  // threshold while loop.
}  // end of updateSumI function

//---------------------------------------------------------------------------
// Returns random number between 0 & 1.0 including 0 & 1.0
// See src/Core/Math/MersenneTwister.h for equation
//---------------------------------------------------------------------------
__device__ double randDevice(curandState* globalState)
{
  int tid = threadIdx.x +  blockDim.x * threadIdx.y + (blockDim.x * blockDim.y) * threadIdx.z;
  curandState localState = globalState[tid];
  double val = curand(&localState);
  globalState[tid] = localState;

#ifdef FIXED_RANDOM_NUM
  return 0.3;
#else
  return (double)val * (1.0/4294967295.0);
#endif

}

//---------------------------------------------------------------------------
// Returns random number between 0 & 1.0 excluding 0 & 1.0
// See src/Core/Math/MersenneTwister.h for equation
//---------------------------------------------------------------------------
__device__ double randDblExcDevice(curandState* globalState)
{
  int tid = threadIdx.x +  blockDim.x * threadIdx.y + (blockDim.x * blockDim.y) * threadIdx.z;

  curandState localState = globalState[tid];
  double val = curand(&localState);
  globalState[tid] = localState;

#ifdef FIXED_RANDOM_NUM
  return 0.3;
#else
  return ( (double)val + 0.5 ) * (1.0/4294967296.0);
#endif
}

//______________________________________________________________________
//  Each thread gets same seed, a different sequence number, no offset
//  This will create repeatable results.
__global__ void setupRandNumKernel(curandState* randNumStates)
{
  int tID = threadIdx.x +  blockDim.x * threadIdx.y + (blockDim.x * blockDim.y) * threadIdx.z;
  curand_init(1234, tID, 0, &randNumStates[tID]);
}

//______________________________________________________________________
<<<<<<< HEAD
=======
//  is cell a debug cell
__device__ bool isDbgCellDevice( GPUIntVector me )
{
  int size = 1;  
  GPUIntVector dbgCell[1];
  dbgCell[0] = make_int3(36,0,0);

  
  for (int i = 0; i < size; i++) {
    if( me == dbgCell[i]){
      return true;
    }
  }
  return false;
}

//______________________________________________________________________
//
>>>>>>> d1d65a4e
template< class T>
__host__ void launchRayTraceKernel(dim3 dimGrid,
                                   dim3 dimBlock,
                                   int matlIndex,
                                   patchParams patch,
                                   cudaStream_t* stream,
                                   RMCRT_flags RT_flags,
                                   varLabelNames* labelNames,
                                   GPUDataWarehouse* abskg_gdw,
                                   GPUDataWarehouse* sigmaT4_gdw,
                                   GPUDataWarehouse* cellType_gdw,
                                   GPUDataWarehouse* old_gdw,
                                   GPUDataWarehouse* new_gdw)
{
  // setup random number generator states on the device, 1 for each thread
  curandState* randNumStates;
  int numStates = dimGrid.x * dimGrid.y * dimBlock.x * dimBlock.y * dimBlock.z;
  CUDA_RT_SAFE_CALL( cudaMalloc((void**)&randNumStates, numStates * sizeof(curandState)) );


  setupRandNumKernel<<< dimGrid, dimBlock>>>( randNumStates );

  rayTraceKernel< T ><<< dimGrid, dimBlock, 0, *stream >>>( dimGrid,
                                                            dimBlock,
                                                            matlIndex,
                                                            patch,
                                                            randNumStates,
                                                            RT_flags,
                                                            labelNames,
                                                            abskg_gdw,
                                                            sigmaT4_gdw,
                                                            cellType_gdw,
                                                            old_gdw,
                                                            new_gdw);
    // free device-side RNG states
    CUDA_RT_SAFE_CALL( cudaFree(randNumStates) );
}

//______________________________________________________________________
//
template< class T>
__host__ void launchRayTraceDataOnionKernel( dim3 dimGrid,
                                             dim3 dimBlock,
                                             int matlIndex,
                                             patchParams patch,
                                             gridParams gridP,
                                             levelParams* levelP,
                                             GPUIntVector fineLevel_ROI_Lo,
                                             GPUIntVector fineLevel_ROI_Hi,
                                             cudaStream_t* stream,
                                             RMCRT_flags RT_flags,
                                             GPUDataWarehouse* abskg_gdw,
                                             GPUDataWarehouse* sigmaT4_gdw,
                                             GPUDataWarehouse* cellType_gdw,
                                             GPUDataWarehouse* old_gdw,
                                             GPUDataWarehouse* new_gdw )
{
  // setup random number generator states on the device, 1 for each thread
  curandState* randNumStates;
  int numStates = dimGrid.x * dimGrid.y * dimBlock.x * dimBlock.y * dimBlock.z;
  CUDA_RT_SAFE_CALL( cudaMalloc((void**)&randNumStates, (numStates * sizeof(curandState))) );

  // copy levelParams array to constant memory on device
  int maxLevels = gridP.maxLevels;
  
<<<<<<< HEAD
  
  setupRandNum_kernel<<< dimGrid, dimBlock>>>( randNumStates );
  
  rayTraceKernel< T ><<< dimGrid, dimBlock, 0, *stream >>>(dimGrid, 
                                                      dimBlock, 
                                                      matlIndex,
                                                      patch,
                                                      randNumStates,
                                                      RT_flags,
                                                      labelNames,
                                                      abskg_gdw,
                                                      sigmaT4_gdw,
                                                      celltype_gdw,
                                                      old_gdw,
                                                      new_gdw);
=======
  CUDA_RT_SAFE_CALL(cudaMemcpyToSymbol(d_levels, levelP, (maxLevels * sizeof(levelParams))));


  setupRandNumKernel<<< dimGrid, dimBlock>>>( randNumStates );

  rayTraceDataOnionKernel< T ><<< dimGrid, dimBlock, 0, *stream >>>( dimGrid,
                                                                     dimBlock,
                                                                     matlIndex,
                                                                     patch,
                                                                     gridP,
                                                                     fineLevel_ROI_Lo,
                                                                     fineLevel_ROI_Hi,
                                                                     randNumStates,
                                                                     RT_flags,
                                                                     abskg_gdw,
                                                                     sigmaT4_gdw,
                                                                     cellType_gdw,
                                                                     old_gdw,
                                                                     new_gdw);
>>>>>>> d1d65a4e
    // free device-side RNG states
    CUDA_RT_SAFE_CALL( cudaFree(randNumStates) );
}

//______________________________________________________________________
//  Explicit template instantiations

template
<<<<<<< HEAD
__host__ void launchRayTraceKernel<double>(dim3 dimGrid,
=======
__host__ void launchRayTraceKernel<double>( dim3 dimGrid,
                                            dim3 dimBlock,
                                            int matlIndex,
                                            patchParams patch,
                                            cudaStream_t* stream,
                                            RMCRT_flags RT_flags,
                                            varLabelNames* labelNames,
                                            GPUDataWarehouse* abskg_gdw,
                                            GPUDataWarehouse* sigmaT4_gdw,
                                            GPUDataWarehouse* cellType_gdw,
                                            GPUDataWarehouse* old_gdw,
                                            GPUDataWarehouse* new_gdw );

//______________________________________________________________________
//
template
__host__ void launchRayTraceKernel<float>( dim3 dimGrid,
>>>>>>> d1d65a4e
                                           dim3 dimBlock,
                                           int matlIndex,
                                           patchParams patch,
                                           cudaStream_t* stream,
                                           RMCRT_flags RT_flags,
<<<<<<< HEAD
                                           varLabelNames labelNames,
=======
                                           varLabelNames* labelNames,
>>>>>>> d1d65a4e
                                           GPUDataWarehouse* abskg_gdw,
                                           GPUDataWarehouse* sigmaT4_gdw,
                                           GPUDataWarehouse* celltype_gdw,
                                           GPUDataWarehouse* old_gdw,
<<<<<<< HEAD
                                           GPUDataWarehouse* new_gdw);
                                   
template
__host__ void launchRayTraceKernel<float>(dim3 dimGrid,
                                          dim3 dimBlock,
                                          int matlIndex,
                                          patchParams patch,
                                          cudaStream_t* stream,
                                          RMCRT_flags RT_flags,
                                          varLabelNames labelNames,
                                          GPUDataWarehouse* abskg_gdw,
                                          GPUDataWarehouse* sigmaT4_gdw,
                                          GPUDataWarehouse* celltype_gdw,
                                          GPUDataWarehouse* old_gdw,
                                          GPUDataWarehouse* new_gdw);
=======
                                           GPUDataWarehouse* new_gdw );

//______________________________________________________________________
//
template
__host__ void launchRayTraceDataOnionKernel<double>( dim3 dimGrid,
                                                     dim3 dimBlock,
                                                     int matlIndex,
                                                     patchParams patch,
                                                     gridParams gridP,
                                                     levelParams*  levelP,
                                                     GPUIntVector fineLevel_ROI_Lo,
                                                     GPUIntVector fineLevel_ROI_Hi,
                                                     cudaStream_t* stream,
                                                     RMCRT_flags RT_flags,
                                                     GPUDataWarehouse* abskg_gdw,
                                                     GPUDataWarehouse* sigmaT4_gdw,
                                                     GPUDataWarehouse* cellType_gdw,
                                                     GPUDataWarehouse* old_gdw,
                                                     GPUDataWarehouse* new_gdw );

//______________________________________________________________________
//
template
__host__ void launchRayTraceDataOnionKernel<float>( dim3 dimGrid,
                                                    dim3 dimBlock,
                                                    int matlIndex,
                                                    patchParams patch,
                                                    gridParams gridP,
                                                    levelParams* levelP,
                                                    GPUIntVector fineLevel_ROI_Lo,
                                                    GPUIntVector fineLevel_ROI_Hi,
                                                    cudaStream_t* stream,
                                                    RMCRT_flags RT_flags,
                                                    GPUDataWarehouse* abskg_gdw,
                                                    GPUDataWarehouse* sigmaT4_gdw,
                                                    GPUDataWarehouse* cellType_gdw,
                                                    GPUDataWarehouse* old_gdw,
                                                    GPUDataWarehouse* new_gdw );
>>>>>>> d1d65a4e

} //end namespace Uintah<|MERGE_RESOLUTION|>--- conflicted
+++ resolved
@@ -63,20 +63,6 @@
 // Kernel: The GPU ray tracer kernel
 //---------------------------------------------------------------------------
 template< class T>
-<<<<<<< HEAD
-__global__ void rayTraceKernel(dim3 dimGrid,
-                               dim3 dimBlock,
-                               int matl,
-                               patchParams patch,
-                               curandState* randNumStates,
-                               RMCRT_flags RT_flags,
-                               varLabelNames labelNames,
-                               GPUDataWarehouse* abskg_gdw,
-                               GPUDataWarehouse* sigmaT4_gdw,
-                               GPUDataWarehouse* celltype_gdw,
-                               GPUDataWarehouse* old_gdw,
-                               GPUDataWarehouse* new_gdw)
-=======
 __global__ void rayTraceKernel( dim3 dimGrid,
                                 dim3 dimBlock,
                                 int matl,
@@ -89,7 +75,6 @@
                                 GPUDataWarehouse* cellType_gdw,
                                 GPUDataWarehouse* old_gdw,
                                 GPUDataWarehouse* new_gdw )
->>>>>>> d1d65a4e
 {
     // Not used right now
 //  int blockID  = blockIdx.x + blockIdx.y * gridDim.x + gridDim.x * gridDim.y * blockIdx.z;
@@ -98,33 +83,18 @@
   // calculate the thread indices
   int tidX = threadIdx.x + blockIdx.x * blockDim.x + patch.loEC.x;
   int tidY = threadIdx.y + blockIdx.y * blockDim.y + patch.loEC.y;
-<<<<<<< HEAD
-  
-  const GPUGridVariable< T > sigmaT4OverPi;
-  const GPUGridVariable< T > abskg;              // Need to use getRegion() to get the data
-  const GPUGridVariable<int> celltype;
-=======
 
   const GPUGridVariable< T > sigmaT4OverPi;
   const GPUGridVariable< T > abskg;              // Need to use getRegion() to get the data
   const GPUGridVariable<int> cellType;
->>>>>>> d1d65a4e
 
   GPUGridVariable<double> divQ;
   GPUGridVariable<GPUStencil7> boundFlux;
   GPUGridVariable<double> radiationVolQ;
-<<<<<<< HEAD
- 
-    
-  sigmaT4_gdw->get( sigmaT4OverPi , "sigmaT4",  patch.ID, matl );       // Should be using labelNames struct
-  celltype_gdw->get( celltype,     "cellType", patch.ID, matl );
-  
-=======
 
   sigmaT4_gdw->get( sigmaT4OverPi , "sigmaT4",  patch.ID, matl );       // Should be using labelNames struct
   cellType_gdw->get( cellType,      "cellType", patch.ID, matl );
 
->>>>>>> d1d65a4e
   if(RT_flags.usingFloats){
     abskg_gdw->get( abskg , "abskgRMCRT",   patch.ID, matl );
   }else{
@@ -151,44 +121,6 @@
       }
     }
   }
-<<<<<<< HEAD
-  
-
-  
-/*`==========TESTING==========*/
-#if 0  
- //__________________________________
- // Sanity check code used to test the "iterators" 
-  // Extra Cell Loop
-  if (threadIdx.y == 2 ) {
-    printf( "outside loops thread[%d, %d] tID[%d, %d]\n",threadIdx.x, threadIdx.y, tidX, tidY);
-  }
-  
-  if (tidX >= patch.loEC.x && tidY >= patch.loEC.y && tidX < patch.hiEC.x && tidY < patch.hiEC.y) { // patch boundary check
-    for (int z = patch.loEC.z; z < patch.hiEC.z; z++) { // loop through z slices
-      gpuIntVector c = make_int3(tidX, tidY, z);
-      divQ[c] = 0;
-
-      if (c.y == 2 && c.z == 2 ) {
-        printf( " EC thread[%d, %d] tID[%d, %d]\n",threadIdx.x, threadIdx.y, tidX, tidY);
-      }
-    }
-  }  
-
-  if (tidX >= patch.lo.x && tidY >= patch.lo.y && tidX < patch.hi.x && tidY < patch.hi.y) { // patch boundary check
-    for (int z = patch.lo.z; z < patch.hi.z; z++) { // loop through z slices
-      gpuIntVector c = make_int3(tidX, tidY, z);
-      if (c.y == 2 && c.z == 2 ) {
-        printf( " int thread[%d, %d] tID[%d, %d]\n",threadIdx.x, threadIdx.y, tidX, tidY);
-      }
-      divQ[c] = c.x + c.y + c.z; 
-    }
-  }
-  return;
-#endif 
-/*===========TESTING==========`*/
-=======
->>>>>>> d1d65a4e
 
   double DyDx = patch.dx.y/patch.dx.x;
   double DzDx = patch.dx.z/patch.dx.x;
@@ -280,14 +212,10 @@
             rayDirection_cellFaceDevice( randNumStates, origin, dirIndexOrder[RayFace], dirSignSwap[RayFace], iRay,
                                    direction_vector, cosTheta );
 
-<<<<<<< HEAD
-            updateSumIDevice< T >( direction_vector, ray_location, origin, patch.dx, sigmaT4OverPi, abskg, celltype, sumI, randNumStates, RT_flags);
-=======
             rayLocation_cellFaceDevice( randNumStates, origin, locationIndexOrder[RayFace], locationShift[RayFace],
                                   DyDx, DzDx, ray_location);
 
             updateSumIDevice< T >( direction_vector, ray_location, origin, patch.dx, sigmaT4OverPi, abskg, cellType, sumI, randNumStates, RT_flags);
->>>>>>> d1d65a4e
 
             sumProjI += cosTheta * (sumI - sumI_prev);   // must subtract sumI_prev, since sumI accumulates intensity
 
@@ -329,21 +257,12 @@
         // ray loop
         #pragma unroll
         for (int iRay = 0; iRay < RT_flags.nDivQRays; iRay++) {
-<<<<<<< HEAD
-        
-          gpuVector direction_vector = findRayDirectionDevice( randNumStates );
-          
-          gpuVector ray_location = rayLocationDevice( randNumStates, origin, DyDx,  DzDx, RT_flags.CCRays );
-         
-          updateSumIDevice< T >( direction_vector, ray_location, origin, patch.dx,  sigmaT4OverPi, abskg, celltype, sumI, randNumStates, RT_flags);
-=======
 
           GPUVector direction_vector = findRayDirectionDevice( randNumStates );
 
           GPUVector ray_location = rayLocationDevice( randNumStates, origin, DyDx,  DzDx, RT_flags.CCRays );
 
           updateSumIDevice< T >( direction_vector, ray_location, origin, patch.dx,  sigmaT4OverPi, abskg, cellType, sumI, randNumStates, RT_flags);
->>>>>>> d1d65a4e
         } //Ray loop
 
         //__________________________________
@@ -800,17 +719,10 @@
 
 //______________________________________________________________________
 template< class T >
-<<<<<<< HEAD
-__device__ void updateSumIDevice ( gpuVector& ray_direction,
-                                   gpuVector& ray_location,
-                                   const gpuIntVector& origin,
-                                   const gpuVector& Dx,
-=======
 __device__ void updateSumIDevice ( GPUVector& ray_direction,
                                    GPUVector& ray_location,
                                    const GPUIntVector& origin,
                                    const GPUVector& Dx,
->>>>>>> d1d65a4e
                                    const GPUGridVariable< T >& sigmaT4OverPi,
                                    const GPUGridVariable< T >& abskg,
                                    const GPUGridVariable<int>& celltype,
@@ -1306,8 +1218,6 @@
 }
 
 //______________________________________________________________________
-<<<<<<< HEAD
-=======
 //  is cell a debug cell
 __device__ bool isDbgCellDevice( GPUIntVector me )
 {
@@ -1326,7 +1236,6 @@
 
 //______________________________________________________________________
 //
->>>>>>> d1d65a4e
 template< class T>
 __host__ void launchRayTraceKernel(dim3 dimGrid,
                                    dim3 dimBlock,
@@ -1392,23 +1301,6 @@
   // copy levelParams array to constant memory on device
   int maxLevels = gridP.maxLevels;
   
-<<<<<<< HEAD
-  
-  setupRandNum_kernel<<< dimGrid, dimBlock>>>( randNumStates );
-  
-  rayTraceKernel< T ><<< dimGrid, dimBlock, 0, *stream >>>(dimGrid, 
-                                                      dimBlock, 
-                                                      matlIndex,
-                                                      patch,
-                                                      randNumStates,
-                                                      RT_flags,
-                                                      labelNames,
-                                                      abskg_gdw,
-                                                      sigmaT4_gdw,
-                                                      celltype_gdw,
-                                                      old_gdw,
-                                                      new_gdw);
-=======
   CUDA_RT_SAFE_CALL(cudaMemcpyToSymbol(d_levels, levelP, (maxLevels * sizeof(levelParams))));
 
 
@@ -1428,7 +1320,6 @@
                                                                      cellType_gdw,
                                                                      old_gdw,
                                                                      new_gdw);
->>>>>>> d1d65a4e
     // free device-side RNG states
     CUDA_RT_SAFE_CALL( cudaFree(randNumStates) );
 }
@@ -1437,9 +1328,6 @@
 //  Explicit template instantiations
 
 template
-<<<<<<< HEAD
-__host__ void launchRayTraceKernel<double>(dim3 dimGrid,
-=======
 __host__ void launchRayTraceKernel<double>( dim3 dimGrid,
                                             dim3 dimBlock,
                                             int matlIndex,
@@ -1457,38 +1345,16 @@
 //
 template
 __host__ void launchRayTraceKernel<float>( dim3 dimGrid,
->>>>>>> d1d65a4e
                                            dim3 dimBlock,
                                            int matlIndex,
                                            patchParams patch,
                                            cudaStream_t* stream,
                                            RMCRT_flags RT_flags,
-<<<<<<< HEAD
-                                           varLabelNames labelNames,
-=======
                                            varLabelNames* labelNames,
->>>>>>> d1d65a4e
                                            GPUDataWarehouse* abskg_gdw,
                                            GPUDataWarehouse* sigmaT4_gdw,
                                            GPUDataWarehouse* celltype_gdw,
                                            GPUDataWarehouse* old_gdw,
-<<<<<<< HEAD
-                                           GPUDataWarehouse* new_gdw);
-                                   
-template
-__host__ void launchRayTraceKernel<float>(dim3 dimGrid,
-                                          dim3 dimBlock,
-                                          int matlIndex,
-                                          patchParams patch,
-                                          cudaStream_t* stream,
-                                          RMCRT_flags RT_flags,
-                                          varLabelNames labelNames,
-                                          GPUDataWarehouse* abskg_gdw,
-                                          GPUDataWarehouse* sigmaT4_gdw,
-                                          GPUDataWarehouse* celltype_gdw,
-                                          GPUDataWarehouse* old_gdw,
-                                          GPUDataWarehouse* new_gdw);
-=======
                                            GPUDataWarehouse* new_gdw );
 
 //______________________________________________________________________
@@ -1528,6 +1394,5 @@
                                                     GPUDataWarehouse* cellType_gdw,
                                                     GPUDataWarehouse* old_gdw,
                                                     GPUDataWarehouse* new_gdw );
->>>>>>> d1d65a4e
 
 } //end namespace Uintah