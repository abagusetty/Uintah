--- conflicted
+++ resolved
@@ -53,31 +53,12 @@
   return make_double3(a.x*b, a.y*b, a.z*b);
 }
 
-<<<<<<< HEAD
-struct RMCRT_flags{
-  bool modifies_divQ;
-  bool solveDivQ;
-  bool allowReflect;
-  bool solveBoundaryFlux;
-  bool CCRays;
-  bool usingFloats;           // if the communicated vars (sigmaT4 & abskg) are floats
-  
-  double sigma;               // StefanBoltzmann constant
-  double sigmaScat;           // scattering coefficient
-  double threshold;
-  
-  int   nDivQRays;            // number of rays per cell used to compute divQ
-  int   nFluxRays;            // number of boundary flux rays
-  int   nRaySteps;            // number of ray steps taken
-};
-=======
 //__________________________________
 //  returns gpuVector * scalar
 inline HOST_DEVICE GPUVector operator*(double b, const GPUVector & a)
 {
   return make_double3(a.x*b, a.y*b, a.z*b);
 }
->>>>>>> d1d65a4e
 
 //__________________________________
 //  returns gpuVector * gpuVector
@@ -483,47 +464,6 @@
 //
 enum ROI_algo{fixed, dynamic, patch_based};
 
-<<<<<<< HEAD
-template< class T>
-__host__ void launchRayTraceKernel(dim3 dimGrid,
-                                   dim3 dimBlock,
-                                   int matlIndex,
-                                   patchParams patch,
-                                   cudaStream_t* stream,
-                                   RMCRT_flags RT_flags,                               
-                                   varLabelNames labelNames,
-                                   GPUDataWarehouse* abskg_gdw,
-                                   GPUDataWarehouse* sigmaT4_gdw,
-                                   GPUDataWarehouse* celltype_gdw,
-                                   GPUDataWarehouse* old_gdw,
-                                   GPUDataWarehouse* new_gdw);
-
-
-template< class T>
-__global__ void rayTraceKernel(dim3 dimGrid,
-                               dim3 dimBlock,
-                               int matlIndex,
-                               patchParams patch,
-                               curandState randNumStates,
-                               RMCRT_flags RT_flags,
-                               varLabelNames* labelNames,
-                               GPUDataWarehouse* abskg_gdw,
-                               GPUDataWarehouse* sigmaT4_gdw,
-                               GPUDataWarehouse* celltype_gdw,
-                               GPUDataWarehouse* old_gdw,
-                               GPUDataWarehouse* new_gdw);
-                               
-__device__ gpuVector findRayDirectionDevice( curandState* randNumStates );
-
-
-__device__ void rayDirection_cellFaceDevice( curandState* randNumStates,
-                                             const gpuIntVector& origin,
-                                             const gpuIntVector& indexOrder, 
-                                             const gpuIntVector& signOrder,
-                                             const int iRay,
-                                             gpuVector& directionVector,
-                                             double& cosTheta);
-=======
 //______________________________________________________________________
 //
 __device__ GPUVector findRayDirectionDevice(curandState* randNumStates);
@@ -537,7 +477,6 @@
                                             const int iRay,
                                             GPUVector& directionVector,
                                             double& cosTheta);
->>>>>>> d1d65a4e
                             
 //______________________________________________________________________
 //
@@ -585,13 +524,6 @@
                         int& step,
                         bool& sign,
                         double& ray_direction);
-<<<<<<< HEAD
-template<class T>                                                          
-__device__ void updateSumIDevice ( gpuVector& ray_direction,
-                                   gpuVector& ray_location,
-                                   const gpuIntVector& origin,
-                                   const gpuVector& Dx,
-=======
 
 //______________________________________________________________________
 //
@@ -600,7 +532,6 @@
                                    GPUVector& ray_location,
                                    const GPUIntVector& origin,
                                    const GPUVector& Dx,
->>>>>>> d1d65a4e
                                    const GPUGridVariable< T >&  sigmaT4OverPi,
                                    const GPUGridVariable< T >& abskg,
                                    const GPUGridVariable<int>& celltype,
@@ -634,12 +565,6 @@
 //
 __device__ double randDevice(curandState* randNumStates);
 
-<<<<<<< HEAD
-
-__device__ unsigned int hashDevice(unsigned int a);
-
-=======
->>>>>>> d1d65a4e
 //______________________________________________________________________
 //
 __device__ bool isDbgCellDevice( GPUIntVector me);
@@ -662,9 +587,6 @@
                                     GPUDataWarehouse* old_gdw,
                                     GPUDataWarehouse* new_gdw );
 
-<<<<<<< HEAD
-} //end namespace Uintah
-=======
 //______________________________________________________________________
 //
 template< class T >
@@ -699,7 +621,6 @@
                                              GPUDataWarehouse* celltype_gdw,
                                              GPUDataWarehouse* old_gdw,
                                              GPUDataWarehouse* new_gdw );
->>>>>>> d1d65a4e
 
 //______________________________________________________________________
 //
