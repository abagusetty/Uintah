/*
 * The MIT License
 *
 * Copyright (c) 1997-2021 The University of Utah
 *
 * Permission is hereby granted, free of charge, to any person obtaining a copy
 * of this software and associated documentation files (the "Software"), to
 * deal in the Software without restriction, including without limitation the
 * rights to use, copy, modify, merge, publish, distribute, sublicense, and/or
 * sell copies of the Software, and to permit persons to whom the Software is
 * furnished to do so, subject to the following conditions:
 *
 * The above copyright notice and this permission notice shall be included in
 * all copies or substantial portions of the Software.
 *
 * THE SOFTWARE IS PROVIDED "AS IS", WITHOUT WARRANTY OF ANY KIND, EXPRESS OR
 * IMPLIED, INCLUDING BUT NOT LIMITED TO THE WARRANTIES OF MERCHANTABILITY,
 * FITNESS FOR A PARTICULAR PURPOSE AND NONINFRINGEMENT. IN NO EVENT SHALL THE
 * AUTHORS OR COPYRIGHT HOLDERS BE LIABLE FOR ANY CLAIM, DAMAGES OR OTHER
 * LIABILITY, WHETHER IN AN ACTION OF CONTRACT, TORT OR OTHERWISE, ARISING
 * FROM, OUT OF OR IN CONNECTION WITH THE SOFTWARE OR THE USE OR OTHER DEALINGS
 * IN THE SOFTWARE.
 */


#include <CCA/Components/ICE/AMRICE.h>
#include <CCA/Components/ICE/Materials/ICEMaterial.h>
#include <Core/Grid/Variables/PerPatchVars.h>
#include <CCA/Components/Models/FluidsBased/FluidsBasedModel.h>
#include <CCA/Components/Models/HEChem/HEChemModel.h>
#include <CCA/Ports/SolverInterface.h>
#include <CCA/Ports/Scheduler.h>
#include <CCA/Ports/Regridder.h>
#include <Core/Exceptions/ProblemSetupException.h>
#include <Core/Exceptions/InvalidValue.h>
#include <Core/Grid/AMR_CoarsenRefine.h>
#include <Core/Grid/Variables/CCVariable.h>
#include <Core/Grid/Variables/CellIterator.h>
#include <Core/Grid/Variables/PerPatch.h>
#include <Core/Grid/Level.h>
#include <Core/Parallel/ProcessorGroup.h>
#include <Core/Grid/MaterialManager.h>
#include <Core/Grid/Task.h>
#include <Core/Math/FastMatrix.h>
#include <Core/Math/Rand48.h>
#include <Core/Exceptions/InternalError.h>
#include <Core/Math/MiscMath.h>
#include <Core/Util/DebugStream.h>
#include <iomanip>
#include <cstdio>


using namespace Uintah;
using namespace std;
static DebugStream cout_doing("AMRICE_DOING_COUT", false);

//setenv SCI_DEBUG AMR:+ you can see the new grid it creates


AMRICE::AMRICE(const ProcessorGroup* myworld,
               const MaterialManagerP materialManager) :
  ICE(myworld, materialManager)
{
}

AMRICE::~AMRICE()
{
}
//___________________________________________________________________
void AMRICE::problemSetup(const ProblemSpecP& params,
                          const ProblemSpecP& restart_prob_spec,
                          GridP& grid)
{
  cout_doing << d_myworld->myRank()
             << " Doing problemSetup  \t\t\t AMRICE" << '\n';

  ICE::problemSetup(params, restart_prob_spec,grid);
  ProblemSpecP ice_ps;
  ProblemSpecP amr_ps = params->findBlock("AMR");




  ProblemSpecP reg_ps = amr_ps->findBlock("Regridder");
  if (reg_ps) {

    string regridder;
    reg_ps->getAttribute( "type", regridder );

    if (regridder != "Tiled" && regridder != "SingleLevel" ) {
      ostringstream msg;
      msg << "\n    ERROR:AMRICE With the (" << regridder << ") regridder the refine() task will overwrite \n";
      msg << "    all data in any newly created patches on the fine level patches.  There could be valid data on these patches. \n" ;
      msg << "    To prevent this you must select the \"Tiled\" regridder\n";
      throw ProblemSetupException(msg.str(),__FILE__, __LINE__);
    }
  }

  if (amr_ps)
    ice_ps = amr_ps->findBlock("ICE");

  if(!ice_ps){
    string warn;
    warn ="\n INPUT FILE ERROR:\n <ICE>  block not found inside of <AMR> block \n";
    throw ProblemSetupException(warn, __FILE__, __LINE__);

  }

  ProblemSpecP refine_ps = ice_ps->findBlock("Refinement_Criteria_Thresholds");
  if(!refine_ps ){
    string warn;
    warn ="\n INPUT FILE ERROR:\n <Refinement_Criteria_Thresholds> "
         " block not found inside of <ICE> block \n";
    throw ProblemSetupException(warn, __FILE__, __LINE__);
  }
  ice_ps->require( "orderOfInterpolation", d_orderOfInterpolation);
  ice_ps->getWithDefault( "do_Refluxing",  d_doRefluxing,       true);
  ice_ps->getWithDefault( "orderOf_CFI_Interpolation",
                           d_orderOf_CFI_Interpolation, d_orderOfInterpolation);

  //__________________________________
  // bulletproofing.  Refluxing and first order advection
  ProblemSpecP cfd_ps = params->findBlock("CFD");
  ProblemSpecP iceps = cfd_ps->findBlock("ICE");
  ProblemSpecP advect_ps = iceps->findBlock("advection");
  map<string,string> advect_options;
  advect_ps->getAttributes(advect_options);
  if (advect_options["type"] == "FirstOrder" && d_doRefluxing){
    throw ProblemSetupException("\n ICE: You cannot use AMR refluxing and the first order advection operator together."
                                "  The results are significantly worse.", __FILE__, __LINE__);
  }

  //__________________________________
  // Pull out the refinement threshold criteria
  for( ProblemSpecP var_ps = refine_ps->findBlock( "Variable" ); var_ps != nullptr; var_ps = var_ps->findNextBlock( "Variable" ) ) {
    thresholdVar data;
    string name, value, matl;

    map<string,string> input;
    var_ps->getAttributes(input);
    name  = input["name"];
    value = input["value"];
    matl  = input["matl"];

    stringstream n_ss(name);
    stringstream v_ss(value);
    stringstream m_ss(matl);

    n_ss >> data.name;
    v_ss >> data.value;
    m_ss >> data.matl;

    if( !n_ss || !v_ss || (!m_ss && matl!="all") ) {
      printf( "WARNING: AMRICE.cc: stringstream failed...\n" );
    }

    int numMatls = m_materialManager->getNumMatls();

    //__________________________________
    //  bulletproofing
    VarLabel* label = VarLabel::find(name);

    if(label == nullptr){
      throw ProblemSetupException("The threshold variable name("+name+") could not be found",
                                   __FILE__, __LINE__);
    }

    if( data.name != "rho_CC"      && data.name != "temp_CC" &&
        data.name != "vol_frac_CC" && data.name != "vel_CC" &&
        data.name != "press_CC"){
      ostringstream warn;
      warn <<"\n INPUT FILE ERROR:\n The threshold variable name ("<< name <<") is not valid\n";
      throw ProblemSetupException(warn.str(), __FILE__, __LINE__);
    }

    if( data.value < 0){
      ostringstream warn;
      warn <<"\n INPUT FILE ERROR:\n The threshold value ("<< value <<") cannot be negative\n";
      throw ProblemSetupException(warn.str(), __FILE__, __LINE__);
    }

    if( (data.matl < 0 || data.matl > numMatls) && matl != "all"){
      ostringstream warn;
      warn <<"\n INPUT FILE ERROR:\n The threshold material ("<< matl <<") is not valid\n"
           << " select any material < total number of materials or 'all'";
      throw ProblemSetupException(warn.str(), __FILE__, __LINE__);
    }
    if( data.name == "Pressure"){  // ignore what the user input, it's always 0
     data.matl = 0;
    }

    //__________________________________
    // if using "all" matls
    if(matl == "all"){
      for (int m = 0; m < numMatls; m++){
        data.matl = m;
        d_thresholdVars.push_back(data);
      }

    }else{
      d_thresholdVars.push_back(data);
    }
  }

  //__________________________________
  //manual manipulate the scheduling of copy data

  //overrideVariableBehavior(string var, bool treatAsOld, bool copyData, bool noScrub, bool notCopyData, bool noCheckpoint)
  //                             (1)             (2)             (3)           (4)            (5)            (6)
  //  treatAsOld:     var - will be checkpointed, copied, and only scrubbed from an OldDW
  //  copyData:       copy variable between AMR levels
  //  noScrub:        set variable not to scrub (normally when needed between a normal taskgraph
  //                  and the regridding phase)
  //  notCopyData:    ignore copying this variable between AMR levels
  //  noCheckpoint:   do not checkpoint this variable.

  // we need these for AMRICE::refine
  m_scheduler->overrideVariableBehavior("specific_heat",true, true, false, false, false);
  m_scheduler->overrideVariableBehavior("gamma",        true, true, false, false, false);
  m_scheduler->overrideVariableBehavior("vol_frac_CC",  true, true, false, false, false);
  m_scheduler->overrideVariableBehavior("sp_vol_CC",    d_with_mpm, true,  false, false, false);
  if (d_with_mpm)
    m_scheduler->overrideVariableBehavior("temp_CC",      true, true, false, false, false);

  //We need these variables from OldDW to use between tasks, but do not
  // schedule datacopy

  m_scheduler->overrideVariableBehavior("mass_X_FC_flux",     false, false, true, false, false);
  m_scheduler->overrideVariableBehavior("mass_Y_FC_flux",     false, false, true, false, false);
  m_scheduler->overrideVariableBehavior("mass_Z_FC_flux",     false, false, true, false, false);
  m_scheduler->overrideVariableBehavior("mom_X_FC_flux",      false, false, true, false, false);
  m_scheduler->overrideVariableBehavior("mom_Y_FC_flux",      false, false, true, false, false);
  m_scheduler->overrideVariableBehavior("mom_Z_FC_flux",      false, false, true, false, false);
  m_scheduler->overrideVariableBehavior("sp_vol_X_FC_flux",   false, false, true, false, false);
  m_scheduler->overrideVariableBehavior("sp_vol_Y_FC_flux",   false, false, true, false, false);
  m_scheduler->overrideVariableBehavior("sp_vol_Z_FC_flux",   false, false, true, false, false);
  m_scheduler->overrideVariableBehavior("int_eng_X_FC_flux",  false, false, true, false, false);
  m_scheduler->overrideVariableBehavior("int_eng_Y_FC_flux",  false, false, true, false, false);
  m_scheduler->overrideVariableBehavior("int_eng_Z_FC_flux",  false, false, true, false, false);
  m_scheduler->overrideVariableBehavior("vol_frac_X_FC_flux", false, false, true, false, false);
  m_scheduler->overrideVariableBehavior("vol_frac_Y_FC_flux", false, false, true, false, false);
  m_scheduler->overrideVariableBehavior("vol_frac_Z_FC_flux", false, false, true, false, false);

  //__________________________________
  // Model with reflux variables.
  if(d_models.size()){
    for(vector<ModelInterface*>::iterator m_iter  = d_models.begin();
                                          m_iter != d_models.end(); m_iter++){
      FluidsBasedModel* fb_model = dynamic_cast<FluidsBasedModel*>( *m_iter );

      if( fb_model && fb_model->d_refluxVars.size() ){
        vector<AMRRefluxVariable*>::iterator r_iter;

        for(r_iter  = fb_model->d_refluxVars.begin();
            r_iter != fb_model->d_refluxVars.end(); r_iter++){

          AMRRefluxVariable* rvar = *r_iter;

          string varLabelX = rvar->var_X_FC_flux->getName();
          string varLabelY = rvar->var_Y_FC_flux->getName();
          string varLabelZ = rvar->var_Z_FC_flux->getName();

          m_scheduler->overrideVariableBehavior( varLabelX, false, false, true, false, false);
          m_scheduler->overrideVariableBehavior( varLabelY, false, false, true, false, false);
          m_scheduler->overrideVariableBehavior( varLabelZ, false, false, true, false, false);
        }
      }
    }
  }
}
//___________________________________________________________________
void AMRICE::scheduleInitialize(const LevelP& level,
                                  SchedulerP& sched)
{
  cout_doing << d_myworld->myRank()
             << " AMRICE::scheduleInitialize \t\tL-"<<level->getIndex()<< '\n';
  ICE::scheduleInitialize(level, sched);
}
//___________________________________________________________________
void AMRICE::initialize(const ProcessorGroup*,
                           const PatchSubset*, const MaterialSubset*,
                           DataWarehouse*, DataWarehouse*)
{
}
/*___________________________________________________________________
 Function~  AMRICE::scheduleRefineInterface_Variable--
 Purpose:
_____________________________________________________________________*/
void AMRICE::scheduleRefineInterface_Variable(const LevelP& fineLevel,
                                              SchedulerP& sched,
                                              const VarLabel* variable,
                                              Task::MaterialDomainSpec DS,
                                              const MaterialSet* matls,
                                              bool needCoarseOld,
                                              bool needCoarseNew)
{
  cout_doing << d_myworld->myRank() << " \t scheduleRefineInterface_Variable ("
             << variable->getName() << ") matls: \t"<< *matls<< endl;

  ostringstream taskName;
  taskName << "AMRICE::refineCoarseFineInterface("<<variable->getName()<<")";
  Task* t;

  void (AMRICE::*func)(const ProcessorGroup*, const PatchSubset*, const MaterialSubset*,
                     DataWarehouse*, DataWarehouse*, const VarLabel*);

  switch(variable->typeDescription()->getSubType()->getType()){
    case TypeDescription::double_type:
      func = &AMRICE::refineCoarseFineInterface<double>;
      t =    scinew Task(taskName.str().c_str(), this, func, variable);
      break;
    case TypeDescription::Vector:
      func = &AMRICE::refineCoarseFineInterface<Vector>;
      t =    scinew Task(taskName.str().c_str(), this, func, variable);
      break;
    default:
      throw InternalError("Unknown variable type for AMRICE::scheduleRefineInterface_Variable", __FILE__, __LINE__);
  }

  Task::SearchTG  OldTG = Task::SearchTG::OldTG;       // possibly search the OldTG for computes

  const MaterialSubset* matls_sub = matls->getUnion();

  if(needCoarseOld) {
    cout_dbg << " requires from CoarseOldDW ";
<<<<<<< HEAD
    t->requires(Task::WhichDW::CoarseOldDW, variable, 0,
                Task::PatchDomainSpec::CoarseLevel, matls_sub, DS, gac, 1);
  }
  if(needCoarseNew) {
    cout_dbg << " requires from CoarseNewDW ";
    t->requires(Task::WhichDW::CoarseNewDW, variable, 0,
                Task::PatchDomainSpec::CoarseLevel, matls_sub, DS, gac, 1, fat);
=======
    t->requires(Task::CoarseOldDW, variable, 0,
                Task::CoarseLevel, matls_sub, DS, m_gac, 1);
  }
  if(needCoarseNew) {
    cout_dbg << " requires from CoarseNewDW ";
    t->requires(Task::CoarseNewDW, variable, 0,
                Task::CoarseLevel, matls_sub, DS, m_gac, 1, OldTG);
>>>>>>> ef6a5341
  }

  t->modifies(variable, matls_sub, DS, OldTG);

  sched->addTask(t, fineLevel->eachPatch(), matls);
}
/*___________________________________________________________________
 Function~  AMRICE::scheduleRefineInterface--
 Purpose:
_____________________________________________________________________*/
void AMRICE::scheduleRefineInterface(const LevelP& fineLevel,
                                     SchedulerP& sched,
                                     bool needCoarseOld,
                                     bool needCoarseNew)
{
  if(fineLevel->getIndex() > 0 ){
    cout_doing << d_myworld->myRank() << " AMRICE::scheduleRefineInterface \t\t\tL-"
               << fineLevel->getIndex()
               << " coarseOld: " << needCoarseOld
               << " coarseNew: " << needCoarseNew << endl;

    Task::MaterialDomainSpec ND   = Task::MaterialDomainSpec::NormalDomain;
    Task::MaterialDomainSpec oims = Task::OutOfDomain;  //outside of ice matlSet.
    const MaterialSet* all_matls = m_materialManager->allMaterials();
    const MaterialSet* ice_matls = m_materialManager->allMaterials( "ICE" );

    scheduleRefineInterface_Variable(fineLevel, sched, lb->press_CCLabel, oims,d_press_matlSet, needCoarseOld, needCoarseNew);
    scheduleRefineInterface_Variable(fineLevel, sched, lb->rho_CCLabel,   ND,  ice_matls,       needCoarseOld, needCoarseNew);
    scheduleRefineInterface_Variable(fineLevel, sched, lb->sp_vol_CCLabel,ND,  all_matls,       needCoarseOld, needCoarseNew);
    scheduleRefineInterface_Variable(fineLevel, sched, lb->temp_CCLabel,  ND,  all_matls,       needCoarseOld, needCoarseNew);
    scheduleRefineInterface_Variable(fineLevel, sched, lb->vel_CCLabel,   ND,  ice_matls,       needCoarseOld, needCoarseNew);

    //__________________________________
    // Model with transported variables.
    if(d_models.size()){
      for(vector<ModelInterface*>::iterator m_iter  = d_models.begin();
                                            m_iter != d_models.end(); m_iter++){
        FluidsBasedModel* fb_model = dynamic_cast<FluidsBasedModel*>( *m_iter );

        if( fb_model && fb_model->d_transVars.size() ){
          vector<TransportedVariable*>::iterator t_iter;

          for(t_iter  = fb_model->d_transVars.begin();
              t_iter != fb_model->d_transVars.end(); t_iter++){
            TransportedVariable* tvar = *t_iter;

            scheduleRefineInterface_Variable(fineLevel, sched, tvar->var,ND, tvar->matlSet, needCoarseOld, needCoarseNew);
          }
        }
      }
    }  // transported Vars
  }  // finer level
}


/*______________________________________________________________________
 Function~  AMRICE::refineCoarseFineInterface
 Purpose~
______________________________________________________________________*/
template<typename T>
void AMRICE::refineCoarseFineInterface(const ProcessorGroup*,
                                       const PatchSubset* patches,
                                       const MaterialSubset* matls,
                                       DataWarehouse* fine_old_dw,
                                       DataWarehouse* fine_new_dw,
                                       const VarLabel* variable)
{
  double subCycleProgress = getSubCycleProgress(fine_new_dw);
  const Level* fineLevel = getLevel(patches);
  if(fineLevel->getIndex() > 0){
    cout_doing << d_myworld->myRank()
               << " Doing refineCoarseFineInterface("<< variable->getName() <<")\t\t\t AMRICE L-"
               << fineLevel->getIndex() << " Patches: " << *patches << " progressVar " << subCycleProgress
               << endl;

    for(int p=0;p<patches->size();p++){
      const Patch* finePatch = patches->get(p);

      for(int m = 0;m<matls->size();m++){
        int indx = matls->get(m);

        CCVariable<T> Q_CC;
        fine_new_dw->getModifiable(Q_CC, variable, indx, finePatch);

        refineCoarseFineBoundaries(finePatch, Q_CC,fine_new_dw, variable, indx,subCycleProgress);

      }
    }
  }
}

/*___________________________________________________________________
 Function~  AMRICE::refineCoarseFineBoundaries--    D O U B L E
_____________________________________________________________________*/
void AMRICE::refineCoarseFineBoundaries(const Patch* finePatch,
                                        CCVariable<double>& val,
                                        DataWarehouse* fine_new_dw,
                                        const VarLabel* label,
                                        int matl,
                                        double subCycleProgress_var)
{
  const Level* fineLevel   = finePatch->getLevel();
  const Level* coarseLevel = fineLevel->getCoarserLevel().get_rep();

  cout_dbg << "\t refineCoarseFineBoundaries ("<<label->getName() << ") \t"
           << " subCycleProgress_var " << subCycleProgress_var
           << " Level-" << fineLevel->getIndex()<< '\n';
  DataWarehouse* coarse_old_dw = 0;
  DataWarehouse* coarse_new_dw = 0;

  if (subCycleProgress_var != 1.0){
    coarse_old_dw = fine_new_dw->getOtherDataWarehouse(Task::WhichDW::CoarseOldDW);
  }
  if (subCycleProgress_var != 0.0){
    coarse_new_dw = fine_new_dw->getOtherDataWarehouse(Task::WhichDW::CoarseNewDW);
  }

  refine_CF_interfaceOperator<double>
    (finePatch, fineLevel, coarseLevel, val, label, subCycleProgress_var, matl,
     fine_new_dw, coarse_old_dw, coarse_new_dw);
}
/*___________________________________________________________________
 Function~  AMRICE::refineCoarseFineBoundaries--    V E C T O R
_____________________________________________________________________*/
void AMRICE::refineCoarseFineBoundaries(const Patch* finePatch,
                                        CCVariable<Vector>& val,
                                        DataWarehouse* fine_new_dw,
                                        const VarLabel* label,
                                        int matl,
                                        double subCycleProgress_var)
{
  const Level* fineLevel = finePatch->getLevel();
  const Level* coarseLevel = fineLevel->getCoarserLevel().get_rep();

  cout_dbg << "\t refineCoarseFineBoundaries ("<<label->getName() << ") \t"
           << " subCycleProgress_var " << subCycleProgress_var
           << " Level-" << fineLevel->getIndex()<< '\n';
  DataWarehouse* coarse_old_dw = 0;
  DataWarehouse* coarse_new_dw = 0;

  if (subCycleProgress_var != 1.0){
    coarse_old_dw = fine_new_dw->getOtherDataWarehouse(Task::WhichDW::CoarseOldDW);
  }
  if (subCycleProgress_var != 0.0){
    coarse_new_dw = fine_new_dw->getOtherDataWarehouse(Task::WhichDW::CoarseNewDW);
  }

  refine_CF_interfaceOperator<Vector>
    (finePatch, fineLevel, coarseLevel, val, label, subCycleProgress_var, matl,
     fine_new_dw, coarse_old_dw, coarse_new_dw);
}

/*___________________________________________________________________
 Function~  AMRICE::scheduleSetBC_FineLevel--
 Purpose:
_____________________________________________________________________*/
void AMRICE::scheduleSetBC_FineLevel(const PatchSet* patches,
                                     SchedulerP& sched)
{
  const Level* fineLevel = getLevel(patches);
  int L_indx = fineLevel->getIndex();

  if(L_indx > 0 ){
    cout_doing << d_myworld->myRank() << " AMRICE::scheduleSetBC_FineLevel \t\t\tL-"
               << L_indx <<" P-" << *patches << '\n';

    Task* t;
    t = scinew Task("AMRICE::setBC_FineLevel", this, &AMRICE::setBC_FineLevel);
    Task::MaterialDomainSpec oims = Task::OutOfDomain;  //outside of ice matlSet.
    Ghost::GhostType  gn = Ghost::None;
    Task::MaterialDomainSpec ND   = Task::MaterialDomainSpec::NormalDomain;

    // need to interpolate these intermediate values
    t->requires(Task::WhichDW::NewDW, lb->gammaLabel,        0, Task::PatchDomainSpec::CoarseLevel, 0, ND, gn,0);
    t->requires(Task::WhichDW::NewDW, lb->specific_heatLabel,0, Task::PatchDomainSpec::CoarseLevel, 0, ND, gn,0);
    t->requires(Task::WhichDW::NewDW, lb->vol_frac_CCLabel,  0, Task::PatchDomainSpec::CoarseLevel, 0, ND, gn,0);

    const MaterialSubset* all_matls = m_materialManager->allMaterials()->getUnion();

    t->requires(Task::WhichDW::OldDW, lb->timeStepLabel);
    t->requires(Task::WhichDW::OldDW, lb->simulationTimeLabel);
    t->requires(Task::WhichDW::OldDW, lb->delTLabel,getLevel(patches));

    t->modifies(lb->press_CCLabel, d_press_matl, oims);
    t->modifies(lb->rho_CCLabel);
    t->modifies(lb->sp_vol_CCLabel);
    t->modifies(lb->temp_CCLabel);
    t->modifies(lb->vel_CCLabel);

    // we really only do the ice matls, but we need to tell CopyData to do the right thing
    t->computes(lb->gammaLabel, all_matls, oims);
    t->computes(lb->specific_heatLabel, all_matls, oims);
    t->computes(lb->vol_frac_CCLabel, all_matls, oims);

    //__________________________________
    // Model with transported variables.
    if(d_models.size()){
      for(vector<ModelInterface*>::iterator m_iter  = d_models.begin();
                                            m_iter != d_models.end(); m_iter++){
        FluidsBasedModel* fb_model = dynamic_cast<FluidsBasedModel*>( *m_iter );

        if( fb_model && fb_model->d_transVars.size() ){
          vector<TransportedVariable*>::iterator t_iter;

          for(t_iter  = fb_model->d_transVars.begin();
              t_iter != fb_model->d_transVars.end(); t_iter++){
            TransportedVariable* tvar = *t_iter;

            t->modifies(tvar->var);
          }
        }
      }
    }
    sched->addTask(t, patches, m_materialManager->allMaterials( "ICE" ));
  }
}

/*______________________________________________________________________
 Function~  AMRICE::setBC_FineLevel
 Purpose~   set the boundary conditions on the fine level at the edge
 of the computational domain
______________________________________________________________________*/
void AMRICE::setBC_FineLevel(const ProcessorGroup*,
                             const PatchSubset* patches,
                             const MaterialSubset*,
                             DataWarehouse* fine_old_dw,
                             DataWarehouse* fine_new_dw)
{
  timeStep_vartype timeStep;
  fine_old_dw->get(timeStep, lb->timeStepLabel);

  bool isNotInitialTimeStep = (timeStep > 0);

  const Level* fineLevel = getLevel(patches);
  const Level* coarseLevel = fineLevel->getCoarserLevel().get_rep();

  if(fineLevel->getIndex() > 0){
    cout_doing << d_myworld->myRank()
               << " Doing setBC_FineLevel"<< "\t\t\t\t AMRICE L-"
               << fineLevel->getIndex() << " Patches: " << *patches <<endl;

    int  numICEMatls = m_materialManager->getNumMatls( "ICE" );
//    bool dbg_onOff = cout_dbg.active();      // is cout_dbg switch on or off (turn off for threaded scheduler)

    for(int p=0;p<patches->size();p++){
      const Patch* patch = patches->get(p);
      std::vector<CCVariable<double> > sp_vol_CC(numICEMatls);
      std::vector<constCCVariable<double> > sp_vol_const(numICEMatls);


      for (int m = 0; m < numICEMatls; m++) {
        ICEMaterial* matl = (ICEMaterial*) m_materialManager->getMaterial( "ICE", m);
        int indx = matl->getDWIndex();
        CCVariable<double> rho_CC, temp_CC, cv, gamma,vol_frac;
        CCVariable<Vector> vel_CC;

        fine_new_dw->getModifiable(sp_vol_CC[m],lb->sp_vol_CCLabel,    indx,patch);
        fine_new_dw->getModifiable(rho_CC,      lb->rho_CCLabel,       indx,patch);
        fine_new_dw->getModifiable(temp_CC,     lb->temp_CCLabel,      indx,patch);
        fine_new_dw->getModifiable(vel_CC,      lb->vel_CCLabel,       indx,patch);
        fine_new_dw->allocateAndPut(gamma,      lb->gammaLabel,        indx,patch);
        fine_new_dw->allocateAndPut(cv,         lb->specific_heatLabel,indx,patch);
        fine_new_dw->allocateAndPut(vol_frac,   lb->vol_frac_CCLabel,  indx,patch);


        //__________________________________
        // interpolate the intermediate variables (cv, gamma,vol_frac)
        // to the finer level along the boundary edge
        // Assumption: cv, gamma, vol_frac on the coarest level are accurate enough
        cv.initialize(d_EVIL_NUM);
        gamma.initialize(d_EVIL_NUM);
        vol_frac.initialize(d_EVIL_NUM);

        IntVector refineRatio = fineLevel->getRefinementRatio();
        DataWarehouse* coarse_new_dw = fine_new_dw->getOtherDataWarehouse(Task::WhichDW::CoarseNewDW);

        int orderOfInterpolation = 0;
        //__________________________________
        // Iterate over fine level boundary faces
        vector<Patch::FaceType>::const_iterator iter;
        vector<Patch::FaceType> bf;
        patch->getBoundaryFaces(bf);

        for (iter  = bf.begin(); iter != bf.end(); ++iter){
          Patch::FaceType face = *iter;
          cout_dbg << " Setting BC on Face " << face << " patch " << patch->getGridIndex() << " Level " << fineLevel->getIndex() << endl;
          //__________________________________
          // fine level hi & lo cell iter limits
          // coarselevel hi and low index
          IntVector cl, ch, fl, fh;
          getCoarseFineFaceRange(patch, coarseLevel, face, Patch::ExtraPlusEdgeCells, orderOfInterpolation, cl, ch, fl, fh);

          constCCVariable<double> cv_coarse, gamma_coarse, vol_frac_coarse;
          coarse_new_dw->getRegion(cv_coarse,      lb->specific_heatLabel, indx, coarseLevel,cl, ch);
          coarse_new_dw->getRegion(gamma_coarse,   lb->gammaLabel,         indx, coarseLevel,cl, ch);
          coarse_new_dw->getRegion(vol_frac_coarse,lb->vol_frac_CCLabel,   indx, coarseLevel,cl, ch);

          selectInterpolator(cv_coarse,       orderOfInterpolation, coarseLevel,
                             fineLevel, refineRatio, fl,fh, cv);

          selectInterpolator(gamma_coarse,    orderOfInterpolation, coarseLevel,
                             fineLevel, refineRatio, fl,fh, gamma);

          selectInterpolator(vol_frac_coarse, orderOfInterpolation, coarseLevel,
                             fineLevel, refineRatio, fl,fh, vol_frac);
        } // boundary face loop

        customBC_localVars* BC_localVars = scinew customBC_localVars();
#if 0
        // Worry about this later
        // the problem is that you don't know have delT for the finer level at this point in the cycle
        preprocess_CustomBCs("setBC_FineLevel",fine_old_dw, fine_new_dw, lb,  patch, 999,
                             d_BC_globalVars, BC_localVars, isNotInitialTimeStep);
#endif

        constCCVariable<double> placeHolder;


        setBC(rho_CC, "Density",  placeHolder, placeHolder,
              patch,m_materialManager, indx, fine_new_dw, d_BC_globalVars, BC_localVars, isNotInitialTimeStep);

        setBC(vel_CC, "Velocity",
              patch,m_materialManager, indx, fine_new_dw, d_BC_globalVars, BC_localVars, isNotInitialTimeStep);

        setBC(temp_CC,"Temperature",gamma, cv,
              patch,m_materialManager, indx, fine_new_dw, d_BC_globalVars, BC_localVars, isNotInitialTimeStep);

        setSpecificVolBC(sp_vol_CC[m], "SpecificVol", false,rho_CC,vol_frac,
                         patch,m_materialManager, indx);

        sp_vol_const[m] = sp_vol_CC[m];  // needed by pressure BC

        // worry about this later
        delete_CustomBCs(d_BC_globalVars, BC_localVars);

        //__________________________________
        // Model with transported variables.
        if(d_models.size()){
          for(vector<ModelInterface*>::iterator m_iter  = d_models.begin();
                                                m_iter != d_models.end(); m_iter++){
            FluidsBasedModel* fb_model = dynamic_cast<FluidsBasedModel*>( *m_iter );

            if( fb_model && fb_model->d_transVars.size() ){
              vector<TransportedVariable*>::iterator t_iter;

              for(t_iter  = fb_model->d_transVars.begin();
                  t_iter != fb_model->d_transVars.end(); t_iter++){
                TransportedVariable* tvar = *t_iter;

                if(tvar->matls->contains(indx)){

                  string q_CC_name = tvar->var->getName();
                  CCVariable<double> q_CC;
                  fine_new_dw->getModifiable(q_CC, tvar->var, indx, patch);

                  setBC(q_CC, q_CC_name,  patch, m_materialManager, indx, fine_new_dw, isNotInitialTimeStep);
                }
              }
            }
          }
        }
      } // matl loop

      //__________________________________
      //  Pressure boundary condition
      customBC_localVars* notUsed = scinew customBC_localVars();

      CCVariable<double> press_CC;
      std::vector<CCVariable<double> > placeHolder(0);

      fine_new_dw->getModifiable(press_CC, lb->press_CCLabel, 0, patch);

      setBC(press_CC, placeHolder, sp_vol_const, d_surroundingMatl_indx,
            "sp_vol", "Pressure", patch , m_materialManager, 0, fine_new_dw,
            d_BC_globalVars, notUsed, isNotInitialTimeStep);

      delete_CustomBCs(d_BC_globalVars, notUsed);

    }  // patches loop
//  cout_dbg.setActive(dbg_onOff);  // reset on/off switch for cout_dbg, (turn off for tsanitizer warnings)
  }
}


/*___________________________________________________________________
 Function~  AMRICE::scheduleRefine--
_____________________________________________________________________*/
void AMRICE::scheduleRefine(const PatchSet* patches,
                            SchedulerP& sched)
{
  const Level* fineLevel = getLevel(patches);
  int L_indx = fineLevel->getIndex();

  if(L_indx > 0 ){

    cout_doing << d_myworld->myRank()
               << " AMRICE::scheduleRefine\t\t\t\tL-"
               <<  L_indx << " P-" << *patches << '\n';
    Task* task = scinew Task("AMRICE::refine",this, &AMRICE::refine);

    MaterialSubset* subset = scinew MaterialSubset;

    subset->add(0);

<<<<<<< HEAD
    task->requires(Task::WhichDW::NewDW, lb->press_CCLabel,
                   0, Task::PatchDomainSpec::CoarseLevel, subset, Task::OutOfDomain, gac,1);

    task->requires(Task::WhichDW::NewDW, lb->rho_CCLabel,
                   0, Task::PatchDomainSpec::CoarseLevel, 0, Task::MaterialDomainSpec::NormalDomain, gac,1);

    task->requires(Task::WhichDW::NewDW, lb->sp_vol_CCLabel,
                   0, Task::PatchDomainSpec::CoarseLevel, 0, Task::MaterialDomainSpec::NormalDomain, gac,1);

    task->requires(Task::WhichDW::NewDW, lb->temp_CCLabel,
                   0, Task::PatchDomainSpec::CoarseLevel, 0, Task::MaterialDomainSpec::NormalDomain, gac,1);

    task->requires(Task::WhichDW::NewDW, lb->vel_CCLabel,
                   0, Task::PatchDomainSpec::CoarseLevel, 0, Task::MaterialDomainSpec::NormalDomain, gac,1);
=======
    task->requires(Task::NewDW, lb->press_CCLabel,
                   0, Task::CoarseLevel, subset, Task::OutOfDomain, m_gac,1);

    task->requires(Task::NewDW, lb->rho_CCLabel,
                   0, Task::CoarseLevel, 0, Task::NormalDomain, m_gac,1);

    task->requires(Task::NewDW, lb->sp_vol_CCLabel,
                   0, Task::CoarseLevel, 0, Task::NormalDomain, m_gac,1);

    task->requires(Task::NewDW, lb->temp_CCLabel,
                   0, Task::CoarseLevel, 0, Task::NormalDomain, m_gac,1);

    task->requires(Task::NewDW, lb->vel_CCLabel,
                   0, Task::CoarseLevel, 0, Task::NormalDomain, m_gac,1);
>>>>>>> ef6a5341

    //__________________________________
    // Models with transported variables.
    if(d_models.size()){
      for(vector<ModelInterface*>::iterator m_iter  = d_models.begin();
                                            m_iter != d_models.end(); m_iter++){
        FluidsBasedModel* fb_model = dynamic_cast<FluidsBasedModel*>( *m_iter );

        if( fb_model && fb_model->d_transVars.size() ){
          vector<TransportedVariable*>::iterator t_iter;

          for(t_iter  = fb_model->d_transVars.begin();
              t_iter != fb_model->d_transVars.end(); t_iter++){
            TransportedVariable* tvar = *t_iter;

<<<<<<< HEAD
            task->requires(Task::WhichDW::NewDW, tvar->var, 0, Task::PatchDomainSpec::CoarseLevel, 0, Task::MaterialDomainSpec::NormalDomain, gac,1);
=======
            task->requires(Task::NewDW, tvar->var, 0, Task::CoarseLevel, 0, Task::NormalDomain, m_gac,1);
>>>>>>> ef6a5341
            task->computes(tvar->var);
          }
        }
      }
    }

    //__________________________________
    // Models that need to refine/initialize variables on new patches.
    // This will call both ICE and MPMICE based models
    for(vector<ModelInterface*>::iterator m_iter  = d_models.begin();
                                          m_iter != d_models.end(); m_iter++){
      ModelInterface* model = *m_iter;
      model->scheduleRefine(patches, sched);
    }


    task->computes(lb->press_CCLabel, subset, Task::OutOfDomain);
    task->computes(lb->rho_CCLabel);
    task->computes(lb->sp_vol_CCLabel);
    task->computes(lb->temp_CCLabel);
    task->computes(lb->vel_CCLabel);
    sched->addTask(task, patches, m_materialManager->allMaterials( "ICE" ));

    //__________________________________
    // Sub Task
    scheduleSetBC_FineLevel(patches, sched);
  }
}

/*___________________________________________________________________
This task initializes the variables on all patches that the regridder
creates.  The BNR and Hierarchical regridders will create patches that
are partially filled with old data.  We don't
want to overwrite these data, thus only use the tiled regridder

_____________________________________________________________________*/
void AMRICE::refine(const ProcessorGroup*,
                    const PatchSubset* patches,
                    const MaterialSubset* matls,
                    DataWarehouse*,
                    DataWarehouse* new_dw)
{

  const Level* fineLevel = getLevel(patches);
  const Level* coarseLevel = fineLevel->getCoarserLevel().get_rep();

  cout_doing << d_myworld->myRank()
             << " Doing refine \t\t\t\t\t AMRICE L-"<< fineLevel->getIndex();
  IntVector rr(fineLevel->getRefinementRatio());
  double invRefineRatio = 1./(rr.x()*rr.y()*rr.z());

  for(int p=0;p<patches->size();p++){
    const Patch* finePatch = patches->get(p);
    cout_doing << "  patch " << finePatch->getID()<< endl;

    Level::selectType coarsePatches;
    finePatch->getCoarseLevelPatches(coarsePatches);

    // bullet proofing
    iteratorTest(finePatch, fineLevel, coarseLevel, new_dw);

/*`==========TESTING==========*/
#if 0
    Patch::FaceType notUsed;
    testInterpolators<double>(new_dw,d_orderOfInterpolation,coarseLevel,fineLevel,
                                finePatch, notUsed, "wholeDomain");
#endif
/*===========TESTING==========`*/


    // refine pressure
    CCVariable<double> press_CC;
    new_dw->allocateAndPut(press_CC, lb->press_CCLabel, 0, finePatch);
    press_CC.initialize(d_EVIL_NUM);
    CoarseToFineOperator<double>(press_CC,  lb->press_CCLabel,0, new_dw,
                         invRefineRatio, finePatch, fineLevel, coarseLevel);

    for(int m = 0;m<matls->size();m++){
      int indx = matls->get(m);
      CCVariable<double> rho_CC, temp, sp_vol_CC;
      CCVariable<Vector> vel_CC;

      new_dw->allocateAndPut(rho_CC,   lb->rho_CCLabel,    indx, finePatch);
      new_dw->allocateAndPut(sp_vol_CC,lb->sp_vol_CCLabel, indx, finePatch);
      new_dw->allocateAndPut(temp,     lb->temp_CCLabel,   indx, finePatch);
      new_dw->allocateAndPut(vel_CC,   lb->vel_CCLabel,    indx, finePatch);

      rho_CC.initialize(d_EVIL_NUM);
      sp_vol_CC.initialize(d_EVIL_NUM);
      temp.initialize(d_EVIL_NUM);
      vel_CC.initialize(Vector(d_EVIL_NUM));

      // refine
      CoarseToFineOperator<double>(rho_CC,    lb->rho_CCLabel,  indx, new_dw,
                         invRefineRatio, finePatch, fineLevel, coarseLevel);

      CoarseToFineOperator<double>(sp_vol_CC, lb->sp_vol_CCLabel,indx, new_dw,
                         invRefineRatio, finePatch, fineLevel, coarseLevel);

      CoarseToFineOperator<double>(temp,      lb->temp_CCLabel, indx, new_dw,
                         invRefineRatio, finePatch, fineLevel, coarseLevel);

      CoarseToFineOperator<Vector>( vel_CC,   lb->vel_CCLabel,  indx, new_dw,
                         invRefineRatio, finePatch, fineLevel, coarseLevel);

      //__________________________________
      // Model with transported variables.
      if(d_models.size()){
        for(vector<ModelInterface*>::iterator m_iter  = d_models.begin();
                                              m_iter != d_models.end(); m_iter++){
          FluidsBasedModel* fb_model = dynamic_cast<FluidsBasedModel*>( *m_iter );

          if( fb_model && fb_model->d_transVars.size() ){
            vector<TransportedVariable*>::iterator t_iter;

            for(t_iter  = fb_model->d_transVars.begin();
                t_iter != fb_model->d_transVars.end(); t_iter++){
              TransportedVariable* tvar = *t_iter;

              if(tvar->matls->contains(indx)){
                CCVariable<double> q_CC;
                new_dw->allocateAndPut(q_CC, tvar->var, indx, finePatch);

                q_CC.initialize(d_EVIL_NUM);

                CoarseToFineOperator<double>(q_CC, tvar->var, indx, new_dw,
                                             invRefineRatio, finePatch, fineLevel, coarseLevel);
              }
            }
          }
        }
      }
    }
  }  // course patch loop
}

/*_____________________________________________________________________
 Function~  AMRICE::iteratorTest--
 Purpose~   Verify that the all of the fine level cells will be accessed
_____________________________________________________________________*/
void AMRICE::iteratorTest(const Patch* finePatch,
                          const Level* fineLevel,
                          const Level* coarseLevel,
                          DataWarehouse* new_dw)
{
  Level::selectType coarsePatches;
  finePatch->getCoarseLevelPatches(coarsePatches);
  IntVector fl = finePatch->getExtraCellLowIndex();
  IntVector fh = finePatch->getExtraCellHighIndex();

  CCVariable<double> hitCells;
  new_dw->allocateTemporary(hitCells, finePatch);
  hitCells.initialize(d_EVIL_NUM);
  IntVector lo(0,0,0);
  IntVector hi(0,0,0);


  for(size_t i=0;i<coarsePatches.size();i++){
    const Patch* coarsePatch = coarsePatches[i];
    // iterator should hit the cells over the intersection of the fine and coarse patches

    IntVector cl = coarsePatch->getCellLowIndex();
    IntVector ch = coarsePatch->getCellHighIndex();

    IntVector fl_tmp = coarseLevel->mapCellToFiner(cl);
    IntVector fh_tmp = coarseLevel->mapCellToFiner(ch);

    lo = Max(fl, fl_tmp);
    hi = Min(fh, fh_tmp);

    for(CellIterator iter(lo,hi); !iter.done(); iter++){
      IntVector c = *iter;
      hitCells[c] = 1.0;
    }
#if 0
    cout << " coarsePatch.size() " << coarsePatches.size()
         << " coarsePatch " << coarsePatch->getID()
         << " finePatch " << finePatch->getID()
         << " fineLevel: fl " << fl << " fh " << fh
         << " coarseLevel: cl " << cl << " ch " << ch
         << " final Iterator: " << lo << " " << hi << endl;
#endif

  }

  //____ B U L L E T   P R O O F I N G_______
  // All cells must be initialized at this point
  IntVector badCell;
  CellIterator iter(lo,hi);
  if( isEqual<double>(d_EVIL_NUM,iter,hitCells, badCell) ){

    IntVector c_badCell = fineLevel->mapCellToCoarser(badCell);
    const Patch* patch = coarseLevel->selectPatchForCellIndex(c_badCell);

    ostringstream warn;
    warn <<"ERROR AMRICE::Refine Task:iteratorTest "
         << "detected an fine level cell that won't get initialized "
         << badCell << " Patch " << finePatch->getID()
         << " Level idx "<<fineLevel->getIndex()<<"\n "
         << "The underlying coarse cell "<< c_badCell
         << " belongs to coarse level patch " << patch->getID() << "\n";
    throw InvalidValue(warn.str(), __FILE__, __LINE__);
  }
}

/*___________________________________________________________________
 Function~  AMRICE::scheduleCoarsen--
_____________________________________________________________________*/
void AMRICE::scheduleCoarsen(const LevelP& coarseLevel,
                               SchedulerP& sched)
{
  const Level* fineLevel = coarseLevel->getFinerLevel().get_rep();
  Ghost::GhostType  gn = Ghost::None;
  cout_doing << d_myworld->myRank()
             << " AMRICE::scheduleCoarsen\t\t\t\tL-"
             << fineLevel->getIndex()<< "->"<<coarseLevel->getIndex()<<endl;

  Task* task = scinew Task("AMRICE::coarsen",this, &AMRICE::coarsen);

  Task::MaterialDomainSpec ND   = Task::MaterialDomainSpec::NormalDomain;
  Task::MaterialDomainSpec oims = Task::OutOfDomain;  //outside of ice matlSet.
  const MaterialSet* all_matls = m_materialManager->allMaterials();
  const MaterialSet* ice_matls = m_materialManager->allMaterials( "ICE" );

  const MaterialSubset* all_matls_sub = all_matls->getUnion();
  const PatchSet* patch_set = coarseLevel->eachPatch();

  Task::SearchTG OldTG = Task::SearchTG::OldTG;  // possibly search old TG for computes

<<<<<<< HEAD
  task->requires(Task::WhichDW::NewDW, lb->press_CCLabel,
               0, Task::PatchDomainSpec::FineLevel,  d_press_matl,oims, gn, 0, fat);

  task->requires(Task::WhichDW::NewDW, lb->mass_advLabel,
               0, Task::PatchDomainSpec::FineLevel,  all_matls_sub,ND, gn, 0, fat);

  task->requires(Task::WhichDW::NewDW, lb->sp_vol_advLabel,
               0, Task::PatchDomainSpec::FineLevel,  all_matls_sub,ND, gn, 0, fat);

  task->requires(Task::WhichDW::NewDW, lb->eng_advLabel,
               0, Task::PatchDomainSpec::FineLevel,  all_matls_sub,ND, gn, 0, fat);

  task->requires(Task::WhichDW::NewDW, lb->mom_advLabel,
               0, Task::PatchDomainSpec::FineLevel,  all_matls_sub,ND, gn, 0, fat);
=======
  task->requires(Task::NewDW, lb->press_CCLabel,
               0, Task::FineLevel,  d_press_matl,oims, gn, 0, OldTG);

  task->requires(Task::NewDW, lb->mass_advLabel,
               0, Task::FineLevel,  all_matls_sub,ND, gn, 0, OldTG);

  task->requires(Task::NewDW, lb->sp_vol_advLabel,
               0, Task::FineLevel,  all_matls_sub,ND, gn, 0, OldTG);

  task->requires(Task::NewDW, lb->eng_advLabel,
               0, Task::FineLevel,  all_matls_sub,ND, gn, 0, OldTG);

  task->requires(Task::NewDW, lb->mom_advLabel,
               0, Task::FineLevel,  all_matls_sub,ND, gn, 0, OldTG);
>>>>>>> ef6a5341

  //__________________________________
  // Model with transported variables.
  if(d_models.size()){
    for(vector<ModelInterface*>::iterator m_iter  = d_models.begin();
                                          m_iter != d_models.end(); m_iter++){
      FluidsBasedModel* fb_model = dynamic_cast<FluidsBasedModel*>( *m_iter );

      if( fb_model && fb_model->d_transVars.size() ){
        vector<TransportedVariable*>::iterator t_iter;

        for(t_iter  = fb_model->d_transVars.begin();
            t_iter != fb_model->d_transVars.end(); t_iter++){
          TransportedVariable* tvar = *t_iter;

<<<<<<< HEAD
          task->requires(Task::WhichDW::NewDW, tvar->var_adv,
                         0, Task::PatchDomainSpec::FineLevel, all_matls_sub, ND, gn, 0, fat);
=======
          task->requires(Task::NewDW, tvar->var_adv,
                         0, Task::FineLevel, all_matls_sub, ND, gn, 0, OldTG);
>>>>>>> ef6a5341

          task->modifies(tvar->var_adv, OldTG);
        }
      }
    }
  }

  task->modifies(lb->press_CCLabel, d_press_matl, oims, OldTG);
  task->modifies(lb->mass_advLabel,   OldTG);
  task->modifies(lb->sp_vol_advLabel, OldTG);
  task->modifies(lb->eng_advLabel,    OldTG);
  task->modifies(lb->mom_advLabel,    OldTG);

  sched->addTask(task, patch_set, ice_matls);

  //__________________________________
  // schedule refluxing and bulletproofing
  // the bulletproofing tasks have no computes or requires
  if(d_doRefluxing){
    Task* t;
    Task* t1;

    scheduleReflux_computeCorrectionFluxes(coarseLevel, sched); // compute correction

    //__________________________________
    //  initialize the bullet proofing flags
    t = scinew Task("AMRICE::reflux_BP_zero_CFI_cells",this,
                    &AMRICE::reflux_BP_zero_CFI_cells);
    sched->addTask(t, coarseLevel->eachPatch(), ice_matls);

    scheduleReflux_applyCorrection(coarseLevel, sched);       // apply correction

    //__________________________________
    // check the bullet proofing flags
    t = scinew Task("AMRICE::reflux_BP_count_CFI_cells",this,
                    &AMRICE::reflux_BP_count_CFI_cells);

    string desc2 = "applyRefluxCorrection";
    t1 = scinew Task("AMRICE::reflux_BP_check_CFI_cells",this,
                    &AMRICE::reflux_BP_check_CFI_cells, desc2);

    sched->addTask(t,  patch_set, ice_matls);
    sched->addTask(t1, patch_set, ice_matls);
  }
}

/*___________________________________________________________________
 Function~  AMRICE::Coarsen--
_____________________________________________________________________*/
void AMRICE::coarsen(const ProcessorGroup*,
                     const PatchSubset* patches,
                     const MaterialSubset* matls,
                     DataWarehouse*,
                     DataWarehouse* new_dw)
{

  const Level* coarseLevel = getLevel(patches);
  const Level* fineLevel = coarseLevel->getFinerLevel().get_rep();
  cout_doing << d_myworld->myRank()
             << " Doing coarsen \t\t\t\t\t AMRICE L-"
             <<fineLevel->getIndex()<< "->"<<coarseLevel->getIndex();

//  bool dbg_onOff = cout_dbg.active();      // is cout_dbg switch on or off  (turn off for threaded scheduler)

  for(int p=0;p<patches->size();p++){
    const Patch* coarsePatch = patches->get(p);
    cout_doing <<"  patch " << coarsePatch->getID()<< endl;

    for(int m = 0;m<matls->size();m++){
      int indx = matls->get(m);

      CCVariable<double> mass_adv, eng_adv, sp_vol_adv;
      CCVariable<Vector> mom_adv;

      new_dw->getModifiable(mass_adv,  lb->mass_advLabel,   indx, coarsePatch);
      new_dw->getModifiable(sp_vol_adv,lb->sp_vol_advLabel, indx, coarsePatch);
      new_dw->getModifiable(eng_adv,   lb->eng_advLabel,    indx, coarsePatch);
      new_dw->getModifiable(mom_adv,   lb->mom_advLabel,    indx, coarsePatch);

      // coarsen
      bool computesAve = false;
      fineToCoarseOperator<double>(mass_adv,   computesAve,
                         lb->mass_advLabel,   indx, new_dw,
                         coarsePatch, coarseLevel, fineLevel);

      fineToCoarseOperator<double>(sp_vol_adv, computesAve,
                         lb->sp_vol_advLabel, indx, new_dw,
                         coarsePatch, coarseLevel, fineLevel);

      fineToCoarseOperator<double>(eng_adv,   computesAve,
                         lb->eng_advLabel,    indx, new_dw,
                         coarsePatch, coarseLevel, fineLevel);

      fineToCoarseOperator<Vector>( mom_adv,  computesAve,
                         lb->mom_advLabel,    indx, new_dw,
                         coarsePatch, coarseLevel, fineLevel);

      //__________________________________
      // pressure
      if( indx == 0){
          // pressure
        CCVariable<double> press_CC;
        new_dw->getModifiable(press_CC, lb->press_CCLabel,  0,    coarsePatch);
        computesAve = true;

        fineToCoarseOperator<double>(press_CC, computesAve,
                           lb->press_CCLabel, 0,   new_dw,
                           coarsePatch, coarseLevel, fineLevel);
      }


      //__________________________________
      // Model with transported variables.
      if(d_models.size()){
        for(vector<ModelInterface*>::iterator m_iter  = d_models.begin();
                                              m_iter != d_models.end(); m_iter++){
          FluidsBasedModel* fb_model = dynamic_cast<FluidsBasedModel*>( *m_iter );

          if( fb_model && fb_model->d_transVars.size() ){
            vector<TransportedVariable*>::iterator t_iter;

            for( t_iter  = fb_model->d_transVars.begin();
                 t_iter != fb_model->d_transVars.end(); t_iter++){
              TransportedVariable* tvar = *t_iter;

              if(tvar->matls->contains(indx)){
                CCVariable<double> q_CC_adv;

                new_dw->getModifiable(q_CC_adv, tvar->var_adv, indx, coarsePatch);
                computesAve = false;

                fineToCoarseOperator<double>(q_CC_adv, computesAve,
                                             tvar->var_adv, indx, new_dw,
                                             coarsePatch, coarseLevel, fineLevel);
              }
            }
          }
        }
      }
    }
  }  // course patch loop
//  cout_dbg.setActive(dbg_onOff);  // reset on/off switch for cout_dbg (turn off for tsanitizer warnings)
}
/*___________________________________________________________________
 Function~  AMRICE::scheduleReflux_computeCorrectionFluxes--
_____________________________________________________________________*/
void AMRICE::scheduleReflux_computeCorrectionFluxes(const LevelP& coarseLevel,
                                                    SchedulerP& sched)
{
  const Level* fineLevel = coarseLevel->getFinerLevel().get_rep();
  cout_doing << d_myworld->myRank()
             << " AMRICE::scheduleReflux_computeCorrectionFluxes\tL-"
             << fineLevel->getIndex() << "->"<< coarseLevel->getIndex()<< endl;

  Task* task = scinew Task("AMRICE::reflux_computeCorrectionFluxes",
                           this, &AMRICE::reflux_computeCorrectionFluxes);

  Ghost::GhostType gx  = Ghost::AroundFacesX;
  Ghost::GhostType gy  = Ghost::AroundFacesY;
  Ghost::GhostType gz  = Ghost::AroundFacesZ;
  Task::SearchTG OldTG = Task::SearchTG::OldTG;             // possibly search oldTG for computes

  //__________________________________
  // Fluxes from the fine level
                                      // MASS
<<<<<<< HEAD
  task->requires(Task::WhichDW::NewDW, lb->mass_X_FC_fluxLabel,
               0,Task::PatchDomainSpec::FineLevel, 0, Task::MaterialDomainSpec::NormalDomain, gx, 1, fat);

  task->requires(Task::WhichDW::NewDW, lb->mass_Y_FC_fluxLabel,
               0,Task::PatchDomainSpec::FineLevel, 0, Task::MaterialDomainSpec::NormalDomain, gy, 1, fat);

  task->requires(Task::WhichDW::NewDW, lb->mass_Z_FC_fluxLabel,
               0,Task::PatchDomainSpec::FineLevel, 0, Task::MaterialDomainSpec::NormalDomain, gz, 1, fat);

                                      // MOMENTUM
  task->requires(Task::WhichDW::NewDW, lb->mom_X_FC_fluxLabel,
               0,Task::PatchDomainSpec::FineLevel, 0, Task::MaterialDomainSpec::NormalDomain, gx, 1, fat);

  task->requires(Task::WhichDW::NewDW, lb->mom_Y_FC_fluxLabel,
               0,Task::PatchDomainSpec::FineLevel, 0, Task::MaterialDomainSpec::NormalDomain, gy, 1, fat);

  task->requires(Task::WhichDW::NewDW, lb->mom_Z_FC_fluxLabel,
               0,Task::PatchDomainSpec::FineLevel, 0, Task::MaterialDomainSpec::NormalDomain, gz, 1, fat);

                                      // INT_ENG
  task->requires(Task::WhichDW::NewDW, lb->int_eng_X_FC_fluxLabel,
               0,Task::PatchDomainSpec::FineLevel, 0, Task::MaterialDomainSpec::NormalDomain, gx, 1, fat);

  task->requires(Task::WhichDW::NewDW, lb->int_eng_Y_FC_fluxLabel,
               0,Task::PatchDomainSpec::FineLevel, 0, Task::MaterialDomainSpec::NormalDomain, gy, 1, fat);

  task->requires(Task::WhichDW::NewDW, lb->int_eng_Z_FC_fluxLabel,
               0,Task::PatchDomainSpec::FineLevel, 0, Task::MaterialDomainSpec::NormalDomain, gz, 1, fat);

                                      // SPECIFIC VOLUME
  task->requires(Task::WhichDW::NewDW, lb->sp_vol_X_FC_fluxLabel,
               0,Task::PatchDomainSpec::FineLevel, 0, Task::MaterialDomainSpec::NormalDomain, gx, 1, fat);

  task->requires(Task::WhichDW::NewDW, lb->sp_vol_Y_FC_fluxLabel,
               0,Task::PatchDomainSpec::FineLevel, 0, Task::MaterialDomainSpec::NormalDomain, gy, 1, fat);

  task->requires(Task::WhichDW::NewDW, lb->sp_vol_Z_FC_fluxLabel,
               0,Task::PatchDomainSpec::FineLevel, 0, Task::MaterialDomainSpec::NormalDomain, gz, 1, fat);
=======
  task->requires(Task::NewDW, lb->mass_X_FC_fluxLabel,
               0,Task::FineLevel, 0, Task::NormalDomain, gx, 1, OldTG);

  task->requires(Task::NewDW, lb->mass_Y_FC_fluxLabel,
               0,Task::FineLevel, 0, Task::NormalDomain, gy, 1, OldTG);

  task->requires(Task::NewDW, lb->mass_Z_FC_fluxLabel,
               0,Task::FineLevel, 0, Task::NormalDomain, gz, 1, OldTG);

                                      // MOMENTUM
  task->requires(Task::NewDW, lb->mom_X_FC_fluxLabel,
               0,Task::FineLevel, 0, Task::NormalDomain, gx, 1, OldTG);

  task->requires(Task::NewDW, lb->mom_Y_FC_fluxLabel,
               0,Task::FineLevel, 0, Task::NormalDomain, gy, 1, OldTG);

  task->requires(Task::NewDW, lb->mom_Z_FC_fluxLabel,
               0,Task::FineLevel, 0, Task::NormalDomain, gz, 1, OldTG);

                                      // INT_ENG
  task->requires(Task::NewDW, lb->int_eng_X_FC_fluxLabel,
               0,Task::FineLevel, 0, Task::NormalDomain, gx, 1, OldTG);

  task->requires(Task::NewDW, lb->int_eng_Y_FC_fluxLabel,
               0,Task::FineLevel, 0, Task::NormalDomain, gy, 1, OldTG);

  task->requires(Task::NewDW, lb->int_eng_Z_FC_fluxLabel,
               0,Task::FineLevel, 0, Task::NormalDomain, gz, 1, OldTG);

                                      // SPECIFIC VOLUME
  task->requires(Task::NewDW, lb->sp_vol_X_FC_fluxLabel,
               0,Task::FineLevel, 0, Task::NormalDomain, gx, 1, OldTG);

  task->requires(Task::NewDW, lb->sp_vol_Y_FC_fluxLabel,
               0,Task::FineLevel, 0, Task::NormalDomain, gy, 1, OldTG);

  task->requires(Task::NewDW, lb->sp_vol_Z_FC_fluxLabel,
               0,Task::FineLevel, 0, Task::NormalDomain, gz, 1, OldTG);
>>>>>>> ef6a5341

  //__________________________________
  // Model with reflux variables.
  if(d_models.size()){
    for(vector<ModelInterface*>::iterator m_iter  = d_models.begin();
                                          m_iter != d_models.end(); m_iter++){

      FluidsBasedModel* fb_model = dynamic_cast<FluidsBasedModel*>( *m_iter );

      if( fb_model && fb_model->d_refluxVars.size() ){
        vector<AMRRefluxVariable*>::iterator r_iter;
        for(r_iter  = fb_model->d_refluxVars.begin();
            r_iter != fb_model->d_refluxVars.end(); r_iter++){
          AMRRefluxVariable* rvar = *r_iter;

<<<<<<< HEAD
          task->requires(Task::WhichDW::NewDW, rvar->var_X_FC_flux,
                         0, Task::PatchDomainSpec::FineLevel, 0, Task::MaterialDomainSpec::NormalDomain, gx, 1, fat);

          task->requires(Task::WhichDW::NewDW, rvar->var_Y_FC_flux,
                         0, Task::PatchDomainSpec::FineLevel, 0, Task::MaterialDomainSpec::NormalDomain, gy, 1, fat);

          task->requires(Task::WhichDW::NewDW, rvar->var_Z_FC_flux,
                         0, Task::PatchDomainSpec::FineLevel, 0, Task::MaterialDomainSpec::NormalDomain, gz, 1, fat);
=======
          task->requires(Task::NewDW, rvar->var_X_FC_flux,
                         0, Task::FineLevel, 0, Task::NormalDomain, gx, 1, OldTG);

          task->requires(Task::NewDW, rvar->var_Y_FC_flux,
                         0, Task::FineLevel, 0, Task::NormalDomain, gy, 1, OldTG);

          task->requires(Task::NewDW, rvar->var_Z_FC_flux,
                         0, Task::FineLevel, 0, Task::NormalDomain, gz, 1, OldTG);
>>>>>>> ef6a5341

          task->computes(rvar->var_X_FC_corr);
          task->computes(rvar->var_Y_FC_corr);
          task->computes(rvar->var_Z_FC_corr);
        }
      }
    }
  }

  task->computes(lb->mass_X_FC_corrLabel);
  task->computes(lb->mass_Y_FC_corrLabel);
  task->computes(lb->mass_Z_FC_corrLabel);

  task->computes(lb->mom_X_FC_corrLabel);
  task->computes(lb->mom_Y_FC_corrLabel);
  task->computes(lb->mom_Z_FC_corrLabel);

  task->computes(lb->int_eng_X_FC_corrLabel);
  task->computes(lb->int_eng_Y_FC_corrLabel);
  task->computes(lb->int_eng_Z_FC_corrLabel);

  task->computes(lb->sp_vol_X_FC_corrLabel);
  task->computes(lb->sp_vol_Y_FC_corrLabel);
  task->computes(lb->sp_vol_Z_FC_corrLabel);

  sched->addTask(task, coarseLevel->eachPatch(), m_materialManager->allMaterials( "ICE" ));
}
/*___________________________________________________________________
 Function~  AMRICE::Reflux_computeCorrectionFluxesFluxes--
_____________________________________________________________________*/
void AMRICE::reflux_computeCorrectionFluxes(const ProcessorGroup*,
                                            const PatchSubset* coarsePatches,
                                            const MaterialSubset* matls,
                                            DataWarehouse*,
                                            DataWarehouse* new_dw)
{
  const Level* coarseLevel = getLevel(coarsePatches);
  const Level* fineLevel = coarseLevel->getFinerLevel().get_rep();

  cout_doing << d_myworld->myRank()
             << " Doing reflux_computeCorrectionFluxes \t\t\t AMRICE L-"
             <<fineLevel->getIndex()<< "->"<< coarseLevel->getIndex();

//  bool dbg_onOff = cout_dbg.active();      // is cout_dbg switch on or off (turn off for threaded scheduler)

  //__________________________________
  for(int c_p=0;c_p<coarsePatches->size();c_p++){
    const Patch* coarsePatch = coarsePatches->get(c_p);

    cout_doing <<"  coarsePatches " << *coarsePatches << endl;

    for(int m = 0;m<matls->size();m++){
      int indx = matls->get(m);

      Level::selectType finePatches;
      coarsePatch->getOtherLevelPatches(1, finePatches, 1); // get with a ghost cell to make sure you get all patches



      for(size_t i=0; i < finePatches.size();i++){
        const Patch* finePatch = finePatches[i];

        //__________________________________
        //   compute the correction
        // one_zero:  used to increment the CFI counter.
        if(finePatch->hasCoarseFaces() ){
          cout_doing << d_myworld->myRank()
                     << "  coarsePatch " << coarsePatch->getID()
                     <<" finepatch " << finePatch->getID()<< endl;

          int one_zero = 1;
          refluxOperator_computeCorrectionFluxes<double>("mass",   indx,
                        coarsePatch, finePatch, coarseLevel, fineLevel,new_dw,
                        one_zero);

          one_zero = 0;
          refluxOperator_computeCorrectionFluxes<double>("sp_vol", indx,
                        coarsePatch, finePatch, coarseLevel, fineLevel,new_dw,
                        one_zero);

          refluxOperator_computeCorrectionFluxes<Vector>("mom",    indx,
                        coarsePatch, finePatch, coarseLevel, fineLevel,new_dw,
                        one_zero);

          refluxOperator_computeCorrectionFluxes<double>("int_eng", indx,
                        coarsePatch, finePatch, coarseLevel, fineLevel,new_dw,
                        one_zero);

          //__________________________________
          // Model with reflux variables.
          if(d_models.size()){
            for(vector<ModelInterface*>::iterator m_iter  = d_models.begin();
                                                  m_iter != d_models.end(); m_iter++){
              FluidsBasedModel* fb_model = dynamic_cast<FluidsBasedModel*>( *m_iter );

              if( fb_model && fb_model->d_refluxVars.size() ){
                vector<AMRRefluxVariable*>::iterator r_iter;

                for(r_iter  = fb_model->d_refluxVars.begin();
                    r_iter != fb_model->d_refluxVars.end(); r_iter++){

                  AMRRefluxVariable* rvar = *r_iter;

                  if(rvar->matls->contains(indx)){
                    string var_name = rvar->var->getName();
                    refluxOperator_computeCorrectionFluxes<double>(var_name, indx,
                                                                   coarsePatch, finePatch, coarseLevel, fineLevel,new_dw,
                                                                   one_zero);
                  }
                }
              }
            }
          }  // model
        }
      }  // finePatch loop
    }  // matl loop
  }  // coarse patch loop
//  cout_dbg.setActive(dbg_onOff);  // reset on/off switch for cout_dbg, (turn off for tsanitizer warnings)
}

/*___________________________________________________________________
 Function~  ICE::refluxCoarseLevelIterator--
 Purpose:  returns the iterator and face-centered offset that the coarse
           level uses to do refluxing.  THIS IS COMPILCATED AND CONFUSING
_____________________________________________________________________*/
void AMRICE::refluxCoarseLevelIterator(Patch::FaceType patchFace,
                               const Patch* coarsePatch,
                               const Patch* finePatch,
                               const Level* fineLevel,
                               CellIterator& iter,
                               IntVector& coarse_FC_offset,
                               bool& isRight_CP_FP_pair,
                               const string& whichTask)
{
  Patch::FaceIteratorType IFC = Patch::InteriorFaceCells;
  CellIterator f_iter=finePatch->getFaceIterator(patchFace, IFC);

  ASSERT(whichTask == "computeRefluxCorrection" || whichTask == "applyRefluxCorrection" );

  // find the intersection of the fine patch face iterator and underlying coarse patch
  IntVector dir = finePatch->getFaceAxes(patchFace);        // face axes
  int p_dir = dir[0];                                    // normal direction
  IntVector f_lo_face = f_iter.begin();                  // fineLevel face indices
  IntVector f_hi_face = f_iter.end();

  IntVector l = fineLevel->mapCellToCoarser(f_lo_face);
  IntVector h = fineLevel->mapCellToCoarser(f_hi_face);

  //__________________________________
  // Offset for the coarse level iterator
  // shift l & h,  1 cell for x+, y+, z+ finePatchfaces
  // shift l & h, -1 cell for x-, y-, z- finePatchfaces
  //
  // if(minus face){
  //    if(refinement ratio == 1)
  //      shift h
  //    else
  //      no shift for h
  // }
  //
  // Offset for the coarse_face center (c_FC_offset)
  // shift 1 cell   for x-, y-, z- finePatch faces
  // shift 0 cells  for x+, y+, z+ finePatchFaces

  string name = finePatch->getFaceName(patchFace);
  IntVector offset = finePatch->faceDirection(patchFace);
  coarse_FC_offset = IntVector(0,0,0);

  if(name == "xminus" || name == "yminus" || name == "zminus"){
    coarse_FC_offset = -offset;
    l += offset;

    IntVector rr(fineLevel->getRefinementRatio());
    if(rr[p_dir] == 1){
      h += offset;
    }
  }
  if(name == "xplus" || name == "yplus" || name == "zplus"){
    l += offset;
    h += offset;
  }

  IntVector coarse_Lo = coarsePatch->getExtraCellLowIndex();
  IntVector coarse_Hi = coarsePatch->getExtraCellHighIndex();
  int y = dir[1];  // tangential directions
  int z = dir[2];

/*`==========TESTING==========*/
#if 0
  if(finePatch->getID() == 583){
    cout << "\nrefluxCoarseLevelIterator " << name << " " << whichTask
         << "\n before      " << l << " " << h
         << "\n finePatch   " << *finePatch
         << "\n coarsePatch " << *coarsePatch
         << "\n coarseLevel " << coarsePatch->getLevel()->getIndex()
         << "\n coarse_Lo   " << coarse_Lo << " coarse_Hi " << coarse_Hi << endl;
  }
#endif
/*===========TESTING==========`*/

  l[y] = Max(l[y], coarse_Lo[y]);  // intersection
  l[z] = Max(l[z], coarse_Lo[z]);  // only the transerse directions
  h[y] = Min(h[y], coarse_Hi[y]);
  h[z] = Min(h[z], coarse_Hi[z]);

  iter=CellIterator(l,h);

  // Does this iterator exceed the boundaries of the underlying coarse patch?
  // If your computing/applying the reflux correction the conditional is different
  // To understand why you need paper a pencil.  Draw a fine patch over a coarse patch
  // and let the CFI coinside with the boundary  between 2 coarse level patches.

  IntVector one(1,1,1);            // subtract of 1 (h).
  IntVector h_minusOne = h - one;  // h -1 is what we're truely interested in.

  isRight_CP_FP_pair = false;
  if ( whichTask == "computeRefluxCorrection"  &&
       coarsePatch->containsCell(l + coarse_FC_offset) &&
       coarsePatch->containsCell(h_minusOne + coarse_FC_offset) &&
       l[y] != h[y] && l[z] != h[z] ){
    isRight_CP_FP_pair = true;
  }
  if (whichTask == "applyRefluxCorrection" &&
       coarsePatch->containsCell(l) &&
       coarsePatch->containsCell(h_minusOne) &&
       l[y] != h[y] && l[z] != h[z] ){
    isRight_CP_FP_pair = true;
  }


 /*`==========TESTING==========*/
#if 0
  if(finePatch->getID() == 583){
    cout << " after " << l << " " << h
         << " coarse_FC_offset " << coarse_FC_offset
         << " isRight_CP_FP_pair " << isRight_CP_FP_pair
         << "\ncoarsePatch->containsCell(l)                             " << coarsePatch->containsCell(l)
         << "\ncoarsePatch->containsCell(h_minusOne)                    " << coarsePatch->containsCell(h_minusOne)
         << "\ncoarsePatch->containsCell(l + coarse_FC_offset)          "<< coarsePatch->containsCell(l + coarse_FC_offset)
         << "\ncoarsePatch->containsCell(h_minusOne + coarse_FC_offset) " << coarsePatch->containsCell(h_minusOne + coarse_FC_offset)
         << " \nl[y] != h[y] && l[z] != h[z]                            " << (l[y] != h[y] && l[z] != h[z])<< endl;
  }
#endif
/*===========TESTING==========`*/


  //____ B U L L E T   P R O O F I N G----
  if (isRight_CP_FP_pair ){
    IntVector diff = Abs(l - h);
    if( ( l.x() >= h.x() || l.y() >= h.y() || l.z() >= h.z() ) || diff[p_dir] > 1) {
      ostringstream warn;
      warn << "AMRICE:refluxCoarseLevelIterator : "<< l << " " << h << " "  << name
           << "\n  Error:Either l >= h OR l - h > 1"
           << "\n finelevel   " << fineLevel->getIndex()
           << "\n finePatch   " << *finePatch
           << "\n CoarsePatch " << *coarsePatch\
           << "\n coarseLo    " << coarse_Lo << " coarseHi " << coarse_Hi
           << "\n offset      " << offset
           << " unmodified Iterator " << f_iter.begin() << " " << f_iter.end();
      finePatch->printPatchBCs(warn);

      throw InternalError(warn.str(), __FILE__, __LINE__ );
    }
  }
}

/*___________________________________________________________________
 Function~  AMRICE::scheduleReflux_applyCorrection--
_____________________________________________________________________*/
void AMRICE::scheduleReflux_applyCorrection(const LevelP& coarseLevel,
                                            SchedulerP& sched)
{
  const Level* fineLevel = coarseLevel->getFinerLevel().get_rep();
  cout_doing << d_myworld->myRank()
             << " AMRICE::scheduleReflux_applyCorrectionFluxes\t\tL-"
             << fineLevel->getIndex() << "->"<< coarseLevel->getIndex()<< endl;

  Task* task = scinew Task("AMRICE::reflux_applyCorrectionFluxes",
                          this, &AMRICE::reflux_applyCorrectionFluxes);

  Ghost::GhostType gac = Ghost::AroundCells;


  //__________________________________
  // Correction fluxes  from the coarse level
                                      // MASS
  task->requires(Task::WhichDW::NewDW, lb->mass_X_FC_corrLabel, gac, 1);
  task->requires(Task::WhichDW::NewDW, lb->mass_Y_FC_corrLabel, gac, 1);
  task->requires(Task::WhichDW::NewDW, lb->mass_Z_FC_corrLabel, gac, 1);
                                      // MOMENTUM
  task->requires(Task::WhichDW::NewDW, lb->mom_X_FC_corrLabel,  gac, 1);
  task->requires(Task::WhichDW::NewDW, lb->mom_Y_FC_corrLabel,  gac, 1);
  task->requires(Task::WhichDW::NewDW, lb->mom_Z_FC_corrLabel,  gac, 1);
                                      // INT_ENG
  task->requires(Task::WhichDW::NewDW, lb->int_eng_X_FC_corrLabel,gac, 1);
  task->requires(Task::WhichDW::NewDW, lb->int_eng_Y_FC_corrLabel,gac, 1);
  task->requires(Task::WhichDW::NewDW, lb->int_eng_Z_FC_corrLabel,gac, 1);
                                      // SPECIFIC VOLUME
  task->requires(Task::WhichDW::NewDW, lb->sp_vol_X_FC_corrLabel, gac, 1);
  task->requires(Task::WhichDW::NewDW, lb->sp_vol_Y_FC_corrLabel, gac, 1);
  task->requires(Task::WhichDW::NewDW, lb->sp_vol_Z_FC_corrLabel, gac, 1);


  //__________________________________
  // Model with reflux variables.
  if(d_models.size()){
    for(vector<ModelInterface*>::iterator m_iter  = d_models.begin();
                                          m_iter != d_models.end(); m_iter++){
      FluidsBasedModel* fb_model = dynamic_cast<FluidsBasedModel*>( *m_iter );

      if( fb_model && fb_model->d_refluxVars.size() ){
        vector<AMRRefluxVariable*>::iterator r_iter;

        for(r_iter  = fb_model->d_refluxVars.begin();
            r_iter != fb_model->d_refluxVars.end(); r_iter++){
          AMRRefluxVariable* rvar = *r_iter;

          task->requires( Task::WhichDW::NewDW, rvar->var_X_FC_corr, gac, 1);
          task->requires( Task::WhichDW::NewDW, rvar->var_Y_FC_corr, gac, 1);
          task->requires( Task::WhichDW::NewDW, rvar->var_Z_FC_corr, gac, 1);
          task->modifies( rvar->var_adv );
        }
      }
    }
  }

  task->modifies(lb->mass_advLabel);
  task->modifies(lb->sp_vol_advLabel);
  task->modifies(lb->eng_advLabel);
  task->modifies(lb->mom_advLabel);

  sched->addTask(task, coarseLevel->eachPatch(), m_materialManager->allMaterials( "ICE" ));
}
/*___________________________________________________________________
 Function~  AMRICE::Reflux_applyCorrectionFluxes--
_____________________________________________________________________*/
void AMRICE::reflux_applyCorrectionFluxes(const ProcessorGroup*,
                                          const PatchSubset* coarsePatches,
                                          const MaterialSubset* matls,
                                          DataWarehouse*,
                                          DataWarehouse* new_dw)
{
  const Level* coarseLevel = getLevel(coarsePatches);
  const Level* fineLevel = coarseLevel->getFinerLevel().get_rep();

  cout_doing << d_myworld->myRank()
             << " Doing reflux_applyCorrectionFluxes \t\t\t AMRICE L-"
             <<fineLevel->getIndex()<< "->"<< coarseLevel->getIndex();

//  bool dbg_onOff = cout_dbg.active();      // is cout_dbg switch on or off (turn off for threaded scheduler)

  for(int c_p=0;c_p<coarsePatches->size();c_p++){
    const Patch* coarsePatch = coarsePatches->get(c_p);
    cout_doing << "  patch " << coarsePatch->getID()<< endl;

    for(int m = 0;m<matls->size();m++){
      int indx = matls->get(m);
      CCVariable<double> mass_adv, eng_adv, sp_vol_adv;
      CCVariable<Vector> mom_adv;

      //Ghost::GhostType  gn  = Ghost::None;
      new_dw->getModifiable(mass_adv,   lb->mass_advLabel,    indx, coarsePatch);
      new_dw->getModifiable(sp_vol_adv, lb->sp_vol_advLabel,  indx, coarsePatch);
      new_dw->getModifiable(eng_adv,    lb->eng_advLabel,     indx, coarsePatch);
      new_dw->getModifiable(mom_adv,    lb->mom_advLabel,     indx, coarsePatch);

      Level::selectType finePatches;
      coarsePatch->getOtherLevelPatches(1, finePatches, 1); // get with a ghost cell to make sure you get all patches

      for(size_t i=0; i < finePatches.size();i++){
        const Patch* finePatch = finePatches[i];
        //cout_doing << d_myworld->myRank() << "  coarsePatch " << coarsePatch->getID() <<" finepatch " << finePatch->getID()<< endl;
        //__________________________________
        // Apply the correction
        // one_zero:  used to increment the CFI counter.
        if(finePatch->hasCoarseFaces() ){
          int one_zero = 1;
          refluxOperator_applyCorrectionFluxes<double>(mass_adv,   "mass",    indx,
                        coarsePatch, finePatch, coarseLevel, fineLevel,new_dw,
                        one_zero);

          one_zero = 0;
          refluxOperator_applyCorrectionFluxes<double>(sp_vol_adv, "sp_vol",  indx,
                        coarsePatch, finePatch, coarseLevel, fineLevel,new_dw,
                        one_zero);

          refluxOperator_applyCorrectionFluxes<Vector>(mom_adv,     "mom",    indx,
                        coarsePatch, finePatch, coarseLevel, fineLevel,new_dw,
                        one_zero);

          refluxOperator_applyCorrectionFluxes<double>(eng_adv,     "int_eng",indx,
                        coarsePatch, finePatch, coarseLevel, fineLevel,new_dw,
                        one_zero);

          //__________________________________
          // Model with reflux variables.
          if(d_models.size()){
            for(vector<ModelInterface*>::iterator m_iter  = d_models.begin();
                                                  m_iter != d_models.end(); m_iter++){
              FluidsBasedModel* fb_model = dynamic_cast<FluidsBasedModel*>( *m_iter );

              if( fb_model && fb_model->d_refluxVars.size() ){
                vector<AMRRefluxVariable*>::iterator r_iter;

                for(r_iter  = fb_model->d_refluxVars.begin();
                    r_iter != fb_model->d_refluxVars.end(); r_iter++){
                  AMRRefluxVariable* rvar = *r_iter;

                  if( rvar->matls->contains(indx) ){
                    CCVariable<double> q_CC_adv;
                    string var_name = rvar->var->getName();

                    new_dw->getModifiable(q_CC_adv, rvar->var_adv, indx, coarsePatch);

                    refluxOperator_applyCorrectionFluxes<double>(q_CC_adv, var_name, indx,
                                                                 coarsePatch, finePatch, coarseLevel, fineLevel,new_dw,
                                                                 one_zero);
                  }
                }
              }
            }
          }
        }  // patch has a coarseFineInterface
      }  // finePatch loop
    }  // matl loop
  }  // course patch loop

//  cout_dbg.setActive(dbg_onOff);  // reset on/off switch for cout_dbg, (turn off for tsanitizer warnings)
}

/*_____________________________________________________________________
 Function~  AMRICE::reflux_BP_zero_CFI_cells--(bulletproofing)
 Purpose~   Initialze coarse fine interface "marks"
______________________________________________________________________*/
void AMRICE::reflux_BP_zero_CFI_cells(const ProcessorGroup*,
                                      const PatchSubset* coarsePatches,
                                      const MaterialSubset*,
                                       DataWarehouse*,
                                       DataWarehouse*)
{
  const Level* coarseLevel = getLevel(coarsePatches);
  const Level* fineLevel = coarseLevel->getFinerLevel().get_rep();

  for(int c_p=0;c_p<coarsePatches->size();c_p++){
    const Patch* coarsePatch = coarsePatches->get(c_p);

    Level::selectType finePatches;
    coarsePatch->getOtherLevelPatches(1, finePatches, 1);

    cout_doing << d_myworld->myRank()
             << " Doing reflux_BP_zero_CFI_cells \t\t\t AMRICE L-"
             <<fineLevel->getIndex()<< "->"<< coarseLevel->getIndex()<<endl;

    for(size_t p=0;p<finePatches.size();p++){
      const Patch* finePatch = finePatches[p];


      vector<Patch::FaceType> cf;
      finePatch->getCoarseFaces(cf);
      vector<Patch::FaceType>::const_iterator iter;
      for (iter  = cf.begin(); iter != cf.end(); ++iter){
        Patch::FaceType patchFace = *iter;

        setFaceMark(0, finePatch, patchFace, 0);
        setFaceMark(1, finePatch, patchFace, 0);
      }
    }  // finePatch loop
  }  // coarsepatch loop
}


/*_____________________________________________________________________
 Function~  AMRICE::reflux_BP_count_CFI_cells--(bulletproofing)
 Purpose~   count up the number of coarse fine interface cells and save
            that number
______________________________________________________________________*/
void AMRICE::reflux_BP_count_CFI_cells(const ProcessorGroup*,
                                       const PatchSubset* coarsePatches,
                                       const MaterialSubset*,
                                       DataWarehouse*,
                                       DataWarehouse*)
{
  const Level* coarseLevel = getLevel(coarsePatches);
  const Level* fineLevel = coarseLevel->getFinerLevel().get_rep();

  for(int c_p=0;c_p<coarsePatches->size();c_p++){
    const Patch* coarsePatch = coarsePatches->get(c_p);

    Level::selectType finePatches;
    coarsePatch->getOtherLevelPatches(1, finePatches, 1);

    cout_doing << d_myworld->myRank()
             << " Doing reflux_BP_count_CFI_cells \t\t\t AMRICE L-"
             <<fineLevel->getIndex()<< "->"<< coarseLevel->getIndex()<<endl;

    for(size_t p=0;p<finePatches.size();p++){
      const Patch* finePatch = finePatches[p];


      vector<Patch::FaceType> cf;
      finePatch->getCoarseFaces(cf);
      vector<Patch::FaceType>::const_iterator iter;
      for (iter  = cf.begin(); iter != cf.end(); ++iter){
        Patch::FaceType patchFace = *iter;

        bool isRight_CP_FP_pair = false;
        CellIterator f_iter(IntVector(-8,-8,-8),IntVector(-9,-9,-9));
        fineLevel_CFI_Iterator(patchFace, coarsePatch, finePatch, f_iter, isRight_CP_FP_pair);


        if(isRight_CP_FP_pair){

          int n_CFI_cells = 0;
          int count = getFaceMark(1,finePatch, patchFace);
          for(; !f_iter.done(); f_iter++) {
            n_CFI_cells +=1;
          }

          // divide the number of cells
          IntVector rr= finePatch->getLevel()->getRefinementRatio();
          IntVector dir = finePatch->getFaceAxes(patchFace);
          int y = dir[1];
          int z = dir[2];
          count += n_CFI_cells/(rr[y] * rr[z]);

          setFaceMark(1, finePatch, patchFace, count);
        }  // right cp_fp_pair
      }  // face loop
    }  // finePatch loop
  }  // coarsepatch loop
}

/*___________________________________________________________________
 Function~  AMRICE::reflux_BP_check_CFI_cells--  (bulletproofing)
 Purpose~   Check if each coarse fine interface cell was "touched"
            during refluxing
_____________________________________________________________________*/
void AMRICE::reflux_BP_check_CFI_cells(const ProcessorGroup*,
                                       const PatchSubset* coarsePatches,
                                       const MaterialSubset*,
                                       DataWarehouse*,
                                       DataWarehouse* new_dw,
                                       string description)
{
  const Level* coarseLevel = getLevel(coarsePatches);
  const Level* fineLevel = coarseLevel->getFinerLevel().get_rep();

  for(int c_p=0;c_p<coarsePatches->size();c_p++){
    const Patch* coarsePatch = coarsePatches->get(c_p);

    Level::selectType finePatches;
    coarsePatch->getOtherLevelPatches(1, finePatches, 1);

    cout_doing << d_myworld->myRank()
             << " Doing reflux_BP_check_CFI_cells \t\t\t AMRICE L-"
             <<fineLevel->getIndex()<< "->"<< coarseLevel->getIndex() << endl;

    for(size_t p=0;p<finePatches.size();p++){
      const Patch* finePatch = finePatches[p];

      if(finePatch->hasCoarseFaces() ){

        vector<Patch::FaceType> cf;
        finePatch->getCoarseFaces(cf);
        vector<Patch::FaceType>::const_iterator iter;
        for (iter  = cf.begin(); iter != cf.end(); ++iter){
          Patch::FaceType patchFace = *iter;

          //This makes sure that the processor that "touched" the cell is also
          // going to check it.  Each processor can have a different instance
          // of a patch.
          IntVector dummy;
          bool isRight_CP_FP_pair;
          CellIterator dummy_iter(IntVector(0,0,0),IntVector(0,0,0));
          refluxCoarseLevelIterator( patchFace,coarsePatch, finePatch, fineLevel,
                               dummy_iter, dummy, isRight_CP_FP_pair, description);

          if (isRight_CP_FP_pair){

            bool isRight_CP_FP_pair = false;
            CellIterator f_iter(IntVector(-8,-8,-8),IntVector(-9,-9,-9));
            fineLevel_CFI_Iterator(patchFace, coarsePatch, finePatch, f_iter, isRight_CP_FP_pair);

            if(isRight_CP_FP_pair){

              int n_ice_matls = m_materialManager->getNumMatls( "ICE" );
              int n_touched_cells = (getFaceMark(0, finePatch, patchFace) )/n_ice_matls;
              int n_CFI_cells     =  getFaceMark(1, finePatch, patchFace);
              //__________________________________
              // If the number of "marked" cells/numICEMatls != n_CFI_cells
              // ignore if a recompute time step has already been requested
              bool rts = new_dw->recomputeTimeStep();

              if ( n_touched_cells != n_CFI_cells && !rts){
                ostringstream warn;
                warn << d_myworld->myRank() << " AMRICE:refluxing_" << description
                     << " \n CFI face: "
                     << finePatch->getFaceName(patchFace)
                     << " cells were 'touched' "<< n_touched_cells << " times"
                     << " it should have been 'touched' " << n_CFI_cells << " times "
                     << "\n patch " << *finePatch
                     << "\n finePatchLevel " << finePatch->getLevel()->getIndex()<< endl;
                //cout << warn.str() << endl;
                throw InternalError(warn.str(), __FILE__, __LINE__ );
              }
            }
          }
        }  // face iter
      }  // has CFI
      clearFaceMarks(0,finePatch);
      clearFaceMarks(1,finePatch);
    }  // //finePatches

  }  // coarsePatches
}



/*_____________________________________________________________________
 Function~  AMRICE::scheduleInitialErrorEstimate--
______________________________________________________________________*/
void AMRICE::scheduleInitialErrorEstimate(const LevelP& coarseLevel,
                                          SchedulerP& sched)
{
  scheduleErrorEstimate(coarseLevel, sched);
}

/*_____________________________________________________________________
 Function~  AMRICE::scheduleErrorEstimate--
______________________________________________________________________*/
void AMRICE::scheduleErrorEstimate(const LevelP& coarseLevel,
                                   SchedulerP& sched)
{
  cout_doing << d_myworld->myRank()
             << " AMRICE::scheduleErrorEstimate \t\t\tL-"
             << coarseLevel->getIndex() << '\n';

  // This method is called at both initialization and otherwise. At
  // initialization the old DW, i.e. DW(0) will not exist. As such,
  // get the time step from the new DW, i.e. DW(1).  Otherwise for a
  // normal time step get the time step from the new DW.
  timeStep_vartype timeStepVar(0);
  if( sched->get_dw(0) && sched->get_dw(0)->exists( getTimeStepLabel() ) ){
    sched->get_dw(0)->get( timeStepVar, getTimeStepLabel() );
  }
  else if( sched->get_dw(1) && sched->get_dw(1)->exists( getTimeStepLabel() ) ){
    sched->get_dw(1)->get( timeStepVar, getTimeStepLabel() );
  }

  bool initial = (timeStepVar == 0); // during initialization

  Task* t = scinew Task("AMRICE::errorEstimate",
                  this, &AMRICE::errorEstimate, initial);

  Ghost::GhostType  gac  = Ghost::AroundCells;
  Task::MaterialDomainSpec oims = Task::OutOfDomain;       //outside of ice matlSet.
  Task::SearchTG OldTG   = Task::SearchTG::OldTG;         // search the oldTG for the computes


  const MaterialSet* ice_matls = m_materialManager->allMaterials( "ICE" );
  const MaterialSet* all_matls = m_materialManager->allMaterials();

  const MaterialSubset* matls_sub;
  const MaterialSubset* ice_matls_sub = ice_matls->getUnion();
  const MaterialSubset* all_matls_sub = all_matls->getUnion();

  // Only require ice_matls during initialization, we don't have *_CC
  // variables for mpm_matls at this point
  if(initial){
    matls_sub = ice_matls_sub;
  }else{
    matls_sub = all_matls_sub;
  }


<<<<<<< HEAD
  t->requires(Task::WhichDW::NewDW, lb->rho_CCLabel,      matls_sub,  gac, 1, fat);
  t->requires(Task::WhichDW::NewDW, lb->temp_CCLabel,     matls_sub,  gac, 1, fat);
  t->requires(Task::WhichDW::NewDW, lb->vel_CCLabel,      matls_sub,  gac, 1, fat);
  t->requires(Task::WhichDW::NewDW, lb->vol_frac_CCLabel, matls_sub,  gac, 1, fat);
  t->requires(Task::WhichDW::NewDW, lb->press_CCLabel,    d_press_matl,oims,gac, 1, fat);
=======
  t->requires(Task::NewDW, lb->rho_CCLabel,      matls_sub,  gac, 1, OldTG);
  t->requires(Task::NewDW, lb->temp_CCLabel,     matls_sub,  gac, 1, OldTG);
  t->requires(Task::NewDW, lb->vel_CCLabel,      matls_sub,  gac, 1, OldTG);
  t->requires(Task::NewDW, lb->vol_frac_CCLabel, matls_sub,  gac, 1, OldTG);
  t->requires(Task::NewDW, lb->press_CCLabel,    d_press_matl,oims,gac, 1, OldTG);
>>>>>>> ef6a5341

  t->computes(lb->mag_grad_rho_CCLabel);
  t->computes(lb->mag_grad_temp_CCLabel);
  t->computes(lb->mag_div_vel_CCLabel);
  t->computes(lb->mag_grad_vol_frac_CCLabel);
  t->computes(lb->mag_grad_press_CCLabel,d_press_matl);

  t->modifies(m_regridder->getRefineFlagLabel(),      m_regridder->refineFlagMaterials(), oims);
  t->modifies(m_regridder->getRefinePatchFlagLabel(), m_regridder->refineFlagMaterials(), oims);

  sched->addTask(t, coarseLevel->eachPatch(), m_materialManager->allMaterials());

  //__________________________________
  // Models
  for(vector<ModelInterface*>::iterator m_iter  = d_models.begin();
                                        m_iter != d_models.end(); m_iter++){

    FluidsBasedModel* fb_model = dynamic_cast<FluidsBasedModel*>( *m_iter );
    if( fb_model ){
      fb_model->scheduleErrorEstimate(coarseLevel, sched);;
    }

    HEChemModel* hec_model = dynamic_cast<HEChemModel*>( *m_iter );
    if( hec_model ){
      hec_model->scheduleErrorEstimate(coarseLevel, sched);
    }
  }
}

/*_____________________________________________________________________
 Function~  AMRICE::set_refinementFlags
______________________________________________________________________*/
void AMRICE::set_refineFlags( constCCVariable<double>& mag_grad_q_CC,
                              double threshold,
                              CCVariable<int>& refineFlag,
                              PerPatch<PatchFlagP>& refinePatchFlag,
                              const Patch* patch)
{
  PatchFlag* refinePatch = refinePatchFlag.get().get_rep();
  for(CellIterator iter = patch->getCellIterator();!iter.done();iter++){
    IntVector c = *iter;

    if( mag_grad_q_CC[c] > threshold){
      refineFlag[c] = true;
      refinePatch->set();
    }
  }
}
/*_____________________________________________________________________
 Function~  AMRICE::errorEstimate--
______________________________________________________________________*/
void
AMRICE::errorEstimate(const ProcessorGroup*,
                      const PatchSubset* patches,
                      const MaterialSubset* /*matls*/,
                      DataWarehouse*,
                      DataWarehouse* new_dw,
                      bool initial)
{
  const Level* level = getLevel(patches);
  cout_doing << d_myworld->myRank()
             << " Doing errorEstimate \t\t\t\t\t AMRICE L-"<< level->getIndex();

  for(int p=0;p<patches->size();p++){
    const Patch* patch = patches->get(p);

    cout_doing << " patch " << patch->getID()<< endl;
    Ghost::GhostType  gac  = Ghost::AroundCells;
    const VarLabel* refineFlagLabel = m_regridder->getRefineFlagLabel();
    const VarLabel* refinePatchLabel= m_regridder->getRefinePatchFlagLabel();

    CCVariable<int> refineFlag;
    new_dw->getModifiable(refineFlag, refineFlagLabel, 0, patch);

    PerPatch<PatchFlagP> refinePatchFlag;
    new_dw->get(refinePatchFlag, refinePatchLabel, 0, patch);

    //__________________________________
    //  PRESSURE
    constCCVariable<double> press_CC;
    CCVariable<double> mag_grad_press_CC;

    new_dw->get(press_CC, lb->press_CCLabel, 0,patch,gac,1);
    new_dw->allocateAndPut(mag_grad_press_CC,
                       lb->mag_grad_press_CCLabel,  0,patch);
    mag_grad_press_CC.initialize(0.0);

    compute_Mag_gradient(press_CC, mag_grad_press_CC, patch);

    //__________________________________
    //  initialize mag_grad for all matls
    int numAllMatls = m_materialManager->getNumMatls();
    std::vector<CCVariable<double> > mag_grad_rho_CC(numAllMatls);
    std::vector<CCVariable<double> > mag_grad_temp_CC(numAllMatls);
    std::vector<CCVariable<double> > mag_grad_vol_frac_CC(numAllMatls);
    std::vector<CCVariable<double> > mag_div_vel_CC(numAllMatls);

    for(int m=0;m < numAllMatls;m++){
      Material* matl = m_materialManager->getMaterial( m );
      int indx = matl->getDWIndex();
      new_dw->allocateAndPut(mag_grad_rho_CC[indx],
                         lb->mag_grad_rho_CCLabel,     indx,patch);
      new_dw->allocateAndPut(mag_grad_temp_CC[indx],
                         lb->mag_grad_temp_CCLabel,    indx,patch);
      new_dw->allocateAndPut(mag_div_vel_CC[indx],
                         lb->mag_div_vel_CCLabel,      indx,patch);
      new_dw->allocateAndPut(mag_grad_vol_frac_CC[indx],
                         lb->mag_grad_vol_frac_CCLabel,indx,patch);

      mag_grad_rho_CC[indx].initialize(0.0);
      mag_grad_temp_CC[indx].initialize(0.0);
      mag_div_vel_CC[indx].initialize(0.0);
      mag_grad_vol_frac_CC[indx].initialize(0.0);
    }  // matls


    //__________________________________
    //  RHO, TEMP, VEL_CC, VOL_FRAC
    // During initialization only compute for ICE matls
    int numMatls = 0;
    if (initial){
      numMatls = m_materialManager->getNumMatls( "ICE" );
    }else{
      numMatls = m_materialManager->getNumMatls();
    }

    for(int m=0;m < numMatls;m++){

      Material* matl;
      if(initial){
        matl = (ICEMaterial*) m_materialManager->getMaterial( "ICE",  m );
      }else{
        matl = m_materialManager->getMaterial( m );
      }

      int indx = matl->getDWIndex();
      constCCVariable<double> rho_CC, temp_CC, vol_frac_CC;
      constCCVariable<Vector> vel_CC;

      new_dw->get(rho_CC,      lb->rho_CCLabel,      indx,patch,gac,1);
      new_dw->get(temp_CC,     lb->temp_CCLabel,     indx,patch,gac,1);
      new_dw->get(vel_CC,      lb->vel_CCLabel,      indx,patch,gac,1);
      new_dw->get(vol_frac_CC, lb->vol_frac_CCLabel, indx,patch,gac,1);

      //__________________________________
      // compute the magnitude of the gradient/divergence
      compute_Mag_gradient(rho_CC,       mag_grad_rho_CC[indx],      patch);

      compute_Mag_gradient(temp_CC,      mag_grad_temp_CC[indx],     patch);

      compute_Mag_gradient(vol_frac_CC,  mag_grad_vol_frac_CC[indx], patch);

      compute_Mag_Divergence(vel_CC,     mag_div_vel_CC[indx],       patch);
    }  // matls

    //__________________________________
    // Only set the refinement flags for certain materials
    for(int i = 0; i< (int)d_thresholdVars.size(); i++ ){
      thresholdVar data = d_thresholdVars[i];
      string name  = data.name;
      int matl     = data.matl;
      double thresholdValue = data.value;
      VarLabel* mag_grad_qLabel = VarLabel::find("mag_grad_"+name);

      if(mag_grad_qLabel==nullptr){  // bulletproofing
        throw InternalError("AMRICE::errorEstimate: label(mag_grad_"+name+") not found.",
                            __FILE__, __LINE__);
      }
      constCCVariable<double> mag_grad_q_CC;
      new_dw->get(mag_grad_q_CC, mag_grad_qLabel, matl,patch,Ghost::None,0);

      set_refineFlags( mag_grad_q_CC, thresholdValue,refineFlag, refinePatchFlag, patch);
    }
  }  // patches
}
<|MERGE_RESOLUTION|>--- conflicted
+++ resolved
@@ -323,23 +323,13 @@
 
   if(needCoarseOld) {
     cout_dbg << " requires from CoarseOldDW ";
-<<<<<<< HEAD
     t->requires(Task::WhichDW::CoarseOldDW, variable, 0,
-                Task::PatchDomainSpec::CoarseLevel, matls_sub, DS, gac, 1);
+                Task::PatchDomainSpec::CoarseLevel, matls_sub, DS, m_gac, 1);
   }
   if(needCoarseNew) {
     cout_dbg << " requires from CoarseNewDW ";
     t->requires(Task::WhichDW::CoarseNewDW, variable, 0,
-                Task::PatchDomainSpec::CoarseLevel, matls_sub, DS, gac, 1, fat);
-=======
-    t->requires(Task::CoarseOldDW, variable, 0,
-                Task::CoarseLevel, matls_sub, DS, m_gac, 1);
-  }
-  if(needCoarseNew) {
-    cout_dbg << " requires from CoarseNewDW ";
-    t->requires(Task::CoarseNewDW, variable, 0,
-                Task::CoarseLevel, matls_sub, DS, m_gac, 1, OldTG);
->>>>>>> ef6a5341
+                Task::PatchDomainSpec::CoarseLevel, matls_sub, DS, m_gac, 1, OldTG);
   }
 
   t->modifies(variable, matls_sub, DS, OldTG);
@@ -744,37 +734,20 @@
 
     subset->add(0);
 
-<<<<<<< HEAD
     task->requires(Task::WhichDW::NewDW, lb->press_CCLabel,
-                   0, Task::PatchDomainSpec::CoarseLevel, subset, Task::OutOfDomain, gac,1);
+                   0, Task::PatchDomainSpec::CoarseLevel, subset, Task::OutOfDomain, m_gac,1);
 
     task->requires(Task::WhichDW::NewDW, lb->rho_CCLabel,
-                   0, Task::PatchDomainSpec::CoarseLevel, 0, Task::MaterialDomainSpec::NormalDomain, gac,1);
+                   0, Task::PatchDomainSpec::CoarseLevel, 0, Task::MaterialDomainSpec::NormalDomain, m_gac,1);
 
     task->requires(Task::WhichDW::NewDW, lb->sp_vol_CCLabel,
-                   0, Task::PatchDomainSpec::CoarseLevel, 0, Task::MaterialDomainSpec::NormalDomain, gac,1);
+                   0, Task::PatchDomainSpec::CoarseLevel, 0, Task::MaterialDomainSpec::NormalDomain, m_gac,1);
 
     task->requires(Task::WhichDW::NewDW, lb->temp_CCLabel,
-                   0, Task::PatchDomainSpec::CoarseLevel, 0, Task::MaterialDomainSpec::NormalDomain, gac,1);
+                   0, Task::PatchDomainSpec::CoarseLevel, 0, Task::MaterialDomainSpec::NormalDomain, m_gac,1);
 
     task->requires(Task::WhichDW::NewDW, lb->vel_CCLabel,
-                   0, Task::PatchDomainSpec::CoarseLevel, 0, Task::MaterialDomainSpec::NormalDomain, gac,1);
-=======
-    task->requires(Task::NewDW, lb->press_CCLabel,
-                   0, Task::CoarseLevel, subset, Task::OutOfDomain, m_gac,1);
-
-    task->requires(Task::NewDW, lb->rho_CCLabel,
-                   0, Task::CoarseLevel, 0, Task::NormalDomain, m_gac,1);
-
-    task->requires(Task::NewDW, lb->sp_vol_CCLabel,
-                   0, Task::CoarseLevel, 0, Task::NormalDomain, m_gac,1);
-
-    task->requires(Task::NewDW, lb->temp_CCLabel,
-                   0, Task::CoarseLevel, 0, Task::NormalDomain, m_gac,1);
-
-    task->requires(Task::NewDW, lb->vel_CCLabel,
-                   0, Task::CoarseLevel, 0, Task::NormalDomain, m_gac,1);
->>>>>>> ef6a5341
+                   0, Task::PatchDomainSpec::CoarseLevel, 0, Task::MaterialDomainSpec::NormalDomain, m_gac,1);
 
     //__________________________________
     // Models with transported variables.
@@ -790,11 +763,7 @@
               t_iter != fb_model->d_transVars.end(); t_iter++){
             TransportedVariable* tvar = *t_iter;
 
-<<<<<<< HEAD
-            task->requires(Task::WhichDW::NewDW, tvar->var, 0, Task::PatchDomainSpec::CoarseLevel, 0, Task::MaterialDomainSpec::NormalDomain, gac,1);
-=======
-            task->requires(Task::NewDW, tvar->var, 0, Task::CoarseLevel, 0, Task::NormalDomain, m_gac,1);
->>>>>>> ef6a5341
+            task->requires(Task::WhichDW::NewDW, tvar->var, 0, Task::PatchDomainSpec::CoarseLevel, 0, Task::MaterialDomainSpec::NormalDomain, m_gac,1);
             task->computes(tvar->var);
           }
         }
@@ -1024,37 +993,20 @@
 
   Task::SearchTG OldTG = Task::SearchTG::OldTG;  // possibly search old TG for computes
 
-<<<<<<< HEAD
   task->requires(Task::WhichDW::NewDW, lb->press_CCLabel,
-               0, Task::PatchDomainSpec::FineLevel,  d_press_matl,oims, gn, 0, fat);
+               0, Task::PatchDomainSpec::FineLevel,  d_press_matl,oims, gn, 0, OldTG);
 
   task->requires(Task::WhichDW::NewDW, lb->mass_advLabel,
-               0, Task::PatchDomainSpec::FineLevel,  all_matls_sub,ND, gn, 0, fat);
+               0, Task::PatchDomainSpec::FineLevel,  all_matls_sub,ND, gn, 0, OldTG);
 
   task->requires(Task::WhichDW::NewDW, lb->sp_vol_advLabel,
-               0, Task::PatchDomainSpec::FineLevel,  all_matls_sub,ND, gn, 0, fat);
+               0, Task::PatchDomainSpec::FineLevel,  all_matls_sub,ND, gn, 0, OldTG);
 
   task->requires(Task::WhichDW::NewDW, lb->eng_advLabel,
-               0, Task::PatchDomainSpec::FineLevel,  all_matls_sub,ND, gn, 0, fat);
+               0, Task::PatchDomainSpec::FineLevel,  all_matls_sub,ND, gn, 0, OldTG);
 
   task->requires(Task::WhichDW::NewDW, lb->mom_advLabel,
-               0, Task::PatchDomainSpec::FineLevel,  all_matls_sub,ND, gn, 0, fat);
-=======
-  task->requires(Task::NewDW, lb->press_CCLabel,
-               0, Task::FineLevel,  d_press_matl,oims, gn, 0, OldTG);
-
-  task->requires(Task::NewDW, lb->mass_advLabel,
-               0, Task::FineLevel,  all_matls_sub,ND, gn, 0, OldTG);
-
-  task->requires(Task::NewDW, lb->sp_vol_advLabel,
-               0, Task::FineLevel,  all_matls_sub,ND, gn, 0, OldTG);
-
-  task->requires(Task::NewDW, lb->eng_advLabel,
-               0, Task::FineLevel,  all_matls_sub,ND, gn, 0, OldTG);
-
-  task->requires(Task::NewDW, lb->mom_advLabel,
-               0, Task::FineLevel,  all_matls_sub,ND, gn, 0, OldTG);
->>>>>>> ef6a5341
+               0, Task::PatchDomainSpec::FineLevel,  all_matls_sub,ND, gn, 0, OldTG);
 
   //__________________________________
   // Model with transported variables.
@@ -1070,13 +1022,8 @@
             t_iter != fb_model->d_transVars.end(); t_iter++){
           TransportedVariable* tvar = *t_iter;
 
-<<<<<<< HEAD
           task->requires(Task::WhichDW::NewDW, tvar->var_adv,
-                         0, Task::PatchDomainSpec::FineLevel, all_matls_sub, ND, gn, 0, fat);
-=======
-          task->requires(Task::NewDW, tvar->var_adv,
-                         0, Task::FineLevel, all_matls_sub, ND, gn, 0, OldTG);
->>>>>>> ef6a5341
+                         0, Task::PatchDomainSpec::FineLevel, all_matls_sub, ND, gn, 0, OldTG);
 
           task->modifies(tvar->var_adv, OldTG);
         }
@@ -1242,85 +1189,44 @@
   //__________________________________
   // Fluxes from the fine level
                                       // MASS
-<<<<<<< HEAD
   task->requires(Task::WhichDW::NewDW, lb->mass_X_FC_fluxLabel,
-               0,Task::PatchDomainSpec::FineLevel, 0, Task::MaterialDomainSpec::NormalDomain, gx, 1, fat);
+               0,Task::PatchDomainSpec::FineLevel, 0, Task::MaterialDomainSpec::NormalDomain, gx, 1, OldTG);
 
   task->requires(Task::WhichDW::NewDW, lb->mass_Y_FC_fluxLabel,
-               0,Task::PatchDomainSpec::FineLevel, 0, Task::MaterialDomainSpec::NormalDomain, gy, 1, fat);
+               0,Task::PatchDomainSpec::FineLevel, 0, Task::MaterialDomainSpec::NormalDomain, gy, 1, OldTG);
 
   task->requires(Task::WhichDW::NewDW, lb->mass_Z_FC_fluxLabel,
-               0,Task::PatchDomainSpec::FineLevel, 0, Task::MaterialDomainSpec::NormalDomain, gz, 1, fat);
+               0,Task::PatchDomainSpec::FineLevel, 0, Task::MaterialDomainSpec::NormalDomain, gz, 1, OldTG);
 
                                       // MOMENTUM
   task->requires(Task::WhichDW::NewDW, lb->mom_X_FC_fluxLabel,
-               0,Task::PatchDomainSpec::FineLevel, 0, Task::MaterialDomainSpec::NormalDomain, gx, 1, fat);
+               0,Task::PatchDomainSpec::FineLevel, 0, Task::MaterialDomainSpec::NormalDomain, gx, 1, OldTG);
 
   task->requires(Task::WhichDW::NewDW, lb->mom_Y_FC_fluxLabel,
-               0,Task::PatchDomainSpec::FineLevel, 0, Task::MaterialDomainSpec::NormalDomain, gy, 1, fat);
+               0,Task::PatchDomainSpec::FineLevel, 0, Task::MaterialDomainSpec::NormalDomain, gy, 1, OldTG);
 
   task->requires(Task::WhichDW::NewDW, lb->mom_Z_FC_fluxLabel,
-               0,Task::PatchDomainSpec::FineLevel, 0, Task::MaterialDomainSpec::NormalDomain, gz, 1, fat);
+               0,Task::PatchDomainSpec::FineLevel, 0, Task::MaterialDomainSpec::NormalDomain, gz, 1, OldTG);
 
                                       // INT_ENG
   task->requires(Task::WhichDW::NewDW, lb->int_eng_X_FC_fluxLabel,
-               0,Task::PatchDomainSpec::FineLevel, 0, Task::MaterialDomainSpec::NormalDomain, gx, 1, fat);
+               0,Task::PatchDomainSpec::FineLevel, 0, Task::MaterialDomainSpec::NormalDomain, gx, 1, OldTG);
 
   task->requires(Task::WhichDW::NewDW, lb->int_eng_Y_FC_fluxLabel,
-               0,Task::PatchDomainSpec::FineLevel, 0, Task::MaterialDomainSpec::NormalDomain, gy, 1, fat);
+               0,Task::PatchDomainSpec::FineLevel, 0, Task::MaterialDomainSpec::NormalDomain, gy, 1, OldTG);
 
   task->requires(Task::WhichDW::NewDW, lb->int_eng_Z_FC_fluxLabel,
-               0,Task::PatchDomainSpec::FineLevel, 0, Task::MaterialDomainSpec::NormalDomain, gz, 1, fat);
+               0,Task::PatchDomainSpec::FineLevel, 0, Task::MaterialDomainSpec::NormalDomain, gz, 1, OldTG);
 
                                       // SPECIFIC VOLUME
   task->requires(Task::WhichDW::NewDW, lb->sp_vol_X_FC_fluxLabel,
-               0,Task::PatchDomainSpec::FineLevel, 0, Task::MaterialDomainSpec::NormalDomain, gx, 1, fat);
+               0,Task::PatchDomainSpec::FineLevel, 0, Task::MaterialDomainSpec::NormalDomain, gx, 1, OldTG);
 
   task->requires(Task::WhichDW::NewDW, lb->sp_vol_Y_FC_fluxLabel,
-               0,Task::PatchDomainSpec::FineLevel, 0, Task::MaterialDomainSpec::NormalDomain, gy, 1, fat);
+               0,Task::PatchDomainSpec::FineLevel, 0, Task::MaterialDomainSpec::NormalDomain, gy, 1, OldTG);
 
   task->requires(Task::WhichDW::NewDW, lb->sp_vol_Z_FC_fluxLabel,
-               0,Task::PatchDomainSpec::FineLevel, 0, Task::MaterialDomainSpec::NormalDomain, gz, 1, fat);
-=======
-  task->requires(Task::NewDW, lb->mass_X_FC_fluxLabel,
-               0,Task::FineLevel, 0, Task::NormalDomain, gx, 1, OldTG);
-
-  task->requires(Task::NewDW, lb->mass_Y_FC_fluxLabel,
-               0,Task::FineLevel, 0, Task::NormalDomain, gy, 1, OldTG);
-
-  task->requires(Task::NewDW, lb->mass_Z_FC_fluxLabel,
-               0,Task::FineLevel, 0, Task::NormalDomain, gz, 1, OldTG);
-
-                                      // MOMENTUM
-  task->requires(Task::NewDW, lb->mom_X_FC_fluxLabel,
-               0,Task::FineLevel, 0, Task::NormalDomain, gx, 1, OldTG);
-
-  task->requires(Task::NewDW, lb->mom_Y_FC_fluxLabel,
-               0,Task::FineLevel, 0, Task::NormalDomain, gy, 1, OldTG);
-
-  task->requires(Task::NewDW, lb->mom_Z_FC_fluxLabel,
-               0,Task::FineLevel, 0, Task::NormalDomain, gz, 1, OldTG);
-
-                                      // INT_ENG
-  task->requires(Task::NewDW, lb->int_eng_X_FC_fluxLabel,
-               0,Task::FineLevel, 0, Task::NormalDomain, gx, 1, OldTG);
-
-  task->requires(Task::NewDW, lb->int_eng_Y_FC_fluxLabel,
-               0,Task::FineLevel, 0, Task::NormalDomain, gy, 1, OldTG);
-
-  task->requires(Task::NewDW, lb->int_eng_Z_FC_fluxLabel,
-               0,Task::FineLevel, 0, Task::NormalDomain, gz, 1, OldTG);
-
-                                      // SPECIFIC VOLUME
-  task->requires(Task::NewDW, lb->sp_vol_X_FC_fluxLabel,
-               0,Task::FineLevel, 0, Task::NormalDomain, gx, 1, OldTG);
-
-  task->requires(Task::NewDW, lb->sp_vol_Y_FC_fluxLabel,
-               0,Task::FineLevel, 0, Task::NormalDomain, gy, 1, OldTG);
-
-  task->requires(Task::NewDW, lb->sp_vol_Z_FC_fluxLabel,
-               0,Task::FineLevel, 0, Task::NormalDomain, gz, 1, OldTG);
->>>>>>> ef6a5341
+               0,Task::PatchDomainSpec::FineLevel, 0, Task::MaterialDomainSpec::NormalDomain, gz, 1, OldTG);
 
   //__________________________________
   // Model with reflux variables.
@@ -1336,25 +1242,14 @@
             r_iter != fb_model->d_refluxVars.end(); r_iter++){
           AMRRefluxVariable* rvar = *r_iter;
 
-<<<<<<< HEAD
           task->requires(Task::WhichDW::NewDW, rvar->var_X_FC_flux,
-                         0, Task::PatchDomainSpec::FineLevel, 0, Task::MaterialDomainSpec::NormalDomain, gx, 1, fat);
+                         0, Task::PatchDomainSpec::FineLevel, 0, Task::MaterialDomainSpec::NormalDomain, gx, 1, OldTG);
 
           task->requires(Task::WhichDW::NewDW, rvar->var_Y_FC_flux,
-                         0, Task::PatchDomainSpec::FineLevel, 0, Task::MaterialDomainSpec::NormalDomain, gy, 1, fat);
+                         0, Task::PatchDomainSpec::FineLevel, 0, Task::MaterialDomainSpec::NormalDomain, gy, 1, OldTG);
 
           task->requires(Task::WhichDW::NewDW, rvar->var_Z_FC_flux,
-                         0, Task::PatchDomainSpec::FineLevel, 0, Task::MaterialDomainSpec::NormalDomain, gz, 1, fat);
-=======
-          task->requires(Task::NewDW, rvar->var_X_FC_flux,
-                         0, Task::FineLevel, 0, Task::NormalDomain, gx, 1, OldTG);
-
-          task->requires(Task::NewDW, rvar->var_Y_FC_flux,
-                         0, Task::FineLevel, 0, Task::NormalDomain, gy, 1, OldTG);
-
-          task->requires(Task::NewDW, rvar->var_Z_FC_flux,
-                         0, Task::FineLevel, 0, Task::NormalDomain, gz, 1, OldTG);
->>>>>>> ef6a5341
+                         0, Task::PatchDomainSpec::FineLevel, 0, Task::MaterialDomainSpec::NormalDomain, gz, 1, OldTG);
 
           task->computes(rvar->var_X_FC_corr);
           task->computes(rvar->var_Y_FC_corr);
@@ -2030,19 +1925,11 @@
   }
 
 
-<<<<<<< HEAD
-  t->requires(Task::WhichDW::NewDW, lb->rho_CCLabel,      matls_sub,  gac, 1, fat);
-  t->requires(Task::WhichDW::NewDW, lb->temp_CCLabel,     matls_sub,  gac, 1, fat);
-  t->requires(Task::WhichDW::NewDW, lb->vel_CCLabel,      matls_sub,  gac, 1, fat);
-  t->requires(Task::WhichDW::NewDW, lb->vol_frac_CCLabel, matls_sub,  gac, 1, fat);
-  t->requires(Task::WhichDW::NewDW, lb->press_CCLabel,    d_press_matl,oims,gac, 1, fat);
-=======
-  t->requires(Task::NewDW, lb->rho_CCLabel,      matls_sub,  gac, 1, OldTG);
-  t->requires(Task::NewDW, lb->temp_CCLabel,     matls_sub,  gac, 1, OldTG);
-  t->requires(Task::NewDW, lb->vel_CCLabel,      matls_sub,  gac, 1, OldTG);
-  t->requires(Task::NewDW, lb->vol_frac_CCLabel, matls_sub,  gac, 1, OldTG);
-  t->requires(Task::NewDW, lb->press_CCLabel,    d_press_matl,oims,gac, 1, OldTG);
->>>>>>> ef6a5341
+  t->requires(Task::WhichDW::NewDW, lb->rho_CCLabel,      matls_sub,  gac, 1, OldTG);
+  t->requires(Task::WhichDW::NewDW, lb->temp_CCLabel,     matls_sub,  gac, 1, OldTG);
+  t->requires(Task::WhichDW::NewDW, lb->vel_CCLabel,      matls_sub,  gac, 1, OldTG);
+  t->requires(Task::WhichDW::NewDW, lb->vol_frac_CCLabel, matls_sub,  gac, 1, OldTG);
+  t->requires(Task::WhichDW::NewDW, lb->press_CCLabel,    d_press_matl,oims,gac, 1, OldTG);
 
   t->computes(lb->mag_grad_rho_CCLabel);
   t->computes(lb->mag_grad_temp_CCLabel);
