--- conflicted
+++ resolved
@@ -83,23 +83,10 @@
                                                  bool doAMR, ProblemSpecP pspec) :
   SimulationController(myworld, doAMR, pspec)
 {
-<<<<<<< HEAD
-  // If VisIt has been included into the build, initialize the lib sim
-  // so that a user can connect to the simulation via VisIt.
-#ifdef HAVE_VISIT
-
-#ifdef HAVE_MPICH
-  d_visit_simulation_data.isProc0 = isProc0_macro;
-#endif
-
-  visit_InitLibSim( &d_visit_simulation_data );
-#endif
-=======
 #ifdef HAVE_VISIT
   do_visit = true;
 #endif
 
->>>>>>> d1d65a4e
 }
 
 AMRSimulationController::~AMRSimulationController()
@@ -410,11 +397,7 @@
      }
      
      calcWallTime();
-<<<<<<< HEAD
-     printSimulationStats( d_sharedState->getCurrentTopLevelTimeStep()-1, delt, time, "\nStarting execution: " );
-=======
      printSimulationStats( d_sharedState->getCurrentTopLevelTimeStep()-1, delt, time );
->>>>>>> d1d65a4e
 
      // Execute the current timestep, restarting if necessary
      d_sharedState->d_current_delt = delt;
@@ -462,24 +445,10 @@
      time += delt;
      TAU_DB_DUMP();
 
-<<<<<<< HEAD
-     calcWallTime();
-     printSimulationStats( d_sharedState->getCurrentTopLevelTimeStep(), delt, time, "Finished execution: " );
-=======
->>>>>>> d1d65a4e
      // If VisIt has been included into the build, check the lib sim state
      // to see if there is a connection and if so if anything needs to be
      // done.
 #ifdef HAVE_VISIT
-<<<<<<< HEAD
-     d_visit_simulation_data.schedulerP = d_scheduler;
-     d_visit_simulation_data.gridP = currentGrid;
-     d_visit_simulation_data.time  = time;
-     d_visit_simulation_data.cycle =
-       d_sharedState->getCurrentTopLevelTimeStep();     
-
-     visit_CheckState( &d_visit_simulation_data );
-=======
      if( do_visit )
      {
        d_visit_simulation_data.schedulerP = d_scheduler;
@@ -490,30 +459,25 @@
 
        visit_CheckState( &d_visit_simulation_data );
      }
->>>>>>> d1d65a4e
 #endif
    } // end while ( time is not up, etc )
 
   // If VisIt has been included into the build, stop here so the
   // user can have once last chance see their data via VisIt.
 #ifdef HAVE_VISIT
-<<<<<<< HEAD
-   visit_EndLibSim( &d_visit_simulation_data );
-=======
    if( do_visit )
    {
      visit_EndLibSim( &d_visit_simulation_data );
    }
->>>>>>> d1d65a4e
 #endif
 
    // print for the final timestep, as the one above is in the middle of a while loop - get new delt, and set walltime first
-   // delt_vartype delt_var;
-   // d_scheduler->getLastDW()->get(delt_var, d_sharedState->get_delt_label());
-   // delt = delt_var;
-   // adjustDelT( delt, d_sharedState->d_prev_delt, d_sharedState->getCurrentTopLevelTimeStep(), time );
-   // calcWallTime();
-   // printSimulationStats( d_sharedState->getCurrentTopLevelTimeStep(), delt, time );
+   delt_vartype delt_var;
+   d_scheduler->getLastDW()->get(delt_var, d_sharedState->get_delt_label());
+   delt = delt_var;
+   adjustDelT( delt, d_sharedState->d_prev_delt, d_sharedState->getCurrentTopLevelTimeStep(), time );
+   calcWallTime();
+   printSimulationStats( d_sharedState->getCurrentTopLevelTimeStep(), delt, time );
 
    // d_ups->releaseDocument();
 #ifdef USE_GPERFTOOLS
