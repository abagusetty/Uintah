--- conflicted
+++ resolved
@@ -473,11 +473,6 @@
         d_scheduler->get_dw(1)->override( delt_vartype(delt_fine), d_sharedState->get_delt_label(), level );
       }
     }
-<<<<<<< HEAD
-    d_scheduler->get_dw(1)->finalize();
-      
-=======
->>>>>>> d1d65a4e
     // This delete is an enigma... I think if it is called then memory is not leaked, but sometimes if it
     // it is called, then everything segfaults...
     //
@@ -611,7 +606,7 @@
 //______________________________________________________________________
 //
 void
-SimulationController::printSimulationStats ( int timestep, double delt, double time, std::string prefix_msg )
+SimulationController::printSimulationStats ( int timestep, double delt, double time )
 {
   unsigned long memuse, highwater, maxMemUse;
   d_scheduler->checkMemoryUse( memuse, highwater, maxMemUse );
@@ -908,8 +903,7 @@
     }
     ostringstream message;
 
-    message << prefix_msg << "  "
-	    << "Time="        << time
+    message << "Time="        << time
             << " (timestep "  << timestep 
             << "), delT="     << delt
             << walltime;
