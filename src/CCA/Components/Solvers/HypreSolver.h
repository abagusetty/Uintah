--- conflicted
+++ resolved
@@ -1,11 +1,7 @@
 /*
  * The MIT License
  *
-<<<<<<< HEAD
- * Copyright (c) 1997-2019 The University of Utah
-=======
  * Copyright (c) 1997-2020 The University of Utah
->>>>>>> 89148391
  *
  * Permission is hereby granted, free of charge, to any person obtaining a copy
  * of this software and associated documentation files (the "Software"), to
@@ -203,21 +199,12 @@
         HYPRE_StructMatrixDestroy( *HA_p );
         delete HA_p;  
         HA_p = 0;
-<<<<<<< HEAD
       }
       if (HB_p){
         HYPRE_StructVectorDestroy( *HB_p );
         delete HB_p;  
         HB_p = 0;
       }
-=======
-      }
-      if (HB_p){
-        HYPRE_StructVectorDestroy( *HB_p );
-        delete HB_p;  
-        HB_p = 0;
-      }
->>>>>>> 89148391
       if (HX_p) {
         HYPRE_StructVectorDestroy( *HX_p );
         delete HX_p;  
@@ -294,7 +281,6 @@
                                 const VarLabel         * guess_in,
                                       Task::WhichDW      which_guess_dw_in,
                                       bool               isFirstSolve_in = true );
-<<<<<<< HEAD
 
     template<typename GridVarType, typename functor>
     void createPortableHypreSolverTasks( const LevelP        & level
@@ -312,8 +298,6 @@
                                        ,       bool            isFirstSolve /* = true */
                                        ,       functor         TaskDependencies
                                        );
-=======
->>>>>>> 89148391
 
     virtual void scheduleInitialize( const LevelP      & level,
                                            SchedulerP  & sched,
