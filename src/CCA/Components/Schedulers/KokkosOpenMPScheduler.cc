--- conflicted
+++ resolved
@@ -1,11 +1,7 @@
 /*
  * The MIT License
  *
-<<<<<<< HEAD
- * Copyright (c) 1997-2019 The University of Utah
-=======
  * Copyright (c) 1997-2020 The University of Utah
->>>>>>> 89148391
  *
  * Permission is hereby granted, free of charge, to any person obtaining a copy
  * of this software and associated documentation files (the "Software"), to
@@ -62,7 +58,6 @@
 namespace Uintah {
   extern Dout g_task_dbg;
 }
-<<<<<<< HEAD
 
 
 //______________________________________________________________________
@@ -74,22 +69,12 @@
 
 Uintah::MasterLock g_scheduler_mutex{}; // main scheduler lock for multi-threaded task selection
 Uintah::MasterLock g_mark_task_consumed_mutex{};  // allow only one task at a time to enter the task consumed section
-=======
-
->>>>>>> 89148391
-
-//______________________________________________________________________
-//
-namespace {
-  Dout g_dbg(         "KokkosOMP_DBG"        , "KokkosOpenMPScheduler", "general debugging info for KokkosOpenMPScheduler"  , false );
-  Dout g_queuelength( "KokkosOMP_QueueLength", "KokkosOpenMPScheduler", "report task queue length for KokkosOpenMPScheduler", false );
-
-  Uintah::MasterLock g_scheduler_mutex{}; // main scheduler lock for multi-threaded task selection
-
-  volatile int  g_num_tasks_done{0};
-  
-  bool g_have_hypre_task{false};
-  DetailedTask* g_HypreTask;
+
+volatile int  g_num_tasks_done{0};
+
+bool g_have_hypre_task{false};
+DetailedTask* g_HypreTask;
+
 }
 
 
@@ -386,7 +371,6 @@
     currphase++;
     DOUT(g_task_dbg, myRankThread() << " switched to task phase " << currphase
                                     << ", total phase " << currphase << " tasks = " << m_phase_tasks[currphase]);
-<<<<<<< HEAD
   }
 }
 
@@ -400,8 +384,6 @@
   }
   else {
     MPIScheduler::runTask(readyTask, m_curr_iteration.load(std::memory_order_relaxed));
-=======
->>>>>>> 89148391
   }
 }
 
@@ -560,11 +542,7 @@
 {
   std::ostringstream out;
 
-<<<<<<< HEAD
 #ifdef KOKKOS_ENABLE_OPENMP
-=======
-#ifdef UINTAH_ENABLE_KOKKOS
->>>>>>> 89148391
   out << Uintah::Parallel::getMPIRank()<< "." << Kokkos::OpenMP::hardware_thread_id();
 #else
   out << Uintah::Parallel::getMPIRank();
