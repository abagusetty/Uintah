--- conflicted
+++ resolved
@@ -104,12 +104,9 @@
     int getAvailableThreadNum();
 
     int  pendingMPIRecvs();
-<<<<<<< HEAD
-=======
     
     std::string myRankThread();
     
->>>>>>> d1d65a4e
 
     ConditionVariable          d_nextsignal;           // conditional wait mutex
     Mutex                      d_nextmutex;            // next mutex
@@ -147,11 +144,6 @@
     void createCudaStreams( int device, int numStreams = 1 );
 
     cudaStream_t* getCudaStream(int device);
-<<<<<<< HEAD
-
-    void reclaimCudaStreams( DetailedTask* dtask );
-=======
->>>>>>> d1d65a4e
 
     void reclaimCudaStreams( DetailedTask* dtask );
 
@@ -161,10 +153,6 @@
     int  currentDevice_;
 
     std::vector<std::queue<cudaStream_t*> >  idleStreams;
-<<<<<<< HEAD
-    std::set<void*>                          pinnedHostPtrs;
-=======
->>>>>>> d1d65a4e
 
     // All are multiple reader, single writer locks (pthread_rwlock_t wrapper)
     mutable CrowdMonitor idleStreamsLock_;
