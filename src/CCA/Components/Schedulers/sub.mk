#
#  The MIT License
#
#  Copyright (c) 1997-2021 The University of Utah
#
#  Permission is hereby granted, free of charge, to any person obtaining a copy
#  of this software and associated documentation files (the "Software"), to
#  deal in the Software without restriction, including without limitation the
#  rights to use, copy, modify, merge, publish, distribute, sublicense, and/or
#  sell copies of the Software, and to permit persons to whom the Software is
#  furnished to do so, subject to the following conditions:
#
#  The above copyright notice and this permission notice shall be included in
#  all copies or substantial portions of the Software.
#
#  THE SOFTWARE IS PROVIDED "AS IS", WITHOUT WARRANTY OF ANY KIND, EXPRESS OR
#  IMPLIED, INCLUDING BUT NOT LIMITED TO THE WARRANTIES OF MERCHANTABILITY,
#  FITNESS FOR A PARTICULAR PURPOSE AND NONINFRINGEMENT. IN NO EVENT SHALL THE
#  AUTHORS OR COPYRIGHT HOLDERS BE LIABLE FOR ANY CLAIM, DAMAGES OR OTHER
#  LIABILITY, WHETHER IN AN ACTION OF CONTRACT, TORT OR OTHERWISE, ARISING
#  FROM, OUT OF OR IN CONNECTION WITH THE SOFTWARE OR THE USE OR OTHER DEALINGS
#  IN THE SOFTWARE.
#
#
# Makefile fragment for this subdirectory
<<<<<<< HEAD
=======
#
>>>>>>> ef6a5341

include $(SCIRUN_SCRIPTS)/smallso_prologue.mk

SRCDIR := CCA/Components/Schedulers

SRCS += \
        $(SRCDIR)/DependencyBatch.cc          \
        $(SRCDIR)/DependencyException.cc      \
        $(SRCDIR)/DetailedDependency.cc       \
        $(SRCDIR)/DetailedTask.cc             \
        $(SRCDIR)/DetailedTasks.cc            \
        $(SRCDIR)/DynamicMPIScheduler.cc      \
        $(SRCDIR)/KokkosOpenMPScheduler.cc    \
        $(SRCDIR)/MemoryLog.cc                \
        $(SRCDIR)/MPIScheduler.cc             \
        $(SRCDIR)/OnDemandDataWarehouse.cc    \
        $(SRCDIR)/Relocate.cc                 \
        $(SRCDIR)/RuntimeStats.cc             \
        $(SRCDIR)/SchedulerCommon.cc          \
        $(SRCDIR)/SchedulerFactory.cc         \
        $(SRCDIR)/SendState.cc                \
        $(SRCDIR)/TaskGraph.cc                \
	$(SRCDIR)/UnifiedScheduler.cc


ifeq ($(HAVE_SYCL),yes)
  SRCS += $(SRCDIR)/GPUDataWarehouse.cc       \
          $(SRCDIR)/GPUGridVariableInfo.cpp   \
          $(SRCDIR)/GPUGridVariableGhosts.cc  \
          $(SRCDIR)/SYCLScheduler.cc
endif

ifeq ($(HAVE_CUDA),yes)
  SRCS += $(SRCDIR)/GPUDataWarehouse.cu       \
          $(SRCDIR)/GPUGridVariableInfo.cc    \
<<<<<<< HEAD
          $(SRCDIR)/GPUGridVariableGhosts.cc

  DLINK_FILES += CCA/Components/Schedulers/GPUDataWarehouse.o
endif

ifeq ($(HAVE_HIP),yes)
  SRCS += $(SRCDIR)/GPUDataWarehouse.cu       \
          $(SRCDIR)/GPUGridVariableInfo.cc    \
          $(SRCDIR)/GPUGridVariableGhosts.cc
=======
          $(SRCDIR)/GPUGridVariableGhosts.cc  \
          $(SRCDIR)/GPUMemoryPool.cc
>>>>>>> ef6a5341

  DLINK_FILES += CCA/Components/Schedulers/GPUDataWarehouse.o
endif

PSELIBS := \
        CCA/Components/ProblemSpecification \
        CCA/Components/DataArchiver \
        CCA/Ports        \
        Core/Containers  \
        Core/Disclosure  \
        Core/Exceptions  \
        Core/Geometry    \
        Core/Grid        \
        Core/Math        \
        Core/OS          \
        Core/Parallel    \
        Core/ProblemSpec \
        Core/Util

ifeq ($(HAVE_CUDA),yes)
LIBS := $(XML2_LIBRARY) $(MPI_LIBRARY) $(CUDA_LIBRARY)
else
LIBS := $(XML2_LIBRARY) $(MPI_LIBRARY)
endif

include $(SCIRUN_SCRIPTS)/smallso_epilogue.mk<|MERGE_RESOLUTION|>--- conflicted
+++ resolved
@@ -23,10 +23,7 @@
 #
 #
 # Makefile fragment for this subdirectory
-<<<<<<< HEAD
-=======
 #
->>>>>>> ef6a5341
 
 include $(SCIRUN_SCRIPTS)/smallso_prologue.mk
 
@@ -62,20 +59,8 @@
 ifeq ($(HAVE_CUDA),yes)
   SRCS += $(SRCDIR)/GPUDataWarehouse.cu       \
           $(SRCDIR)/GPUGridVariableInfo.cc    \
-<<<<<<< HEAD
-          $(SRCDIR)/GPUGridVariableGhosts.cc
-
-  DLINK_FILES += CCA/Components/Schedulers/GPUDataWarehouse.o
-endif
-
-ifeq ($(HAVE_HIP),yes)
-  SRCS += $(SRCDIR)/GPUDataWarehouse.cu       \
-          $(SRCDIR)/GPUGridVariableInfo.cc    \
-          $(SRCDIR)/GPUGridVariableGhosts.cc
-=======
           $(SRCDIR)/GPUGridVariableGhosts.cc  \
           $(SRCDIR)/GPUMemoryPool.cc
->>>>>>> ef6a5341
 
   DLINK_FILES += CCA/Components/Schedulers/GPUDataWarehouse.o
 endif
