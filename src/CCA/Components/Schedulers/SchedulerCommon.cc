--- conflicted
+++ resolved
@@ -736,33 +736,6 @@
   }
   // get the current level for the specified PatchSet to determine maxGhostCells and maxLevelOffset
   //   don't check these for output and restart tasks - patch and material sets are null then
-<<<<<<< HEAD
-  if (patches && matls) {
-    int levelIndex = patches->getSubset(0)->get(0)->getLevel()->getIndex();
-
-    // initialize or update max ghost cells for the current level
-    std::map<int, int>::iterator mgc_iter;
-    mgc_iter = maxGhostCells.find(levelIndex);
-    int taskMGC = task->maxGhostCells;
-    if (mgc_iter == maxGhostCells.end()) {
-      maxGhostCells.insert(std::pair<int, int>(levelIndex, (taskMGC > 0 ? taskMGC : 0)));
-    }
-    else if (taskMGC > mgc_iter->second) {
-      mgc_iter->second = task->maxGhostCells;
-    }
-
-    // initialize or update max level offset for the current level
-    std::map<int, int>::iterator mlo_iter;
-    mlo_iter = maxLevelOffsets.find(levelIndex);
-    int taskMLO = task->maxLevelOffset;
-    if (mlo_iter == maxLevelOffsets.end()) {
-      maxLevelOffsets.insert(std::pair<int, int>(levelIndex, (taskMLO > 0 ? taskMLO : 0)));
-    }
-    else if (taskMLO > mlo_iter->second) {
-      mlo_iter->second = task->maxLevelOffset;
-    }
-  }
-=======
 //  if (patches && matls) {
 //    int levelIndex = patches->getSubset(0)->get(0)->getLevel()->getIndex();
 //
@@ -786,7 +759,6 @@
 //      mlo_iter->second = task->maxLevelOffset;
 //    }
 //  }
->>>>>>> d1d65a4e
   
   // add to init-requires.  These are the vars which require from the OldDW that we'll
   // need for checkpointing, switching, and the like.
@@ -1222,15 +1194,12 @@
     }
     verifyChecksum();
     schedulercommon_dbg << d_myworld->myrank() << " SchedulerCommon finished compile\n";
-<<<<<<< HEAD
-=======
   }
   else {
     // NOTE: this was added with scheduleRestartInititalize() support (for empty TGs)
     //  Even when numTasks_ <= 0, the code below executed and did nothing worthwhile... seemingly
     //  Shouldn't need to do this work without tasks though -APH 03/12/15
     return; // no tasks and nothing to do
->>>>>>> d1d65a4e
   }
 
   m_locallyComputedPatchVarMap->reset();
