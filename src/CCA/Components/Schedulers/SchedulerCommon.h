--- conflicted
+++ resolved
@@ -237,17 +237,6 @@
     virtual bool useInternalDeps();
     
     const VarLabel* reloc_new_posLabel_;
-<<<<<<< HEAD
-
-    const std::map<int, int>& getMaxGhostCells() { return maxGhostCells; }
-
-    const std::map<int, int>& getMaxLevelOffsets() { return maxLevelOffsets; }
-
-    bool isCopyDataTimestep() { return d_sharedState->isCopyDataTimestep() || d_isInitTimestep; }
-
-    void setInitTimestep( bool isInitTimestep ) { d_isInitTimestep = isInitTimestep; }
-
-=======
 
     // TODO replace after Mira DDT problem is debugged (APH - 03/24/15)
     int getMaxGhost()       {return maxGhost;}
@@ -259,7 +248,6 @@
 
     void setInitTimestep( bool isInitTimestep ) { d_isInitTimestep = isInitTimestep; }
 
->>>>>>> d1d65a4e
     void setRestartInitTimestep( bool isRestartInitTimestep ) { d_isRestartInitTimestep = isRestartInitTimestep; }
 
     typedef std::map<VarLabelMatl<Level>, Task*> ReductionTasksMap;
