--- conflicted
+++ resolved
@@ -93,11 +93,6 @@
   DebugStream gpu_stats(              "GPUStats"             , "UnifiedScheduler", "detailed GPU statistics on H2D and D2H data movement"                  , false );
   DebugStream gpudbg(                 "GPUDataWarehouse"     , "UnifiedScheduler", "detailed statistics from within the GPUDW on GPUDataWarehouse activity", false );
 
-<<<<<<< HEAD
-=======
-  Dout gpu_ids( "GPUIDs", "UnifiedScheduler", "detailed information to identify GPU(s) used when using multiple per node"                                  , false );
-
->>>>>>> 0fa8bc44
 }
 
 namespace {
@@ -512,10 +507,10 @@
 //______________________________________________________________________
 //
 void
-UnifiedScheduler::runTask( DetailedTask        * dtask
-                         , int                   iteration
-                         , int                   thread_id /* = 0 */
-                         , CallBackEvent         event
+UnifiedScheduler::runTask( DetailedTask  * dtask
+                         , int             iteration
+                         , int             thread_id /* = 0 */
+                         , CallBackEvent   event
                          )
 {
   // end of per-thread wait time - how long has a thread waited before executing another task
@@ -2893,12 +2888,9 @@
                         dw->getGridVar(*gridVar, label, matlIndx, patch, dgtype, numGhostCells);
                         host_ptr = gridVar->getBasePointer();
                         it->second.m_tempVarToReclaim = gridVar;  //This will be held onto so it persists, and then cleaned up after the device-to-host copy
-<<<<<<< HEAD
                         if(it->second.m_staging==false){
                           it->second.m_varMemSize = gridVar->getDataSize(); //update it->second.m_varMemSize to add scratchGhost;
                         }
-=======
->>>>>>> 0fa8bc44
                       }
                     }
                     break;
@@ -2987,10 +2979,7 @@
 
                     dtask->getVarsBeingCopiedByTask().getMap().insert(std::pair<GpuUtilities::LabelPatchMatlLevelDw,
                                                                 DeviceGridVariableInfo>(it->first, it->second));
-<<<<<<< HEAD
                   }
-=======
->>>>>>> 0fa8bc44
                 }
               }
             } else if (it->second.m_dest == GpuUtilities::anotherDeviceSameMpiRank || it->second.m_dest == GpuUtilities::anotherMpiRank) {
@@ -3303,11 +3292,7 @@
 //  printf("allHostVarsProcessingReady %s\n", dtask->getName().c_str());
   const Task * task = dtask->getTask();
 
-<<<<<<< HEAD
   //dtask->clearPreparationCollections();
-=======
-  const Task * task = dtask->getTask();
->>>>>>> 0fa8bc44
 
   std::vector<DetailedTask::labelPatchMatlLevelDw> varsNeedOnHost = dtask->getVarsNeededOnHost();
 
@@ -4422,22 +4407,23 @@
 
     const std::string varName = dependantVar->m_var->getName();
 
-<<<<<<< HEAD
-    bool hack_foundAComputes{false};
-    //TODO: Titan production hack.  A clean hack, but should be fixed. Brad P Dec 1 2016
-    //There currently exists a race condition.  Suppose cellType is in both host and GPU 
-    //memory.  Currently the GPU data warehouse knows it is in GPU memory, but it doesn't
-    //know if it's in host memory (the GPU DW doesn't track lifetimes of host DW vars).  
-    //Thread 2 - Task A requests a requires var for cellType for the host newDW, and gets it.
-    //Thread 3 - Task B invokes the initiateD2H check, thinks there is no host instance of cellType,
-   //             so it initiates a D2H, which performs another host allocateAndPut, and the subsequent put
-    //           deletes the old entry and creates a new entry.
+    // TODO: Titan production hack.  A clean hack, but should be fixed. Brad P Dec 1 2016
+    // There currently exists a race condition.  Suppose cellType is in both host and GPU 
+    // memory.  Currently the GPU data warehouse knows it is in GPU memory, but it doesn't
+    // know if it's in host memory (the GPU DW doesn't track lifetimes of host DW vars).  
+    // Thread 2 - Task A requests a requires var for cellType for the host newDW, and gets it.
+    // Thread 3 - Task B invokes the initiateD2H check, thinks there is no host instance of cellType,
+    //            so it initiates a D2H, which performs another host allocateAndPut, and the subsequent put
+    //            deletes the old entry and creates a new entry.
     // Race condition is that thread 2's pointer has been cleaned up, while thread 3 has a new one.
     // A temp fix could be to check if all host vars exist in the host dw prior to launching the task.
     // For now, the if statement's job is to ignore a GPU task's *requires* that nay get pulled D2H
     // by subsequent CPU tasks.  For example, RMCRT computes divQ, RMCRTboundFlux, and radiationVolq.
     // and requires other variables.  So the logic is "If it wasn't one of the computes", then we
     // don't need to copy it back D2H"
+
+    bool hack_foundAComputes{false};
+
     // RMCRT hack:
     if ( (varName == "divQ")           ||
          (varName == "RMCRTboundFlux") ||
@@ -4603,23 +4589,6 @@
                 // Go start the loop over and get the next potential variable.
     }
 
-=======
-    // TODO: Titan production hack.  A clean hack, but should be fixed. Brad P Dec 1 2016
-    // There currently exists a race condition.  Suppose cellType is in both host and GPU 
-    // memory.  Currently the GPU data warehouse knows it is in GPU memory, but it doesn't
-    // know if it's in host memory (the GPU DW doesn't track lifetimes of host DW vars).  
-    // Thread 2 - Task A requests a requires var for cellType for the host newDW, and gets it.
-    // Thread 3 - Task B invokes the initiateD2H check, thinks there is no host instance of cellType,
-    //            so it initiates a D2H, which performs another host allocateAndPut, and the subsequent put
-    //            deletes the old entry and creates a new entry.
-    // Race condition is that thread 2's pointer has been cleaned up, while thread 3 has a new one.
-    // A temp fix could be to check if all host vars exist in the host dw prior to launching the task.
-
-    //if (varName != "divQ" && varName != "RMCRTboundFlux" && varName != "radiationVolq" ) {
-    //  continue;
-    //}
-
->>>>>>> 0fa8bc44
     if (gpudw != nullptr) {
       // It's not valid on the CPU but it is on the GPU.  Copy it on over.
       if (!dw->isValidOnCPU( varName.c_str(), patchID, matlID, levelID) &&
