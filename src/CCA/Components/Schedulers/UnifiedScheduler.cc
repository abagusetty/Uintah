--- conflicted
+++ resolved
@@ -1,11 +1,7 @@
 /*
  * The MIT License
  *
-<<<<<<< HEAD
- * Copyright (c) 1997-2019 The University of Utah
-=======
  * Copyright (c) 1997-2020 The University of Utah
->>>>>>> 89148391
  *
  * Permission is hereby granted, free of charge, to any person obtaining a copy
  * of this software and associated documentation files (the "Software"), to
@@ -63,42 +59,24 @@
 //______________________________________________________________________
 //
 namespace Uintah {
-<<<<<<< HEAD
 
   extern Dout g_task_dbg;
   extern Dout g_task_run;
   extern Dout g_task_order;
   extern Dout g_exec_out;
 
-=======
-
-  extern Dout g_task_dbg;
-  extern Dout g_task_run;
-  extern Dout g_task_order;
-  extern Dout g_exec_out;
-
->>>>>>> 89148391
   extern Dout do_task_exec_stats;
 }
 
 
 namespace {
 
-<<<<<<< HEAD
   Dout g_dbg(         "Unified_DBG"        , "UnifiedScheduler", "general debugging info for the UnifiedScheduler"      , false );
   Dout g_queuelength( "Unified_QueueLength", "UnifiedScheduler", "report the task queue length for the UnifiedScheduler", false );
 
   Dout g_thread_stats     ( "Unified_ThreadStats",    "UnifiedScheduler", "Aggregated MPI thread stats for the UnifiedScheduler", false );
   Dout g_thread_indv_stats( "Unified_IndvThreadStats","UnifiedScheduler", "Individual MPI thread stats for the UnifiedScheduler", false );
 
-=======
-  Dout g_dbg(         "Unified_DBG"        , "UnifiedScheduler", "general debugging info for the UnifiedScheduler"  , false );
-  Dout g_queuelength( "Unified_QueueLength", "UnifiedScheduler", "report the task queue length for the UnifiedScheduler", false );
-
-  Dout g_thread_stats     ( "Unified_ThreadStats",    "UnifiedScheduler", "Aggregated MPI thread stats for the UnifiedScheduler", false );
-  Dout g_thread_indv_stats( "Unified_IndvThreadStats","UnifiedScheduler", "Individual MPI thread stats for the UnifiedScheduler", false );
-
->>>>>>> 89148391
   Uintah::MasterLock g_scheduler_mutex{};           // main scheduler lock for multi-threaded task selection
   Uintah::MasterLock g_mark_task_consumed_mutex{};  // allow only one task at a time to enter the task consumed section
   Uintah::MasterLock g_lb_mutex{};                  // load balancer lock
@@ -111,7 +89,6 @@
 extern Uintah::MasterLock cerrLock;
 
 namespace Uintah {
-<<<<<<< HEAD
 
   DebugStream gpu_stats(              "GPUStats"             , "UnifiedScheduler", "detailed GPU statistics on H2D and D2H data movement"                  , false );
   DebugStream gpudbg(                 "GPUDataWarehouse"     , "UnifiedScheduler", "detailed statistics from within the GPUDW on GPUDataWarehouse activity", false );
@@ -119,17 +96,6 @@
 }
 
 namespace {
-=======
-  DebugStream gpu_stats(              "GPUStats"             , "UnifiedScheduler", "detailed GPU statistics on H2D and D2H data movement"                  , false );
-  DebugStream gpudbg(                 "GPUDataWarehouse"     , "UnifiedScheduler", "detailed statistics from within the GPUDW on GPUDataWarehouse activity", false );
-
-  Dout gpu_ids( "GPUIDs", "UnifiedScheduler", "detailed information to identify GPU(s) used when using multiple per node"                                  , false );
-}
-
-namespace {
-  Uintah::MasterLock g_GridVarSuperPatch_mutex{};   // An ugly hack to get superpatches for host levels to work.
-}
->>>>>>> 89148391
 
   Dout g_gpu_ids( "Unified_GPU_IDs", "UnifiedScheduler", "detailed information to uniquely identify GPUs on a node", false );
   Dout g_d2h_dbg( "Unified_D2H_DBG", "UnifiedScheduler", "detailed information to identify DW variables that may need copied from device-to-host", false );
@@ -139,6 +105,7 @@
 }
 
 #endif
+
 
 //______________________________________________________________________
 //
@@ -415,11 +382,7 @@
 
   int num_threads = Uintah::Parallel::getNumThreads() - 1;
 
-<<<<<<< HEAD
   if ( (num_threads < 0) &&  Uintah::Parallel::usingDevice() ) {
-=======
-  if ( (num_threads < 1) &&  Uintah::Parallel::usingDevice() ) {
->>>>>>> 89148391
     if (d_myworld->myRank() == 0) {
       std::cerr << "Error: no thread number specified for Unified Scheduler"
           << std::endl;
@@ -445,11 +408,7 @@
         << num_threads + 1 << ").\n" << std::endl;
 
 #ifdef HAVE_CUDA
-<<<<<<< HEAD
     if ( !g_gpu_ids && Uintah::Parallel::usingDevice() ) {
-=======
-    if ( !gpu_ids && Uintah::Parallel::usingDevice() ) {
->>>>>>> 89148391
       cudaError_t retVal;
       int availableDevices;
       CUDA_RT_SAFE_CALL(retVal = cudaGetDeviceCount(&availableDevices));
@@ -467,11 +426,7 @@
   }
 
 #ifdef HAVE_CUDA
-<<<<<<< HEAD
   if ( g_gpu_ids && Uintah::Parallel::usingDevice() ) {
-=======
-  if ( gpu_ids && Uintah::Parallel::usingDevice() ) {
->>>>>>> 89148391
     cudaError_t retVal;
     int availableDevices;
     std::ostringstream message;
@@ -534,11 +489,7 @@
     m_thread_info.insert( Affinity  , std::string("Affinity")  , "CPU"     );
     m_thread_info.insert( NumTasks  , std::string("NumTasks")  , "tasks"   );
     m_thread_info.insert( NumPatches, std::string("NumPatches"), "patches" );
-<<<<<<< HEAD
-
-=======
-    
->>>>>>> 89148391
+
     m_thread_info.calculateMinimum(true);
     m_thread_info.calculateStdDev (true);
   }
@@ -568,13 +519,8 @@
 
     if( g_thread_stats || g_thread_indv_stats ) {
       m_thread_info[thread_id][NumTasks] += 1;
-<<<<<<< HEAD
 
       const PatchSubset *patches = dtask->getPatches();
-=======
-      
-      const PatchSubset *patches = dtask->getPatches();      
->>>>>>> 89148391
       if (patches)
         m_thread_info[thread_id][NumPatches] += patches->size();
     }
@@ -594,7 +540,6 @@
 
     DOUT(g_task_run, myRankThread() << " Running task:   " << *dtask);
   
-<<<<<<< HEAD
 #ifdef HAVE_CUDA
     //DS: 10312019: If GPU task is going to modify any variable, mark that variable as invalid on CPU.
     if(event == CallBackEvent::GPU){
@@ -602,8 +547,6 @@
     }
 #endif
 
-=======
->>>>>>> 89148391
     dtask->doit(d_myworld, m_dws, plain_old_dws, event);
 
     if (m_tracking_vars_print_location & SchedulerCommon::PRINT_AFTER_EXEC) {
