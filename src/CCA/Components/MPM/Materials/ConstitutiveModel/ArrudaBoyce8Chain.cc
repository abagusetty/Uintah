/*
 * ArrudaBoyce8Chain.cc
 *
 *  Created on: May 28, 2018
 *      Author: jbhooper
 */
#include <CCA/Components/MPM/Materials/ConstitutiveModel/ArrudaBoyce8Chain.h>
#include <Core/Exceptions/NotYetImplemented.h>
#include <Core/Exceptions/InvalidValue.h>

namespace Uintah {
  ArrudaBoyce8Chain::ArrudaBoyce8Chain(ProblemSpecP & ps
                                      ,MPMFlags     * mFlag)
                                      : ConstitutiveModel(mFlag)
  {
    ps->require("bulk_modulus",   m_bulkIn);
    ps->require("shear_modulus",  m_shearIn);
    ps->require("beta",           m_betaIn);
    ps->getWithDefault("useModifiedEOS",     m_useModifiedEOS, false);
    m_8or27 = mFlag->d_8or27;
  }

  void ArrudaBoyce8Chain::outputProblemSpec(ProblemSpecP & ps
                                           ,bool           output_cm_tag )
  {
    ProblemSpecP cm_ps = ps;
    if (output_cm_tag) {
      cm_ps = ps->appendChild("constitutive_model");
      cm_ps->setAttribute("type","ArrudaBoyce8");

      cm_ps->appendElement("bulk_modulus",  m_bulkIn);
      cm_ps->appendElement("shear_modulus", m_shearIn);
      cm_ps->appendElement("beta",          m_betaIn);
    }
  }

  ArrudaBoyce8Chain* ArrudaBoyce8Chain::clone()
  {
    return scinew ArrudaBoyce8Chain(*this);
  }

  ArrudaBoyce8Chain::~ArrudaBoyce8Chain()
  {

  }

  void ArrudaBoyce8Chain::carryForward(const PatchSubset   * patches
                                      ,const MPMMaterial   * matl
                                      ,      DataWarehouse * old_dw
                                      ,      DataWarehouse * new_dw  )
  {
    for (int p = 0; p < patches->size(); ++p) {
      const Patch* patch = patches->get(p);
      int dwi = matl->getDWIndex();
      ParticleSubset* pset = old_dw->getParticleSubset(dwi, patch);
      // Carry forward data common to all CM's when using RigidMPM
      carryForwardSharedData(pset, old_dw, new_dw, matl);

      // Carry forward data local to this CM
      new_dw->put(delt_vartype(LargeTimestep), lb->delTLabel, patch->getLevel());
      if (flag->d_reductionVars->accStrainEnergy ||
          flag->d_reductionVars->strainEnergy) {
        new_dw->put(sum_vartype(0.), lb->StrainEnergyLabel);
      } // if accumulating strain energy
    } // iterate over patches
  } // carryForward

  void ArrudaBoyce8Chain::initializeCMData(const Patch          * patch
                                          ,const MPMMaterial    * matl
                                          ,      DataWarehouse  * new_dw  )
  {
    // Initialize particle based model paramaters and deformation measure
    Matrix3 Identity;
    Identity.Identity();
    Matrix3 zero(0.0);

<<<<<<< HEAD
//  ParticleSubset * pset =new_dw->getParticleSubset(matl->getDWIndex(), patch);

=======
>>>>>>> 1ad03ad0
    // Initialize the variables shared by all CM's.
    if (flag->d_integrator == MPMFlags::Implicit) {
      // Implicit method not currently implemented, throw error
      throw NotYetImplemented("ArrudaBoyce8Chain","initializeCMData",
                              "Implicit support for this CM has not been implemented.",
                              __FILE__, __LINE__);

        //initSharedDataForImplicit(patch, matl, new_dw);
    }
    else {
        initSharedDataForExplicit(patch, matl, new_dw);
    }
    if (!(flag->d_integrator == MPMFlags::Implicit)) {
      computeStableTimeStep(patch, matl, new_dw);
    }
  }

  void ArrudaBoyce8Chain::addComputesAndRequires(       Task        * task
                                                , const MPMMaterial * matl
                                                , const PatchSet    * patches ) const
  {
    const MaterialSubset* matlset = matl->thisMaterial();
    if (flag->d_integrator == MPMFlags::Implicit) {
      throw NotYetImplemented("ArrudaBoyce8Chain","addComputesAndRequires",
                              "Implicit support for this CM has not been implemented.",
                              __FILE__, __LINE__);
    }
    else {
      addSharedCRForExplicit(task, matlset, patches);
    }

    task->requires(Task::OldDW, lb->pParticleIDLabel, matlset, Ghost::None);
    if (flag->d_with_color) {
      task->requires(Task::OldDW, lb->pColorLabel, Ghost::None);
    }
  }

  void ArrudaBoyce8Chain::addComputesAndRequires(      Task        * task
                                                ,const MPMMaterial * matl
                                                ,const PatchSet    * patches
                                                ,const bool          recursion
                                                ,const bool          schedPar  ) const
  {

  }

  void ArrudaBoyce8Chain::addInitialComputesAndRequires(      Task        * task
                                                       ,const MPMMaterial * matl
                                                       ,const PatchSet    * patches )
  {

  }

  void ArrudaBoyce8Chain::computePressEOSCM(          double          rho_cur
                                           ,          double      &   pressure
                                           ,          double          p_ref
                                           ,          double      &   dp_drho
                                           ,          double      &   cSquared
                                           ,  const   MPMMaterial *   matl
                                           ,          double          temperature )
  {

    double rho_orig = matl->getInitialDensity();

    if (m_useModifiedEOS && rho_cur < rho_orig) {

      double A = p_ref;           // MODIFIED EOS
      double n = m_bulkIn/p_ref;
      double rho_rat_to_the_n = pow(rho_cur/rho_orig,n);
      pressure = A*rho_rat_to_the_n;
      dp_drho  = (m_bulkIn/rho_cur)*rho_rat_to_the_n;
      cSquared = dp_drho;         // speed of sound squared

    } else {                      // STANDARD EOS

      double halfBulk = 0.5*m_bulkIn;
      double J = rho_orig/rho_cur; // m/V_0 / m/V => V/V_0
      double p = halfBulk*(J-(1.0/J));
      double dp_dJ = halfBulk*(1.0 + 1.0/(J*J));
      dp_drho = halfBulk*(1.0 + (J*J))/rho_orig;
      cSquared = dp_dJ/rho_cur;
      pressure = p_ref - p;

    }
  }

  double ArrudaBoyce8Chain::computeRhoMicroCM(        double        pressure
                                             ,  const double        p_ref
                                             ,  const MPMMaterial * matl
                                             ,        double        temperature
                                             ,        double        rho_guess   )
  {
    double rho_orig = matl->getInitialDensity();
    // We should actually calculate something here, but under the incompressibility
    //   assumption we should be able to say that the volume is constant, therefore
    //   the density is also constant.  FIXME TODO JBH
    return rho_orig;
  }

  void ArrudaBoyce8Chain::computeStableTimeStep(const Patch         * patch
                                               ,const MPMMaterial   * matl
                                               ,      DataWarehouse * new_dw)
  {
    // This is only called for the initial timestep - all other timesteps are
    // computed as a side-effect of computeStressTensor
    Vector  dx  = patch->dCell();
    int     dwi = matl->getDWIndex();

    ParticleSubset  * pset  = new_dw->getParticleSubset(dwi,  patch);

    constParticleVariable<double> pMass, pVolume;
    constParticleVariable<Vector> pVelocity;

    new_dw->get(pMass,      lb->pMassLabel,     pset);
    new_dw->get(pVolume,    lb->pVolumeLabel,   pset);
    new_dw->get(pVelocity,  lb->pVelocityLabel, pset);

    double  c_dil = 0.0;
    Vector  WaveSpeed(1.e-12);

    double modulusFactor = (m_bulkIn + 4.0*m_shearIn/3.0);

    for (ParticleSubset::iterator iter = pset->begin(); iter != pset->end(); ++iter) {
      particleIndex pIdx = *iter;
      Vector        pV   = pVelocity[pIdx];
      if (pMass[pIdx] > 0) {
        c_dil = sqrt(modulusFactor * pVolume[pIdx] / pMass[pIdx]);
      }
      else {
        c_dil = 0.0;
        pV = Vector(0.0);
      }
      WaveSpeed = Vector(Max(c_dil+fabs(pV.x()),WaveSpeed.x()),
                         Max(c_dil+fabs(pV.y()),WaveSpeed.y()),
                         Max(c_dil+fabs(pV.z()),WaveSpeed.z()));
    } // iter
    WaveSpeed = dx/WaveSpeed;
    double delT_new = WaveSpeed.minComponent();
    new_dw->put(delt_vartype(delT_new), lb->delTLabel, patch->getLevel());
  }

  void ArrudaBoyce8Chain::computeStressTensor(const PatchSubset   * patches
                                             ,const MPMMaterial   * matl
                                             ,      DataWarehouse * old_dw
                                             ,      DataWarehouse * new_dw  )
  {
    // Constants
    const double oneThird = (1.0/3.0);
<<<<<<< HEAD
//    const double rootTwoThirds = sqrt(2.0/3.0);
=======
>>>>>>> 1ad03ad0
    const Matrix3 Identity(1, 0, 0, 0, 1, 0, 0, 0, 1);

    //
    const double rho0     = matl->getInitialDensity();
    const double rho0Inv  = 1.0/rho0;

    Ghost::GhostType gan  = Ghost::AroundNodes;

    Matrix3 F_Inc, F_New;
    double  J_Inc, J_New;

    // Constant terms for inverse Langevin function expansion.
    const double LInv0 = 1.0;
    const double LInv1 = 2.0/10.0;
    const double LInv2 = 33.0/525.0;
    const double LInv3 = 76.0/3500.0;
    const double LInv4 = 2595.0/336875.0;

    // Loop over patches
    for (int patchIdx = 0; patchIdx < patches->size(); ++patchIdx) {
      const Patch*  patch = patches->get(patchIdx);
      int           dwi   = matl->getDWIndex();
      Vector        dx    = patch->dCell();

      ParticleSubset* pset = old_dw->getParticleSubset(dwi, patch, gan, 0,
                                                       lb->pXLabel );
      // FIXME TODO JBH -- Put data gathering here; not sure what I need yet.
      constParticleVariable<Matrix3> pF_Old;
      constParticleVariable<double>  pMass;
      constParticleVariable<Vector>  pVelocity;
      old_dw->get(pF_Old,     lb->pDeformationMeasureLabel,           pset);
      old_dw->get(pMass,      lb->pMassLabel,                         pset);
      old_dw->get(pVelocity,  lb->pVelocityLabel,                     pset);

      constParticleVariable<Matrix3> pF_New;
      new_dw->get(pF_New,     lb->pDeformationMeasureLabel_preReloc,  pset);


      ParticleVariable<double>  pdTdt;
      ParticleVariable<Matrix3> pStress;
      new_dw->allocateAndPut(pdTdt,   lb->pdTdtLabel,             pset);
      new_dw->allocateAndPut(pStress, lb->pStressLabel_preReloc,  pset);

      Vector pV;        // Velocity placeholder vector
      Vector waveSpeed(1.0e-30, 1.0e-30, 1.0e-30); // Placeholder for speed of sound vector
      ParticleSubset::iterator pIter = pset->begin();
      for (; pIter != pset->end(); ++pIter) {
        particleIndex pIdx = *pIter;
        pdTdt[pIdx] = 0.0;

        F_New = pF_New[pIdx];
        F_Inc = F_New*pF_Old[pIdx].Inverse();
        J_Inc = F_Inc.Determinant();
        J_New = F_New.Determinant();

        if (!(J_New>0.0)) {
          constParticleVariable<long64> pParticleID;
          old_dw->get(pParticleID,  lb->pParticleIDLabel,     pset);
          std::cerr << "matl        = " << dwi                << "\n"
                    << "F_old       = " << pF_Old[pIdx]       << "\n"
                    << "F_inc       = " << F_Inc              << "\n"
                    << "F_new       = " << F_New              << "\n"
                    << "J           = " << J_New              << "\n"
                    << "Particle ID = " << pParticleID[pIdx]  << "\n"
                    << "--ERROR-- Negative Jacobian of deformation gradient in "
                    << "particle " << pParticleID[pIdx] << " which has mass "
                    << pMass[pIdx] << std::endl;
          throw InvalidValue("--Error-- : Negative Jacobian in ArrudaBoyce8Chain",
                             __FILE__, __LINE__);
        }
//        double JInv = 1.0/J_New;
        double JPow13  = std::cbrt(J_New); // J^(1.0/3.0)
        double JPow23  = JPow13*JPow13;    // J^(2.0/3.0)

        Matrix3 F_Bar = F_Inc/cbrt(J_Inc);
        // Calculate left Cauchy-Green Tensor:  B = FF^T
        Matrix3 B = F_New*F_New.Transpose();

        // Functional form of CM WRT B
        // See http://www.brown.edu/Departments/Engineering/Courses/En221/Notes/Elasticity/Elasticity.htm
        const double B_kk = B.Trace();
        const double dU = B_kk/(JPow23*m_betaIn*m_betaIn); // B_kk/(J^(2/3)beta^2)
        double LangInv = LInv0 +dU*(LInv1 +dU*(LInv2 +dU*(LInv3 +dU*(LInv4))));

        // Calculate Cauchy stress tensor and assign
        pStress[pIdx] = m_shearIn*LangInv*(B-oneThird*B_kk*Identity)/(JPow23*J_New) +  // Shear contribution
                        0.5*m_bulkIn*(J_New-1.0/J_New)*Identity;                       // Bulk contribution

        // 1.0/rho_cur = J_New/rho0;
        double c_dil = sqrt((m_bulkIn + 4.0*m_shearIn*oneThird)*J_New*rho0Inv);
        pV = pVelocity[pIdx];
        waveSpeed[0] = Max(c_dil+fabs(pV.x()),waveSpeed.x());
        waveSpeed[1] = Max(c_dil+fabs(pV.y()),waveSpeed.y());
        waveSpeed[2] = Max(c_dil+fabs(pV.z()),waveSpeed.z());
      } // end loop over particles
      waveSpeed = dx/waveSpeed;
      double delT_new = waveSpeed.minComponent();

      new_dw->put(delt_vartype(delT_new), lb->delTLabel, patch->getLevel());

      // Place strain energy accumulator here at some point. -- JBH FIXME TODO
    } // end loop over patches
  } // computeStressTensor

  void ArrudaBoyce8Chain::computeStressTensorImplicit(const  PatchSubset   * patches
                                                     ,const  MPMMaterial   * matl
                                                     ,       DataWarehouse * old_dw
                                                     ,       DataWarehouse * new_dw  )
  {
    throw NotYetImplemented("ArrudaBoyce8Chain","computeStressTensorImplicit",
                            "Implicit support for this CM has not been implemented.",
                            __FILE__, __LINE__);
  }


  double ArrudaBoyce8Chain::getCompressibility()
  {
    return 1.0/m_bulkIn;
  }

  void ArrudaBoyce8Chain::addParticleState(std::vector<const VarLabel*> & from  ,
                                           std::vector<const VarLabel*> & to    )
  {
    // Add the local particle state data required for this constitutive model.
  }

  void ArrudaBoyce8Chain::addSplitParticlesComputesAndRequires(       Task        * task
                                                              ,const  MPMMaterial * matl
                                                              ,const  PatchSet    * patches )
  {

  }

  void ArrudaBoyce8Chain::splitCMSpecificParticleData(const Patch                 * patch
                                                     ,const int                     dwi
                                                     ,const int                     fourOrEight
                                                     ,      ParticleVariable<int> & pRefOld
                                                     ,      ParticleVariable<int> & pRefNew
                                                     ,const unsigned int            oldNumPart
                                                     ,const unsigned int            numNewPartNeeded
                                                     ,      DataWarehouse         * old_dw
                                                     ,      DataWarehouse         * new_dw            )
  {

  }


}  // namespace Uintah

<|MERGE_RESOLUTION|>--- conflicted
+++ resolved
@@ -74,11 +74,6 @@
     Identity.Identity();
     Matrix3 zero(0.0);
 
-<<<<<<< HEAD
-//  ParticleSubset * pset =new_dw->getParticleSubset(matl->getDWIndex(), patch);
-
-=======
->>>>>>> 1ad03ad0
     // Initialize the variables shared by all CM's.
     if (flag->d_integrator == MPMFlags::Implicit) {
       // Implicit method not currently implemented, throw error
@@ -227,10 +222,6 @@
   {
     // Constants
     const double oneThird = (1.0/3.0);
-<<<<<<< HEAD
-//    const double rootTwoThirds = sqrt(2.0/3.0);
-=======
->>>>>>> 1ad03ad0
     const Matrix3 Identity(1, 0, 0, 0, 1, 0, 0, 0, 1);
 
     //
