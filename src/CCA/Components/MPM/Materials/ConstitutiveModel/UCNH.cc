--- conflicted
+++ resolved
@@ -391,17 +391,11 @@
 
   // Plasticity
   if(d_usePlasticity) {
-<<<<<<< HEAD
-  
+
     task->requires(Task::WhichDW::OldDW, pPlasticStrainLabel,   matlset, gnone);
     task->requires(Task::WhichDW::OldDW, pYieldStressLabel,     matlset, gnone);
     task->requires(Task::WhichDW::OldDW, bElBarLabel,           matlset, gnone);
-=======
-
-    task->requires(Task::OldDW, pPlasticStrainLabel,   matlset, gnone);
-    task->requires(Task::OldDW, pYieldStressLabel,     matlset, gnone);
-    task->requires(Task::OldDW, bElBarLabel,           matlset, gnone);
->>>>>>> ef6a5341
+
     task->computes(pPlasticStrainLabel_preReloc,       matlset);
     task->computes(pYieldStressLabel_preReloc,         matlset);
     task->computes(bElBarLabel_preReloc,               matlset);
