--- conflicted
+++ resolved
@@ -2034,14 +2034,6 @@
 }
 //______________________________________________________________________
 //
-<<<<<<< HEAD
-void UCNH::addCMSpecificParticleData(const Patch* patch,
-                                     const int dwi,
-                                     const unsigned int oldNumPar,
-                                     const int numNewPartNeeded,
-                                     DataWarehouse* old_dw,
-                                     DataWarehouse* new_dw)
-=======
 void UCNH::splitCMSpecificParticleData(const Patch* patch,
                                        const int dwi,
                                        const int fourOrEight,
@@ -2051,7 +2043,6 @@
                                        const unsigned int numNewPartNeeded,
                                        DataWarehouse* old_dw,
                                        DataWarehouse* new_dw)
->>>>>>> aee03a71
 {
   // THIS IS NOT DONE, MORE WORK NEEDED FOR INELASTIC CASES!!!
   ParticleSubset* pset = old_dw->getParticleSubset(dwi, patch);
