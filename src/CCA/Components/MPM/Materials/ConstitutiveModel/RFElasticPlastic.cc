/*
 * The MIT License
 *
 * Copyright (c) 1997-2015 The University of Utah
 *
 * Permission is hereby granted, free of charge, to any person obtaining a copy
 * of this software and associated documentation files (the "Software"), to
 * deal in the Software without restriction, including without limitation the
 * rights to use, copy, modify, merge, publish, distribute, sublicense, and/or
 * sell copies of the Software, and to permit persons to whom the Software is
 * furnished to do so, subject to the following conditions:
 *
 * The above copyright notice and this permission notice shall be included in
 * all copies or substantial portions of the Software.
 *
 * THE SOFTWARE IS PROVIDED "AS IS", WITHOUT WARRANTY OF ANY KIND, EXPRESS OR
 * IMPLIED, INCLUDING BUT NOT LIMITED TO THE WARRANTIES OF MERCHANTABILITY,
 * FITNESS FOR A PARTICULAR PURPOSE AND NONINFRINGEMENT. IN NO EVENT SHALL THE
 * AUTHORS OR COPYRIGHT HOLDERS BE LIABLE FOR ANY CLAIM, DAMAGES OR OTHER
 * LIABILITY, WHETHER IN AN ACTION OF CONTRACT, TORT OR OTHERWISE, ARISING
 * FROM, OUT OF OR IN CONNECTION WITH THE SOFTWARE OR THE USE OR OTHER DEALINGS
 * IN THE SOFTWARE.
 */

#ifdef __APPLE__
// This is a hack.  gcc 3.3 #undefs isnan in the cmath header, which
// make the isnan function not work.  This define makes the cmath header
// not get included since we do not need it anyway.
#  define _CPP_CMATH
#endif

#include <CCA/Components/MPM/Materials/ConstitutiveModel/RFElasticPlastic.h>
#include <CCA/Components/MPM/Materials/ConstitutiveModel/PlasticityModels/YieldConditionFactory.h>
#include <CCA/Components/MPM/Materials/ConstitutiveModel/PlasticityModels/StabilityCheckFactory.h>
#include <CCA/Components/MPM/Materials/ConstitutiveModel/PlasticityModels/FlowStressModelFactory.h>
#include <CCA/Components/MPM/Materials/ConstitutiveModel/PlasticityModels/MPMEquationOfStateFactory.h>
#include <CCA/Components/MPM/Materials/ConstitutiveModel/PlasticityModels/ShearModulusModelFactory.h>
#include <CCA/Components/MPM/Materials/ConstitutiveModel/PlasticityModels/MeltingTempModelFactory.h>
#include <CCA/Components/MPM/Materials/ConstitutiveModel/PlasticityModels/SpecificHeatModelFactory.h>
#include <CCA/Components/MPM/Materials/ConstitutiveModel/PlasticityModels/DevStressModelFactory.h>
#include <CCA/Components/MPM/Materials/ConstitutiveModel/PlasticityModels/PlasticityState.h>
#include <CCA/Components/MPM/Materials/ConstitutiveModel/PlasticityModels/DeformationState.h>


#include <CCA/Components/MPM/Core/MPMDiffusionLabel.h>
#include <CCA/Components/MPM/Materials/MPMMaterial.h>
#include <Core/Grid/Patch.h>
#include <CCA/Ports/DataWarehouse.h>
#include <Core/Grid/Variables/NCVariable.h>
#include <Core/Grid/Variables/ParticleVariable.h>
#include <Core/Grid/Task.h>
#include <Core/Grid/Level.h>
#include <Core/Grid/Variables/VarLabel.h>
#include <CCA/Components/MPM/Core/MPMLabel.h>
#include <Core/Math/MinMax.h>
#include <Core/Math/Gaussian.h>
#include <Core/Math/Matrix3.h>
#include <Core/Math/SymmMatrix3.h>
#include <Core/Math/FastMatrix.h>
#include <Core/Math/TangentModulusTensor.h>
#include <Core/Grid/Variables/VarTypes.h>
#include <Core/Malloc/Allocator.h>
#include <Core/Util/DebugStream.h>
#include <cmath>
#include <iostream>

#include <Core/ProblemSpec/ProblemSpec.h>
#include <Core/Exceptions/ParameterNotFound.h>

using namespace std;
using namespace Uintah;

static DebugStream cout_EP("EP",false);
static DebugStream cout_EP1("EP1",false);
static DebugStream CSTi("EPi",false);
static DebugStream CSTir("EPir",false);

RFElasticPlastic::RFElasticPlastic(ProblemSpecP& ps,MPMFlags* Mflag)
  : ConstitutiveModel(Mflag)
{
  ps->require("bulk_modulus",d_initialData.Bulk);
  ps->require("shear_modulus",d_initialData.Shear);
  //********** Concentration Component****************************
  if(flag->d_doScalarDiffusion){
    ps->require("volume_expansion_coeff",d_initialData.vol_exp_coeff);
  }else{
    d_initialData.vol_exp_coeff = 0.0;
    ostringstream warn;
    warn << "RFElasticPlastic:: This Constitutive Model requires the use\n"
         << "of scalar diffusion" << endl;
    throw ProblemSetupException(warn.str(), __FILE__, __LINE__);
  }
  //********** Concentration Component****************************

  d_initialData.alpha = 0.0; // default is per K.  Only used in implicit code
  ps->get("coeff_thermal_expansion", d_initialData.alpha);
  d_initialData.Chi = 0.9;
  ps->get("taylor_quinney_coeff",d_initialData.Chi);
  d_initialData.sigma_crit = 2.0e99; // Make huge to do nothing by default
  ps->get("critical_stress", d_initialData.sigma_crit);

  d_tol = 1.0e-10;
  ps->get("tolerance",d_tol);

  d_useModifiedEOS = false;
  ps->get("useModifiedEOS",d_useModifiedEOS);

  d_initialMaterialTemperature = 294.0;
  ps->get("initial_material_temperature",d_initialMaterialTemperature);

  d_checkTeplaFailureCriterion = true;
  ps->get("check_TEPLA_failure_criterion",d_checkTeplaFailureCriterion);

  d_doMelting = true;
  ps->get("do_melting",d_doMelting);

  d_checkStressTriax = true;
  ps->get("check_max_stress_failure",d_checkStressTriax);
  
  // plasticity convergence Algorithm
  d_plasticConvergenceAlgo = "radialReturn";   // default
  bool usingRR = true;
  
  if(d_plasticConvergenceAlgo != "radialReturn"){
    ostringstream warn;
    warn << "RFElasticPlastic:: Invalid plastic_convergence_algo option ("
         << d_plasticConvergenceAlgo << ") Valid options are: radialReturn"
         << endl;
    throw ProblemSetupException(warn.str(), __FILE__, __LINE__);
  }

  //__________________________________
  // 
  d_yield = YieldConditionFactory::create(ps, usingRR );
  if(!d_yield){
    ostringstream desc;
    desc << "An error occured in the YieldConditionFactory that has \n"
         << " slipped through the existing bullet proofing. Please tell \n"
         << " Chris.  "<< endl;
    throw ParameterNotFound(desc.str(), __FILE__, __LINE__);
  }

  d_stable = StabilityCheckFactory::create(ps);
  if(!d_stable) cerr << "Stability check disabled\n";

  d_flow = FlowStressModelFactory::create(ps);
  if(!d_flow){
    ostringstream desc;
    desc << "An error occured in the FlowModelFactory that has \n"
         << " slipped through the existing bullet proofing. Please tell \n"
         << " Chris.  "<< endl;
    throw ParameterNotFound(desc.str(), __FILE__, __LINE__);
  }

  d_eos = MPMEquationOfStateFactory::create(ps);
  d_eos->setBulkModulus(d_initialData.Bulk);
  if(!d_eos){
    ostringstream desc;
    desc << "An error occured in the EquationOfStateFactory that has \n"
         << " slipped through the existing bullet proofing. Please tell \n"
         << " Jim.  "<< endl;
    throw ParameterNotFound(desc.str(), __FILE__, __LINE__);
  }

  d_shear = ShearModulusModelFactory::create(ps);
  if (!d_shear) {
    ostringstream desc;
    desc << "RFElasticPlastic::Error in shear modulus model factory" << endl;
    throw ParameterNotFound(desc.str(), __FILE__, __LINE__);
  }
  
  d_melt = MeltingTempModelFactory::create(ps);
  if (!d_melt) {
    ostringstream desc;
    desc << "RFElasticPlastic::Error in melting temp model factory" << endl;
    throw ParameterNotFound(desc.str(), __FILE__, __LINE__);
  }
  
  d_devStress = DevStressModelFactory::create(ps);
  if (!d_devStress) {
    ostringstream desc;
    desc << "RFElasticPlastic::Error creating deviatoric stress model" << endl;
    throw ParameterNotFound(desc.str(), __FILE__, __LINE__);
  }

  d_computeSpecificHeat = false;
  ps->get("compute_specific_heat",d_computeSpecificHeat);
  d_Cp = SpecificHeatModelFactory::create(ps);
  
  //getSpecificHeatData(ps);
  initializeLocalMPMLabels();
}

RFElasticPlastic::~RFElasticPlastic()
{
  // Destructor 
  VarLabel::destroy(pPlasticStrainLabel);
  VarLabel::destroy(pPlasticStrainRateLabel);
  VarLabel::destroy(pEnergyLabel);

  VarLabel::destroy(pPlasticStrainLabel_preReloc);
  VarLabel::destroy(pPlasticStrainRateLabel_preReloc);
  VarLabel::destroy(pEnergyLabel_preReloc);

  delete d_flow;
  delete d_yield;
  delete d_stable;
  delete d_eos;
  delete d_shear;
  delete d_melt;
  delete d_Cp;
  delete d_devStress;
}

//______________________________________________________________________
//
void RFElasticPlastic::outputProblemSpec(ProblemSpecP& ps,bool output_cm_tag)
{
  ProblemSpecP cm_ps = ps;
  if (output_cm_tag) {
    cm_ps = ps->appendChild("constitutive_model");
    cm_ps->setAttribute("type","rf_elastic_plastic");
  }
  
  cm_ps->appendElement("bulk_modulus",                  d_initialData.Bulk);
  cm_ps->appendElement("shear_modulus",                 d_initialData.Shear);
  //********** Concentration Component****************************
  if(flag->d_doScalarDiffusion){
    cm_ps->appendElement("volume_expansion_coeff",      d_initialData.vol_exp_coeff);
  }
  //********** Concentration Component****************************
  cm_ps->appendElement("coeff_thermal_expansion",       d_initialData.alpha);
  cm_ps->appendElement("taylor_quinney_coeff",          d_initialData.Chi);
  cm_ps->appendElement("critical_stress",               d_initialData.sigma_crit);
  cm_ps->appendElement("tolerance",                     d_tol);
  cm_ps->appendElement("useModifiedEOS",                d_useModifiedEOS);
  cm_ps->appendElement("initial_material_temperature",  d_initialMaterialTemperature);
  cm_ps->appendElement("check_TEPLA_failure_criterion", d_checkTeplaFailureCriterion);
  cm_ps->appendElement("do_melting",                    d_doMelting);
  cm_ps->appendElement("check_max_stress_failure",      d_checkStressTriax);
  cm_ps->appendElement("plastic_convergence_algo",      d_plasticConvergenceAlgo);
  cm_ps->appendElement("compute_specific_heat",         d_computeSpecificHeat);

  d_yield      ->outputProblemSpec(cm_ps);
  d_stable     ->outputProblemSpec(cm_ps);
  d_flow       ->outputProblemSpec(cm_ps);
  d_devStress  ->outputProblemSpec(cm_ps);
  d_eos        ->outputProblemSpec(cm_ps);
  d_shear      ->outputProblemSpec(cm_ps);
  d_melt       ->outputProblemSpec(cm_ps);
  d_Cp         ->outputProblemSpec(cm_ps);
}


RFElasticPlastic* RFElasticPlastic::clone()
{
  return scinew RFElasticPlastic(*this);
}

//______________________________________________________________________
//
void
RFElasticPlastic::initializeLocalMPMLabels()
{
  pPlasticStrainLabel = VarLabel::create("p.plasticStrain",
    ParticleVariable<double>::getTypeDescription());
  pPlasticStrainRateLabel = VarLabel::create("p.plasticStrainRate",
    ParticleVariable<double>::getTypeDescription());
  pEnergyLabel = VarLabel::create("p.energy",
    ParticleVariable<double>::getTypeDescription());

  pPlasticStrainLabel_preReloc = VarLabel::create("p.plasticStrain+",
    ParticleVariable<double>::getTypeDescription());
  pPlasticStrainRateLabel_preReloc = VarLabel::create("p.plasticStrainRate+",
    ParticleVariable<double>::getTypeDescription());
  pEnergyLabel_preReloc = VarLabel::create("p.energy+",
    ParticleVariable<double>::getTypeDescription());
}

//______________________________________________________________________
//
void 
RFElasticPlastic::addParticleState(std::vector<const VarLabel*>& from,
                                   std::vector<const VarLabel*>& to)
{
  // Add the local particle state data for this constitutive model.
  from.push_back(pPlasticStrainLabel);
  from.push_back(pPlasticStrainRateLabel);
  from.push_back(pEnergyLabel);

  to.push_back(pPlasticStrainLabel_preReloc);
  to.push_back(pPlasticStrainRateLabel_preReloc);
  to.push_back(pEnergyLabel_preReloc);

  // Add the particle state for the flow & deviatoric stress model
  d_flow     ->addParticleState(from, to);
  d_devStress->addParticleState(from, to);
}
//______________________________________________________________________
//
void 
RFElasticPlastic::addInitialComputesAndRequires(Task* task,
                                              const MPMMaterial* matl,
                                              const PatchSet* patch) const
{
  const MaterialSubset* matlset = matl->thisMaterial();

  task->computes(pPlasticStrainLabel, matlset);
  task->computes(pPlasticStrainRateLabel, matlset);
  task->computes(pEnergyLabel,        matlset);
 
  // Add internal evolution variables computed by flow & deviatoric stress model
  d_flow     ->addInitialComputesAndRequires(task, matl, patch);
  d_devStress->addInitialComputesAndRequires(task, matl);
}
//______________________________________________________________________
//
void 
RFElasticPlastic::initializeCMData(const Patch* patch,
                                 const MPMMaterial* matl,
                                 DataWarehouse* new_dw)
{
  // Initialize the variables shared by all constitutive models
  // This method is defined in the ConstitutiveModel base class.
  initSharedDataForExplicit(patch, matl, new_dw);
  computeStableTimeStep(patch, matl, new_dw);

  // Put stuff in here to initialize each particle's
  // constitutive model parameters and deformationMeasure
  //cout << "Initialize CM Data in RFElasticPlastic" << endl;
  Matrix3 one, zero(0.); one.Identity();

  ParticleSubset* pset = new_dw->getParticleSubset(matl->getDWIndex(), patch);

  ParticleVariable<double>  pPlasticStrain, pPlasticStrainRate, pEnergy;

  new_dw->allocateAndPut(pPlasticStrain,     pPlasticStrainLabel, pset);
  new_dw->allocateAndPut(pPlasticStrainRate, pPlasticStrainRateLabel, pset);
  new_dw->allocateAndPut(pEnergy,            pEnergyLabel, pset);

  for(ParticleSubset::iterator iter = pset->begin();iter != pset->end();iter++){
    pPlasticStrain[*iter] = 0.0;
    pPlasticStrainRate[*iter] = 0.0;
    pEnergy[*iter] = 0.;
  }

  // Initialize the data for the flow model
  d_flow->initializeInternalVars(pset, new_dw);
  
  // Deviatoric Stress Model
  d_devStress->initializeInternalVars(pset, new_dw);
  
}
//______________________________________________________________________
//
void 
RFElasticPlastic::computeStableTimeStep(const Patch* patch,
                                      const MPMMaterial* matl,
                                      DataWarehouse* new_dw)
{
  // This is only called for the initial timestep - all other timesteps
  // are computed as a side-effect of computeStressTensor
  Vector dx = patch->dCell();
  int matlindex = matl->getDWIndex();

  // Retrieve the array of constitutive parameters
  ParticleSubset* pset = new_dw->getParticleSubset(matlindex, patch);

  constParticleVariable<double> pMass, pVolume;
  constParticleVariable<Vector> pVelocity;

  new_dw->get(pMass,     lb->pMassLabel,     pset);
  new_dw->get(pVolume,   lb->pVolumeLabel,   pset);
  new_dw->get(pVelocity, lb->pVelocityLabel, pset);

  double c_dil = 0.0;
  Vector WaveSpeed(1.e-12,1.e-12,1.e-12);

  double shear = d_initialData.Shear;
  double bulk = d_initialData.Bulk;

  ParticleSubset::iterator iter = pset->begin(); 
  for(; iter != pset->end(); iter++){
    particleIndex idx = *iter;

    // Compute wave speed at each particle, store the maximum
    Vector pvelocity_idx = pVelocity[idx];
    if(pMass[idx] > 0){
      c_dil = sqrt((bulk + 4.0*shear/3.0)*pVolume[idx]/pMass[idx]);
    }
    else{
      c_dil = 0.0;
      pvelocity_idx = Vector(0.0,0.0,0.0);
    }
    WaveSpeed=Vector(Max(c_dil+fabs(pvelocity_idx.x()),WaveSpeed.x()),
                     Max(c_dil+fabs(pvelocity_idx.y()),WaveSpeed.y()),
                     Max(c_dil+fabs(pvelocity_idx.z()),WaveSpeed.z()));
  }

  WaveSpeed = dx/WaveSpeed;
  double delT_new = WaveSpeed.minComponent();
  new_dw->put(delt_vartype(delT_new), lb->delTLabel, patch->getLevel());
}
//______________________________________________________________________
//
void 
RFElasticPlastic::addComputesAndRequires(Task* task,
                                       const MPMMaterial* matl,
                                       const PatchSet* patches) const
{
  // Add the computes and requires that are common to all explicit 
  // constitutive models.  The method is defined in the ConstitutiveModel
  // base class.
  Ghost::GhostType  gnone = Ghost::None;
  const MaterialSubset* matlset = matl->thisMaterial();
  addSharedCRForHypoExplicit(task, matlset, patches);

  // Other constitutive model and input dependent computes and requires
  task->requires(Task::OldDW, lb->pTempPreviousLabel, matlset, gnone); 
  task->requires(Task::OldDW, pPlasticStrainLabel,    matlset, gnone);
  task->requires(Task::OldDW, pPlasticStrainRateLabel,matlset, gnone);
  task->requires(Task::OldDW, lb->pLocalizedMPMLabel, matlset, gnone);
  task->requires(Task::OldDW, lb->pParticleIDLabel,   matlset, gnone);
  task->requires(Task::OldDW, pEnergyLabel,           matlset, gnone);

  //********** Concentration Component****************************
  if(flag->d_doScalarDiffusion){
    task->requires(Task::OldDW, lb->diffusion->pConcPrevious, matlset, gnone);
    task->requires(Task::OldDW, lb->diffusion->pConcentration, matlset, gnone);
  }
  //********** Concentration Component****************************

  task->computes(pPlasticStrainLabel_preReloc,      matlset);
  task->computes(pPlasticStrainRateLabel_preReloc,  matlset);
  task->computes(lb->pLocalizedMPMLabel_preReloc,   matlset);
  task->computes(pEnergyLabel_preReloc,             matlset);

  // Add internal evolution variables computed by flow model
  d_flow->addComputesAndRequires(task, matl, patches);
  
  // Deviatoric stress model
  d_devStress->addComputesAndRequires(task, matl);

}
//______________________________________________________________________
//
void 
RFElasticPlastic::computeStressTensor(const PatchSubset* patches,
                                      const MPMMaterial* matl,
                                      DataWarehouse* old_dw,
                                      DataWarehouse* new_dw)
{
  if (cout_EP.active()) {
    cout_EP << getpid() 
            << " RFElasticPlastic:ComputeStressTensor:Explicit"
            << " Matl = " << matl 
            << " DWI = " << matl->getDWIndex() 
            << " patch = " << (patches->get(0))->getID();
  }

  //*********Start - Used for testing purposes - CG *******
  // int timestep = d_sharedState->getCurrentTopLevelTimeStep();
  //*********End   - Used for testing purposes - CG *******

  // General stuff
  Matrix3 one; one.Identity(); Matrix3 zero(0.0);
  Matrix3 tensorD(0.0);                   // Rate of deformation
  Matrix3 tensorW(0.0);                   // Spin 
  Matrix3 tensorF; tensorF.Identity();    // Deformation gradient
  Matrix3 tensorU; tensorU.Identity();    // Right Cauchy-Green stretch
  Matrix3 tensorR; tensorR.Identity();    // Rotation 
  Matrix3 sigma(0.0);                     // The Cauchy stress
  Matrix3 tensorEta(0.0);                 // Deviatoric part of tensor D
  Matrix3 tensorS(0.0);                   // Devaitoric part of tensor Sig
  Matrix3 tensorF_new; tensorF_new.Identity(); // Deformation gradient

  Vector WaveSpeed(1.e-12,1.e-12,1.e-12);

  double bulk  = d_initialData.Bulk;
  double shear = d_initialData.Shear;
  double rho_0 = matl->getInitialDensity();
  double Tm    = matl->getMeltTemperature();
  double sqrtThreeTwo = sqrt(1.5);
  //double sqrtTwoThird = 1.0/sqrtThreeTwo;

  //********** Concentration Component****************************
  double vol_exp_coeff = d_initialData.vol_exp_coeff;
  double concentration = 0.0;
  double concentration_pn = 0.0;
  double conc_rate = 0.0;
  //********** Concentration Component****************************
  
  double totalStrainEnergy = 0.0;
//  double include_AV_heating=0.0;
//  if (flag->d_artificial_viscosity_heating) {
//    include_AV_heating=1.0;
//  }

  // Loop thru patches
  for(int patchIndex=0; patchIndex<patches->size(); patchIndex++){
    const Patch* patch = patches->get(patchIndex);

    // Get grid size
    Vector dx = patch->dCell();

    // Get the set of particles
    int dwi = matl->getDWIndex();
    ParticleSubset* pset = old_dw->getParticleSubset(dwi, patch);

    // Get the particle location,  particle mass, particle volume, etc.
    constParticleVariable<double> pMass;
    constParticleVariable<double> pVolume;
    constParticleVariable<double> pTemperature;
    constParticleVariable<Vector> pVelocity;
    constParticleVariable<Matrix3> pDeformGrad;
    constParticleVariable<Matrix3> pStress;

    //********** Concentration Component****************************
    constParticleVariable<double> pConcentration;
    constParticleVariable<double> pConc_prenew;
    //********** Concentration Component****************************

    old_dw->get(pMass,        lb->pMassLabel,               pset);
    old_dw->get(pVolume,      lb->pVolumeLabel,             pset);
    old_dw->get(pTemperature, lb->pTemperatureLabel,        pset);
    old_dw->get(pVelocity,    lb->pVelocityLabel,           pset);
    old_dw->get(pStress,      lb->pStressLabel,             pset);
    old_dw->get(pDeformGrad,  lb->pDeformationMeasureLabel, pset);

    //********** Concentration Component****************************
    if(flag->d_doScalarDiffusion){
      old_dw->get(pConcentration, lb->diffusion->pConcentration, pset);
      old_dw->get(pConc_prenew,   lb->diffusion->pConcPrevious,  pset);
    }
    //********** Concentration Component****************************

    constParticleVariable<double> pPlasticStrain;
    constParticleVariable<double> pPlasticStrainRate, pEnergy;
    constParticleVariable<int> pLocalized;

    old_dw->get(pPlasticStrain,     pPlasticStrainLabel,     pset);
    old_dw->get(pPlasticStrainRate, pPlasticStrainRateLabel, pset);
    old_dw->get(pEnergy,            pEnergyLabel,            pset);
    old_dw->get(pLocalized,         lb->pLocalizedMPMLabel,  pset);

    // Get the particle IDs, useful in case a simulation goes belly up
    constParticleVariable<long64> pParticleID; 
    old_dw->get(pParticleID, lb->pParticleIDLabel, pset);

    // Get the time increment (delT)
    delt_vartype delT;
    old_dw->get(delT, lb->delTLabel, getLevel(patches));

    constParticleVariable<Matrix3> pDeformGrad_new, velGrad;
    constParticleVariable<double> pVolume_deformed;
    new_dw->get(pDeformGrad_new,  lb->pDeformationMeasureLabel_preReloc, pset);
    new_dw->get(velGrad,          lb->pVelGradLabel_preReloc,            pset);
    new_dw->get(pVolume_deformed, lb->pVolumeLabel_preReloc,             pset);

    // Create and allocate arrays for storing the updated information
    ParticleVariable<double>  pPlasticStrain_new; 
    ParticleVariable<double>  pPlasticStrainRate_new;
    ParticleVariable<int>     pLocalized_new;
    ParticleVariable<double>  pdTdt, p_q, pEnergy_new;
    ParticleVariable<Matrix3> pStress_new;

    new_dw->allocateAndPut(pPlasticStrain_new,      
                           pPlasticStrainLabel_preReloc,          pset);
    new_dw->allocateAndPut(pPlasticStrainRate_new,      
                           pPlasticStrainRateLabel_preReloc,      pset);
    new_dw->allocateAndPut(pLocalized_new,      
                           lb->pLocalizedMPMLabel_preReloc,       pset);
    new_dw->allocateAndPut(pStress_new,      
                           lb->pStressLabel_preReloc,             pset);

    new_dw->allocateAndPut(pdTdt, lb->pdTdtLabel,                 pset);
    new_dw->allocateAndPut(p_q,   lb->p_qLabel_preReloc,          pset);
    new_dw->allocateAndPut(pEnergy_new, pEnergyLabel_preReloc,    pset);

    d_flow     ->getInternalVars(pset, old_dw);
    d_devStress->getInternalVars(pset, old_dw);
    
    d_flow     ->allocateAndPutInternalVars(pset, new_dw);
    d_devStress->allocateAndPutInternalVars(pset, new_dw);

    //______________________________________________________________________
    // Loop thru particles
    ParticleSubset::iterator iter = pset->begin(); 
    for( ; iter != pset->end(); iter++){
      particleIndex idx = *iter;

      // Assign zero int. heating by default, modify with appropriate sources
      // This has units (in MKS) of K/s  (i.e. temperature/time)
      pdTdt[idx] = 0.0;

      Matrix3 tensorL=velGrad[idx];

      // Carry forward the pLocalized tag for now, alter below
      pLocalized_new[idx] = pLocalized[idx];

      // Compute the deformation gradient increment using the time_step
      // velocity gradient F_n^np1 = dudx * dt + Identity
      // Update the deformation gradient tensor to its time n+1 value.
      double J = pDeformGrad_new[idx].Determinant();
      tensorF_new=pDeformGrad_new[idx];

      if(!(J > 0.) || J > 1.e5){
          cerr << "**ERROR** Negative (or huge) Jacobian of deformation gradient."
               << "  Deleting particle " << pParticleID[idx] << endl;
          cerr << "l = " << tensorL << endl;
          cerr << "F_old = " << pDeformGrad[idx] << endl;
          cerr << "J_old = " << pDeformGrad[idx].Determinant() << endl;
          cerr << "F_new = " << tensorF_new << endl;
          cerr << "J = " << J << endl;
          cerr << "Temp = " << pTemperature[idx] << endl;
          cerr << "Tm = " << Tm << endl;
          cerr << "DWI = " << matl->getDWIndex() << endl;
          cerr << "L.norm()*dt = " << tensorL.Norm()*delT << endl;
          pLocalized_new[idx]=-999;

          tensorL=zero;
          tensorF_new.Identity();
      }

      // Calculate the current density and deformed volume
      double rho_cur = rho_0/J;

      //********** Concentration Component****************************
      // Compute rate of concentration
      if(flag->d_doScalarDiffusion){
        concentration = pConcentration[idx];
        concentration_pn = pConc_prenew[idx];
        conc_rate = (concentration - concentration_pn)/delT;
      }
      //********** Concentration Component****************************

      // Calculate rate of deformation tensor (D)
      tensorD = (tensorL + tensorL.Transpose())*0.5;

      // Compute polar decomposition of F (F = RU)
      pDeformGrad[idx].polarDecompositionRMB(tensorU, tensorR);

      // Rotate the total rate of deformation tensor back to the 
      // material configuration
      tensorD = (tensorR.Transpose())*(tensorD*tensorR);

      //********** Concentration Component****************************
      // Remove concentration dependent portion of rate of deformation 
      // if(timestep < 20000)
      //   conc_rate = 1.0;
      // else
      //   conc_rate = -1.0;

      if(flag->d_doScalarDiffusion){
        tensorD = tensorD - one * vol_exp_coeff * (conc_rate);
        //cout << "Concentration Rate: " << conc_rate << ", delT: " << delT << endl;
      }
      //********** Concentration Component****************************
      // Calculate the deviatoric part of the non-concentration part
      // of the rate of deformation tensor
      tensorEta = tensorD - one*(tensorD.Trace()/3.0);
      
      // Rotate the Cauchy stress back to the 
      // material configuration and calculate the deviatoric part
      sigma = pStress[idx];
      sigma = (tensorR.Transpose())*(sigma*tensorR);
      double pressure = sigma.Trace()/3.0; 
      tensorS = sigma - one * pressure;

      // Rotate internal Cauchy stresses back to the 
      // material configuration (only for viscoelasticity)

      d_devStress->rotateInternalStresses(idx, tensorR);

      //double temperature = pTemperature[idx];

      // Set up the PlasticityState (for t_n+1)
      PlasticityState* state = scinew PlasticityState();
      //state->plasticStrain     = pPlasticStrain[idx];
      //state->plasticStrainRate = sqrtTwoThird*tensorEta.Norm();
      state->plasticStrainRate   = pPlasticStrainRate[idx];
      state->plasticStrain       = pPlasticStrain[idx] 
                                 + state->plasticStrainRate*delT;
      state->pressure            = pressure;
      //********** Concentration Component****************************
      // Used to cancel out temperature component of JohnsonCook
      // flowstress model
      state->temperature         = 298.0;
      //********** Concentration Component****************************
      state->initialTemperature  = d_initialMaterialTemperature;
      state->density             = rho_cur;
      state->initialDensity      = rho_0;
      state->volume              = pVolume_deformed[idx];
      state->initialVolume       = pMass[idx]/rho_0;
      state->bulkModulus         = bulk ;
      state->initialBulkModulus  = bulk;
      state->shearModulus        = shear ;
      state->initialShearModulus = shear;
      state->meltingTemp         = Tm ;
      state->initialMeltTemp     = Tm;
      state->specificHeat        = matl->getSpecificHeat();
      state->energy              = pEnergy[idx];
      
      // Get or compute the specific heat
      if (d_computeSpecificHeat) {
        double C_p = d_Cp->computeSpecificHeat(state);
        state->specificHeat = C_p;
      }
    
      //********** Concentration Component****************************
      // --For the time being temperature dependent shear is not being used
      //
      // // Calculate the shear modulus and the melting temperature at the
      // // start of the time step and update the plasticity state
      // double Tm_cur = d_melt->computeMeltingTemp(state);
      // state->meltingTemp = Tm_cur ;
      //********** Concentration Component****************************
      
      double mu_cur = d_shear->computeShearModulus(state);
      state->shearModulus = mu_cur ;

      // compute the local sound wave speed
      double c_dil = sqrt((bulk + 4.0*mu_cur/3.0)/rho_cur);

      //-----------------------------------------------------------------------
      // Stage 2:
      //-----------------------------------------------------------------------
      // Assume elastic deformation to get a trial deviatoric stress
      // This is simply the previous timestep deviatoric stress plus a
      // deviatoric elastic increment based on the shear modulus supplied by
      // the strength routine in use.
      DeformationState* defState = scinew DeformationState();
      defState->tensorD    = tensorD;
      defState->tensorEta  = tensorEta;
      defState->viscoElasticWorkRate = 0.0;
      
      d_devStress->computeDeviatoricStressInc(idx, state, defState, delT);

      Matrix3 trialS = tensorS + defState->devStressInc;

      // Calculate the equivalent stress
      // this will be removed next, 
      // it should be computed in the flow stress routine
      // the flow stress routines should be passed
      // the entire stress (not just deviatoric)
      double equivStress = sqrtThreeTwo*trialS.Norm();

      // Calculate flow stress
      double flowStress = d_flow->computeFlowStress(state, delT, d_tol, 
                                                    matl, idx);
      state->yieldStress = flowStress;

      bool plastic = false;
      //********** Concentration Component****************************
      // // Material has melted if flowStress <= 0.0
      // bool melted  = false;
      // bool plastic = false;
      // if (temperature > Tm_cur || flowStress <= 0.0) {
      //
      //   melted = true;
      //   // Set the deviatoric stress to zero
      //   if (d_doMelting){
      //      tensorS = 0.0;
      //   } else {
      //      cerr << "The material has exceed the melt temperature, but you haven't turned \n";
      //      cerr << "melting on.  RFElasticPlastic does nonsensical things here.  You should \n";
      //      cerr << "probably either set <do_melting>true</do_melting>, or increase the material\n";
      //      cerr << "<melt_temp> to a level that won't be exceeded.\n";
      //   }
      //
      //   d_flow->updateElastic(idx);
      //
      // } else {
      //********** Concentration Component****************************

        // Get the current porosity 
        double porosity = 0.0;

        // Evaluate yield condition
        double traceOfTrialStress = 3.0*pressure + 
                                        tensorD.Trace()*(2.0*mu_cur*delT);

        double flow_rule = d_yield->evalYieldCondition(equivStress, flowStress,
                                                       traceOfTrialStress, 
                                                       porosity, state->yieldStress);
        // Compute the deviatoric stress
        /*
        cout << "flow_rule = " << flow_rule << " s_eq = " << equivStress
             << " s_flow = " << flowStress << endl;
        */

        //if (timestep == 10000)
				//  cout << "Index: " << idx << ", Equiv: " << equivStress << endl;

        if (flow_rule < 0.0) {
          // Set the deviatoric stress to the trial stress
          tensorS = trialS;

          // Update the internal variables
          d_flow->updateElastic(idx);

          // Update internal Cauchy stresses (only for viscoelasticity)
          Matrix3 dp = zero;
          d_devStress->updateInternalStresses(idx, dp, defState, delT);

        } else {
          plastic = true;
          double delGamma = 0.0;

          // If the material goes plastic in the first step, or
          // gammadotplus < 0 or delGamma < 0 use the Simo algorithm
          // with Newton iterations.

           //  Here set to true, if all conditionals are met (immediately above) then set to false.
          bool doRadialReturn = true;
          Matrix3 tensorEtaPlasticInc = zero;
          //__________________________________
          //
          if (doRadialReturn) {
            // Compute Stilde using Newton iterations a la Simo
            state->plasticStrain     = pPlasticStrain[idx];
            Matrix3 nn(0.0);
            computePlasticStateViaRadialReturn(trialS, delT, matl, idx, state, nn, delGamma);

            tensorEtaPlasticInc = nn * delGamma;
            tensorS = trialS - tensorEtaPlasticInc *(2.0 * state->shearModulus);
          }

          // Update internal variables
          d_flow->updatePlastic(idx, delGamma);
          
          // Update internal Cauchy stresses (only for viscoelasticity)
          Matrix3 dp = tensorEtaPlasticInc/delT;
          d_devStress->updateInternalStresses(idx, dp, defState, delT);

        } // end of flow_rule if
      //********** Concentration Component****************************
      // } // end of temperature if
      //********** Concentration Component****************************

      // Calculate the updated hydrostatic stress
      double p = d_eos->computePressure(matl, state, tensorF_new, tensorD,delT);

      //********** Concentration Component****************************
      // -- not used currently in model
      // double Dkk = tensorD.Trace();
      // double dTdt_isentropic = d_eos->computeIsentropicTemperatureRate(
      //                                           temperature,rho_0,rho_cur,Dkk);
      // pdTdt[idx] += dTdt_isentropic;
      //
      // // Calculate Tdot from viscoelasticity
      // double taylorQuinney = d_initialData.Chi;
      // double fac = taylorQuinney/(rho_cur*state->specificHeat);
      // double Tdot_VW = defState->viscoElasticWorkRate*fac;
      //
      // pdTdt[idx] += Tdot_VW;
      //
      // double de_s=0.;
      // if (flag->d_artificial_viscosity) {
      //   double c_bulk = sqrt(bulk/rho_cur);
      //   double dx_ave = (dx.x() + dx.y() + dx.z())/3.0;
      //   p_q[idx] = artificialBulkViscosity(Dkk, c_bulk, rho_cur, dx_ave);
      //   de_s     = -p_q[idx]*Dkk/rho_cur;
      // } else {
      //  p_q[idx] = 0.;
      //  de_s     = 0.;
      // }
      //
      // // Calculate Tdot due to artificial viscosity
      // double Tdot_AV = de_s/state->specificHeat;
      // pdTdt[idx] += Tdot_AV*include_AV_heating;
      //********** Concentration Component****************************

      Matrix3 tensorHy = one*p;
   
      // Calculate the total stress
      sigma = tensorS + tensorHy;


      //-----------------------------------------------------------------------
      // Stage 3:
      //-----------------------------------------------------------------------

      // // Compute porosity/temperature change
      if (!plastic) {
      
        // Save the updated data
        pPlasticStrain_new[idx] = pPlasticStrain[idx];
        pPlasticStrainRate_new[idx] = 0.0;
      } else {
        // Update the plastic strain
        pPlasticStrain_new[idx]     = state->plasticStrain;
        pPlasticStrainRate_new[idx] = state->plasticStrainRate;
      }

      /**
      //-----------------------------------------------------------------------
      // Stage 4:
      //-----------------------------------------------------------------------
      // Find if the particle has failed/localized
      bool isLocalized = false;
      double tepla = 0.0;
      if (flag->d_doErosion) {

        // Check 1: Look at the temperature
        if (melted) isLocalized = true;

        // Check 2 and 3: Look at TEPLA and stability
        else if (plastic) {

          // Check 3: Stability criterion (only if material is plastic)
          if (d_stable->doIt() && !isLocalized) {

            // Calculate values needed for tangent modulus calculation
            state->temperature = temperature;
            Tm_cur = d_melt->computeMeltingTemp(state);
            state->meltingTemp = Tm_cur ;
            mu_cur = d_shear->computeShearModulus(state);
            state->shearModulus = mu_cur ;
            double sigY = d_flow->computeFlowStress(state, delT, d_tol, 
                                                       matl, idx);
            if (!(sigY > 0.0)) isLocalized = true;
            else {
              double dsigYdep = 
                d_flow->evalDerivativeWRTPlasticStrain(state, idx);
              double A = voidNucleationFactor(state->plasticStrain);

              // Calculate the elastic tangent modulus
              TangentModulusTensor Ce;
              computeElasticTangentModulus(bulk, mu_cur, Ce);
  
              // Calculate the elastic-plastic tangent modulus
              TangentModulusTensor Cep;
              d_yield->computeElasPlasTangentModulus(Ce, sigma, sigY, 
                                                     dsigYdep, 
                                                     pPorosity_new[idx],
                                                     A, Cep);
          
              // Initialize localization direction
              Vector direction(0.0,0.0,0.0);
              isLocalized = d_stable->checkStability(sigma, tensorD, Cep, 
                                                     direction);
            }
          }
        } 

        // Check 4: Look at maximum stress
        if (d_checkStressTriax) {

          // Compute eigenvalues of the stress tensor
          SymmMatrix3 stress(sigma);          
          Vector eigVal(0.0, 0.0, 0.0);
          Matrix3 eigVec;
          stress.eigen(eigVal, eigVec);
          
          double max_stress = Max(Max(eigVal[0],eigVal[1]), eigVal[2]);
          if (max_stress > d_initialData.sigma_crit) {
            isLocalized = true;
          }
        }

        // Use erosion algorithms to treat newly localized particles
        if (isLocalized) {

          // If the localized particles fail again then set their stress to zero
          if (pLocalized[idx]) {

          } else {
            // set the particle localization flag to true  
            pLocalized_new[idx] = 1;

            // Apply various erosion algorithms
            if (d_allowNoTension){
              if (p > 0.0){
                sigma = zero;
              }
              else{
                sigma = tensorHy;
              }
            }
            else if (d_allowNoShear){
              sigma = tensorHy;
            }
            else if (d_setStressToZero){
              sigma = zero;
            }
          }
        }
      }
      **/

      //-----------------------------------------------------------------------
      // Stage 5:
      //-----------------------------------------------------------------------

      // Rotate the stress back to the laboratory coordinates using new R
      // Compute polar decomposition of new F (F = RU)
      tensorF_new.polarDecompositionRMB(tensorU, tensorR);

      sigma = (tensorR*sigma)*(tensorR.Transpose());

      // Rotate internal Cauchy stresses back to laboratory
      // coordinates (only for viscoelasticity)

      d_devStress->rotateInternalStresses(idx, tensorR);

      // Save the new data
      pStress_new[idx] = sigma;
        
      // Rotate the deformation rate back to the laboratory coordinates
      tensorD = (tensorR*tensorD)*(tensorR.Transpose());

      // Compute the strain energy for non-localized particles
      if(pLocalized_new[idx] == 0){
        Matrix3 avgStress = (pStress_new[idx] + pStress[idx])*0.5;
        double avgVolume  = (pVolume_deformed[idx]+pVolume[idx])*0.5;
        
        double pSpecificStrainEnergy = (tensorD(0,0)*avgStress(0,0) +
                                        tensorD(1,1)*avgStress(1,1) +
                                        tensorD(2,2)*avgStress(2,2) +
                                   2.0*(tensorD(0,1)*avgStress(0,1) + 
                                        tensorD(0,2)*avgStress(0,2) +
                                        tensorD(1,2)*avgStress(1,2)))*
                                        avgVolume*delT/pMass[idx];

        // Compute rate of change of specific volume
//      double Vdot = (pVolume_deformed[idx] - pVolume[idx])/(pMass[idx]*delT);

        pEnergy_new[idx] = pEnergy[idx] + pSpecificStrainEnergy;
//                                      - p_q[idx]*Vdot*delT*include_AV_heating;

        totalStrainEnergy += pSpecificStrainEnergy*pMass[idx];
      }else{
        pEnergy_new[idx] = pEnergy[idx];
      }

      // Compute wave speed at each particle, store the maximum
      Vector pVel = pVelocity[idx];
      WaveSpeed=Vector(Max(c_dil+fabs(pVel.x()),WaveSpeed.x()),
                       Max(c_dil+fabs(pVel.y()),WaveSpeed.y()),
                       Max(c_dil+fabs(pVel.z()),WaveSpeed.z()));
      
      delete defState;
      delete state;
    }  // end particle loop

    //__________________________________
    //
    WaveSpeed = dx/WaveSpeed;
    double delT_new = WaveSpeed.minComponent();

    new_dw->put(delt_vartype(delT_new), lb->delTLabel, patch->getLevel());
    
    if (flag->d_reductionVars->accStrainEnergy ||
        flag->d_reductionVars->strainEnergy) {
      new_dw->put(sum_vartype(totalStrainEnergy), lb->StrainEnergyLabel);
    }
  }

  if (cout_EP.active()) 
    cout_EP << getpid() << "... End." << endl;

}

////////////////////////////////////////////////////////////////////////
/*! \brief Compute Stilde, epdot, ep, and delGamma using 
  Simo's approach */
////////////////////////////////////////////////////////////////////////
void 
RFElasticPlastic::computePlasticStateViaRadialReturn(const Matrix3& trialS,
                                                     const double& delT,
                                                     const MPMMaterial* matl,
                                                     const particleIndex idx,
                                                     PlasticityState* state,
                                                     Matrix3& nn,
                                                     double& delGamma)
{
  double normTrialS = trialS.Norm();
  
  // Do Newton iteration to compute delGamma and updated 
  // plastic strain, plastic strain rate, and yield stress
  double tolerance = min(delT, 1.0e-6);
  delGamma = computeDeltaGamma(delT, tolerance, normTrialS, matl, idx, state);
                               
  nn  = trialS/normTrialS;
}

////////////////////////////////////////////////////////////////////////
// Compute the quantity 
//             \f$d(\gamma)/dt * \Delta T = \Delta \gamma \f$ 
//             using Newton iterative root finder */
////////////////////////////////////////////////////////////////////////
double 
RFElasticPlastic::computeDeltaGamma(const double& delT,
                                    const double& tolerance,
                                    const double& normTrialS,
                                    const MPMMaterial* matl,
                                    const particleIndex idx,
                                    PlasticityState* state)
{
  // Initialize constants
  double twothird  = 2.0/3.0;
  double stwothird = sqrt(twothird);
  double sthreetwo = 1.0/stwothird;
  double twomu     = 2.0*state->shearModulus;

  // Initialize variables
  double ep         = state->plasticStrain;
  double sigma_y    = state->yieldStress;
  double deltaGamma = state->plasticStrainRate * delT * sthreetwo;
  double deltaGammaOld = deltaGamma;
  double g  = 0.0;
  double Dg = 1.0;

  //__________________________________
  // iterate
  int count = 0;
  do {

    ++count;

    // Compute the yield stress
    sigma_y = d_flow->computeFlowStress(state, delT, tolerance, 
                                           matl, idx);

    // Compute g
    g = normTrialS - stwothird*sigma_y - twomu*deltaGamma;

    // Compute d(sigma_y)/d(epdot)
    double dsigy_depdot = d_flow->evalDerivativeWRTStrainRate(state,
                                                                 idx);

    // Compute d(sigma_y)/d(ep)
    double dsigy_dep = d_flow->evalDerivativeWRTPlasticStrain(state,
                                                                 idx);

    // Compute d(g)/d(deltaGamma)
    Dg = -twothird*(dsigy_depdot/delT + dsigy_dep) - twomu;

    // Update deltaGamma
    deltaGammaOld = deltaGamma;
    deltaGamma -= g/Dg;

    if (std::isnan(g) || std::isnan(deltaGamma)) {
      cout << "idx = " << idx << " iter = " << count 
           << " g = " << g << " Dg = " << Dg << " deltaGamma = " << deltaGamma 
           << " sigy = " << sigma_y 
           << " dsigy/depdot = " << dsigy_depdot << " dsigy/dep= " << dsigy_dep 
           << " epdot = " << state->plasticStrainRate 
           << " ep = " << state->plasticStrain
           << " normTrialS = " << normTrialS << endl;
      throw InternalError("nans in computation",__FILE__,__LINE__);
    }

    // Update local plastic strain rate
    double stt_deltaGamma    = max(stwothird*deltaGamma, 0.0);
    state->plasticStrainRate = stt_deltaGamma/delT;

    // Update local plastic strain 
    state->plasticStrain = ep + stt_deltaGamma;

    if (fabs(deltaGamma-deltaGammaOld) < tolerance || count > 100) break;

  } while (fabs(g) > sigma_y/1000.);

  // Compute the yield stress
  state->yieldStress = d_flow->computeFlowStress(state, delT, tolerance, 
                                                    matl, idx);

  if (std::isnan(state->yieldStress)) {
    cout << "idx = " << idx << " iter = " << count 
         << " sig_y = " << state->yieldStress
         << " epdot = " << state->plasticStrainRate
         << " ep = " << state->plasticStrain
         << " T = " << state->temperature 
         << " Tm = " << state->meltingTemp << endl;
  }

  return deltaGamma;
}
//______________________________________________________________________
//
void 
RFElasticPlastic::carryForward(const PatchSubset* patches,
                             const MPMMaterial* matl,
                             DataWarehouse* old_dw,
                             DataWarehouse* new_dw)
{
  for(int p=0;p<patches->size();p++){
    const Patch* patch = patches->get(p);
    int dwi = matl->getDWIndex();
    ParticleSubset* pset = old_dw->getParticleSubset(dwi, patch);

    // Carry forward the data common to all constitutive models 
    // when using RigidMPM.
    // This method is defined in the ConstitutiveModel base class.
    carryForwardSharedData(pset, old_dw, new_dw, matl);

    // Carry forward the data local to this constitutive model 
    constParticleVariable<double>  pPlasticStrain; 
    constParticleVariable<double>  pPlasticStrainRate;

    old_dw->get(pPlasticStrain,  pPlasticStrainLabel,  pset);
    old_dw->get(pPlasticStrainRate,  pPlasticStrainRateLabel,  pset);

    ParticleVariable<double>       pPlasticStrain_new;
    ParticleVariable<double>       pPlasticStrainRate_new;

    new_dw->allocateAndPut(pPlasticStrain_new,      
                           pPlasticStrainLabel_preReloc,          pset);
    new_dw->allocateAndPut(pPlasticStrainRate_new,      
                           pPlasticStrainRateLabel_preReloc,      pset);

    // Get the plastic strain
    d_flow->getInternalVars(pset, old_dw);
    d_flow->allocateAndPutRigid(pset, new_dw);
    
    d_flow->getInternalVars(pset, old_dw);
    d_flow->allocateAndPutRigid(pset, new_dw);    
    

    for(ParticleSubset::iterator iter = pset->begin();
        iter != pset->end(); iter++){
      particleIndex idx = *iter;
      pPlasticStrain_new[idx] = pPlasticStrain[idx];
      pPlasticStrainRate_new[idx] = pPlasticStrainRate[idx];
    }

    new_dw->put(delt_vartype(1.e10), lb->delTLabel, patch->getLevel());
    
    if (flag->d_reductionVars->accStrainEnergy ||
        flag->d_reductionVars->strainEnergy) {
      new_dw->put(sum_vartype(0.),   lb->StrainEnergyLabel);
    }
  }
}
         
//______________________________________________________________________
//
double RFElasticPlastic::computeRhoMicroCM(double pressure,
                                         const double p_ref,
                                         const MPMMaterial* matl, 
                                         double temperature,
                                         double rho_guess)
{
  double rho_orig = matl->getInitialDensity();
  double bulk = d_initialData.Bulk;

  double p_gauge = pressure - p_ref;
  double rho_cur;

  if(d_useModifiedEOS && p_gauge < 0.0) {
    double A = p_ref;  // modified EOS
    double n = p_ref/bulk;
    rho_cur  = rho_orig*pow(pressure/A,n);
  } else {             // Standard EOS
    double p_g_over_bulk = p_gauge/bulk;
    rho_cur=rho_orig*(p_g_over_bulk + sqrt(p_g_over_bulk*p_g_over_bulk +1.));
  }
  return rho_cur;
}
//______________________________________________________________________
//
void RFElasticPlastic::computePressEOSCM(double rho_cur,double& pressure,
                                       double p_ref,  
                                       double& dp_drho, double& tmp,
                                       const MPMMaterial* matl, 
                                       double temperature)
{
  double bulk = d_initialData.Bulk;
  double rho_orig = matl->getInitialDensity();
  double inv_rho_orig = 1./rho_orig;

  if(d_useModifiedEOS && rho_cur < rho_orig){
    double A = p_ref;           // MODIFIED EOS
    double n = bulk/p_ref;
    double rho_rat_to_the_n = pow(rho_cur/rho_orig,n);
    pressure = A*rho_rat_to_the_n;
    dp_drho  = (bulk/rho_cur)*rho_rat_to_the_n;
    tmp      = dp_drho;         // speed of sound squared
  } else {                      // STANDARD EOS
    double p_g = .5*bulk*(rho_cur*inv_rho_orig - rho_orig/rho_cur);
    pressure   = p_ref + p_g;
    dp_drho    = .5*bulk*(rho_orig/(rho_cur*rho_cur) + inv_rho_orig);
    tmp        = bulk/rho_cur;  // speed of sound squared
  }
}
//__________________________________
//
double RFElasticPlastic::getCompressibility()
{
  return 1.0/d_initialData.Bulk;
}

//______________________________________________________________________
//
void 
RFElasticPlastic::addSplitParticlesComputesAndRequires(Task* task,
                                                       const MPMMaterial* matl,
                                                       const PatchSet* patches) 
{
  const MaterialSubset* matlset = matl->thisMaterial();

  task->modifies(pPlasticStrainLabel_preReloc,      matlset);
  task->modifies(pPlasticStrainRateLabel_preReloc,  matlset);
  task->modifies(pEnergyLabel_preReloc,             matlset);
<<<<<<< HEAD
=======
}

void 
RFElasticPlastic::splitCMSpecificParticleData(const Patch* patch,
                                              const int dwi,
                                              const int fourOrEight,
                                              ParticleVariable<int> &prefOld,
                                              ParticleVariable<int> &prefNew,
                                              const unsigned int oldNumPar,
                                              const unsigned int numNewPartNeeded,
                                              DataWarehouse* old_dw,
                                              DataWarehouse* new_dw)
{
  ParticleSubset* pset = old_dw->getParticleSubset(dwi, patch);

  ParticleVariable<double>  PlasStrain, PlasStrainRate,Energy;
  ParticleVariable<int> pLocalized;

  new_dw->getModifiable(PlasStrain,    pPlasticStrainLabel_preReloc,     pset);
  new_dw->getModifiable(PlasStrainRate,pPlasticStrainRateLabel_preReloc, pset);
  new_dw->getModifiable(pLocalized,    lb->pLocalizedMPMLabel_preReloc,  pset);
  new_dw->getModifiable(Energy,        pEnergyLabel_preReloc,            pset);

  ParticleVariable<double> PlasStrainTmp, PlasStrainRateTmp, EnergyTmp;
  ParticleVariable<int> pLocalizedTmp;

  new_dw->allocateTemporary(PlasStrainTmp,        pset);
  new_dw->allocateTemporary(PlasStrainRateTmp,    pset);
  new_dw->allocateTemporary(pLocalizedTmp,        pset);
  new_dw->allocateTemporary(EnergyTmp,            pset);
  //new_dw->allocateTemporary(pEquivStressTmp,      pset);
  // copy data from old variables for particle IDs and the position vector
  for(unsigned int pp=0; pp<oldNumPar; ++pp ){
    PlasStrainTmp[pp]     = PlasStrain[pp];
    PlasStrainRateTmp[pp] = PlasStrainRate[pp];
    pLocalizedTmp[pp]     = pLocalized[pp];
    EnergyTmp[pp]         = Energy[pp];
  }

  int numRefPar=0;
  for(unsigned int idx=0; idx<oldNumPar; ++idx ){
    if(prefNew[idx]!=prefOld[idx]){  // do refinement!
      for(int i = 0;i<fourOrEight;i++){
        int new_index;
        if(i==0){
          new_index=idx;
        } else {
          new_index=oldNumPar+(fourOrEight-1)*numRefPar+i;
        }
        PlasStrainTmp[new_index]     = PlasStrain[idx];
        PlasStrainRateTmp[new_index] = PlasStrainRate[idx];
        pLocalizedTmp[new_index]     = pLocalized[idx];
        EnergyTmp[new_index]         = Energy[idx];
      }
      numRefPar++;
    }
  }

  new_dw->put(PlasStrainTmp,      pPlasticStrainLabel_preReloc,       true);
  new_dw->put(PlasStrainRateTmp,  pPlasticStrainRateLabel_preReloc,   true);
  new_dw->put(pLocalizedTmp,      lb->pLocalizedMPMLabel_preReloc,    true);
  new_dw->put(EnergyTmp,          pEnergyLabel_preReloc,              true);
>>>>>>> aee03a71
}<|MERGE_RESOLUTION|>--- conflicted
+++ resolved
@@ -1304,8 +1304,6 @@
   task->modifies(pPlasticStrainLabel_preReloc,      matlset);
   task->modifies(pPlasticStrainRateLabel_preReloc,  matlset);
   task->modifies(pEnergyLabel_preReloc,             matlset);
-<<<<<<< HEAD
-=======
 }
 
 void 
@@ -1368,5 +1366,4 @@
   new_dw->put(PlasStrainRateTmp,  pPlasticStrainRateLabel_preReloc,   true);
   new_dw->put(pLocalizedTmp,      lb->pLocalizedMPMLabel_preReloc,    true);
   new_dw->put(EnergyTmp,          pEnergyLabel_preReloc,              true);
->>>>>>> aee03a71
 }