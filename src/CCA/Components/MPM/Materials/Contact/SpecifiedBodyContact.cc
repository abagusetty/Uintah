/*
 * The MIT License
 *
 * Copyright (c) 1997-2021 The University of Utah
 *
 * Permission is hereby granted, free of charge, to any person obtaining a copy
 * of this software and associated documentation files (the "Software"), to
 * deal in the Software without restriction, including without limitation the
 * rights to use, copy, modify, merge, publish, distribute, sublicense, and/or
 * sell copies of the Software, and to permit persons to whom the Software is
 * furnished to do so, subject to the following conditions:
 *
 * The above copyright notice and this permission notice shall be included in
 * all copies or substantial portions of the Software.
 *
 * THE SOFTWARE IS PROVIDED "AS IS", WITHOUT WARRANTY OF ANY KIND, EXPRESS OR
 * IMPLIED, INCLUDING BUT NOT LIMITED TO THE WARRANTIES OF MERCHANTABILITY,
 * FITNESS FOR A PARTICULAR PURPOSE AND NONINFRINGEMENT. IN NO EVENT SHALL THE
 * AUTHORS OR COPYRIGHT HOLDERS BE LIABLE FOR ANY CLAIM, DAMAGES OR OTHER
 * LIABILITY, WHETHER IN AN ACTION OF CONTRACT, TORT OR OTHERWISE, ARISING
 * FROM, OUT OF OR IN CONNECTION WITH THE SOFTWARE OR THE USE OR OTHER DEALINGS
 * IN THE SOFTWARE.
 */

// SpecifiedBodyContact.cc
#include <CCA/Components/MPM/MPMCommon.h>
#include <CCA/Components/MPM/Materials/Contact/SpecifiedBodyContact.h>
#include <CCA/Components/MPM/Materials/MPMMaterial.h>
#include <CCA/Components/MPM/Core/MPMFlags.h>
#include <CCA/Ports/DataWarehouse.h>
#include <CCA/Ports/Output.h>
#include <Core/Exceptions/ProblemSetupException.h>
#include <Core/Geometry/IntVector.h>
#include <Core/Geometry/Vector.h>
#include <Core/Grid/Level.h>
#include <Core/Grid/Patch.h>
#include <Core/Grid/MaterialManager.h>
#include <Core/Grid/MaterialManagerP.h>
#include <Core/Grid/Task.h>
#include <Core/Grid/Variables/NCVariable.h>
#include <Core/Grid/Variables/NodeIterator.h>
#include <Core/Grid/Variables/ParticleVariable.h>
#include <Core/Grid/Variables/VarTypes.h>
#include <CCA/Components/MPM/Core/MPMLabel.h>

#include <vector>
#include <fstream>
#include <limits>
#include <dirent.h>
using std::cerr;

using namespace std;
using namespace Uintah;

SpecifiedBodyContact::SpecifiedBodyContact(const ProcessorGroup* myworld,
                                           ProblemSpecP& ps,
                                           MaterialManagerP& d_sS, 
                                           MPMLabel* Mlb, MPMFlags* MFlag)
  : Contact(myworld, Mlb, MFlag, ps)
{
  // Constructor
  flag = MFlag;
  // read a list of values from a file
  ps->get("filename", d_filename);

  IntVector defaultDir(0,0,1);
  ps->getWithDefault("direction",d_direction, defaultDir);

  ps->getWithDefault("master_material", d_material, 0);
  d_matls.add(d_material); // always need specified material

  d_vol_const=0.;
  ps->get("volume_constraint",d_vol_const);
  ps->getWithDefault("normal_only", d_NormalOnly, false);

  ps->getWithDefault("OneOrTwoStep",     d_oneOrTwoStep, 1);
  if(flag->d_XPIC2==true){
    d_oneOrTwoStep = 2;
  }
  
  ps->getWithDefault("ExcludeMaterial", d_excludeMatl, -999);

  ps->getWithDefault("include_rotation", d_includeRotation, false);

  if(d_filename!="") {
    std::ifstream is(d_filename.c_str());
    if (!is ){
      throw ProblemSetupException("ERROR: opening MPM rigid motion file '"+d_filename+"'\nFailed to find profile file",
                                  __FILE__, __LINE__);
    }

    double t0(-1.e9);
    if(d_includeRotation){
      while(is) {
        double t1;
        double vx, vy, vz, ox, oy, oz, wx, wy, wz;
        is >> t1 >> vx >> vy >> vz >> ox >> oy >> oz >> wx >> wy >> wz;
        if(is) {
         if(t1<=t0){
           throw ProblemSetupException("ERROR: profile file is not monotomically increasing", __FILE__, __LINE__);
         }
         d_vel_profile.push_back(std::pair<double,Vector>(t1,Vector(vx,vy,vz)));
         d_rot_profile.push_back(std::pair<double,Vector>(t1,Vector(wx,wy,wz)));
         d_ori_profile.push_back(std::pair<double,Vector>(t1,Vector(ox,oy,oz)));
        }
        t0 = t1;
      }
    } else {
      while(is) {
        double t1;
        double vx, vy, vz;
        is >> t1 >> vx >> vy >> vz;
        if(is) {
            if(t1<=t0){
              throw ProblemSetupException("ERROR: profile file is not monotomically increasing", __FILE__, __LINE__);
            }
            d_vel_profile.push_back( std::pair<double,Vector>(t1,Vector(vx,vy,vz)) );
        }
        t0 = t1;
      }
    }
    if(d_vel_profile.size()<2) {
        throw ProblemSetupException("ERROR: Failed to generate valid velocity profile", __FILE__, __LINE__);
    }
  }
  
  // disable all changes after this time
  ps->getWithDefault("stop_time",d_stop_time, std::numeric_limits<double>::max());
  ps->getWithDefault("velocity_after_stop",d_vel_after_stop, Vector(0,0,0));
  
  d_materialManager = d_sS;

  lb = Mlb;
  if(flag->d_8or27==8){
    NGP=1;
    NGN=1;
  } else{
    NGP=2;
    NGN=2;
  }
}

SpecifiedBodyContact::~SpecifiedBodyContact()
{
}

void SpecifiedBodyContact::setContactMaterialAttributes()
{
  MPMMaterial* mpm_matl = 
         (MPMMaterial*) d_materialManager->getMaterial( "MPM",  d_material);
  mpm_matl->setIsRigid(true);
}

void SpecifiedBodyContact::outputProblemSpec(ProblemSpecP& ps)
{
  ProblemSpecP contact_ps = ps->appendChild("contact");
  contact_ps->appendElement("type","specified");
  contact_ps->appendElement("filename",            d_filename);
  contact_ps->appendElement("master_material",     d_material);
  contact_ps->appendElement("stop_time",           d_stop_time);
  contact_ps->appendElement("velocity_after_stop", d_vel_after_stop);
  contact_ps->appendElement("include_rotation",    d_includeRotation);
  contact_ps->appendElement("direction",           d_direction);
  contact_ps->appendElement("volume_constraint",   d_vol_const);
  contact_ps->appendElement("OneOrTwoStep",        d_oneOrTwoStep);
  contact_ps->appendElement("ExcludeMaterial",     d_excludeMatl);

  d_matls.outputProblemSpec(contact_ps);

  if(d_filename!="") {
    string udaDir = flag->d_DA->getOutputLocation();

    //  Bulletproofing
    DIR *check = opendir(udaDir.c_str());
    if ( check == nullptr){
      ostringstream warn;
      warn << "ERROR:SpecifiedBodyContact The main uda directory does not exist.";
      throw ProblemSetupException(warn.str(), __FILE__, __LINE__);
    }
    closedir(check);

    ostringstream fname;
    fname << udaDir << "/"<<  d_filename;
    string filename = fname.str();

    std::ofstream fp(filename.c_str());

    int smax = (int)(d_vel_profile.size());

    if(d_includeRotation){
      for(int i=0;i<smax;i++){
        fp << d_vel_profile[i].first << " " 
           << d_vel_profile[i].second.x() << " " 
           << d_vel_profile[i].second.y() << " " 
           << d_vel_profile[i].second.z() << " " 
           << d_ori_profile[i].second.x() << " " 
           << d_ori_profile[i].second.y() << " " 
           << d_ori_profile[i].second.z() << " " 
           << d_rot_profile[i].second.x() << " " 
           << d_rot_profile[i].second.y() << " " 
           << d_rot_profile[i].second.z() << endl;
      }
    } else {
      for(int i=0;i<smax;i++){
        fp << d_vel_profile[i].first << " " 
           << d_vel_profile[i].second.x() << " " 
           << d_vel_profile[i].second.y() << " " 
           << d_vel_profile[i].second.z() <<  endl;
      }
    }
  }
}

// apply boundary conditions to interpolated velocity v^k
void SpecifiedBodyContact::exMomInterpolated(const ProcessorGroup*,
                                             const PatchSubset* patches,
                                             const MaterialSubset* matls,
                                             DataWarehouse* old_dw,
                                             DataWarehouse* new_dw)
{
#if 1
 if(d_oneOrTwoStep==2){
  simTime_vartype simTime;
  old_dw->get(simTime, lb->simulationTimeLabel);

  delt_vartype delT;
  old_dw->get(delT, lb->delTLabel, getLevel(patches));
  
  int numMatls = d_materialManager->getNumMatls( "MPM" );
  ASSERTEQ(numMatls, matls->size());
  for(int p=0;p<patches->size();p++){
    const Patch* patch = patches->get(p);

    // Retrieve necessary data from DataWarehouse
    std::vector<constNCVariable<double> > gmass(numMatls);
    std::vector<     NCVariable<Vector> > gvelocity(numMatls);
    std::vector<     NCVariable<double> > frictionWork(numMatls);
    
    for(int m=0;m<matls->size();m++){
      MPMMaterial* mpm_matl = 
                        (MPMMaterial*) d_materialManager->getMaterial("MPM", m);
      int dwi = mpm_matl->getDWIndex();
      new_dw->get(gmass[m],           lb->gMassLabel, dwi, patch,Ghost::None,0);
      new_dw->getModifiable(gvelocity[m],   lb->gVelocityLabel,     dwi, patch);
      new_dw->getModifiable(frictionWork[m],lb->frictionalWorkLabel,dwi, patch);
    }
    
    // three ways to get velocity 
    //   if > stop time, always use stop velocity
    //   if we have a specified profile, use value from the velocity profile
    //   otherwise, apply rigid velocity to all cells that share a rigid body.

    bool  rigid_velocity = true;
    Vector requested_velocity(0.0, 0.0, 0.0);
    Vector requested_origin(0.0, 0.0, 0.0);
    Vector requested_omega(0.0, 0.0, 0.0);
    if(simTime>d_stop_time) {
      requested_velocity = d_vel_after_stop;
      rigid_velocity = false;
    } else if(d_vel_profile.size()>0) {
      rigid_velocity  = false;
      requested_velocity = findValFromProfile(simTime, d_vel_profile);
      if(d_includeRotation){
        requested_origin = findValFromProfile(simTime, d_ori_profile);
        requested_omega  = findValFromProfile(simTime, d_rot_profile);
      }
    }

    // If rotation axis is aligned with a ordinal direction,
    // use the exact treatment, otherwise default to the approximate
    int rotation_axis = -99;
    if(d_includeRotation){
      double ROL = requested_omega.length();
      if(fabs(Dot(requested_omega/ROL,Vector(1.,0.,0.))) > 0.99){
        rotation_axis=0;
      } else if(fabs(Dot(requested_omega/ROL,Vector(0.,1.,0.))) > 0.99){
        rotation_axis=1;
      } else if(fabs(Dot(requested_omega/ROL,Vector(0.,0.,1.))) > 0.99){
        rotation_axis=2;
      }
    }

    // Set each field's velocity equal to the requested velocity
    for(NodeIterator iter = patch->getNodeIterator(); !iter.done();iter++){
      IntVector c = *iter;

      Vector rotation_part(0.0,0.0,0.0);
      Vector r(0.0,0.0,0.0);

      if(d_includeRotation){
       Point NodePos = patch->getNodePosition(c);
       Point NewNodePos = NodePos;
       // vector from node to a point on the axis of rotation
       r = NodePos - requested_origin.asPoint();
       if(rotation_axis==0){  //rotation about x-axis
         double posz = NodePos.z() - requested_origin.z();
         double posy = NodePos.y() - requested_origin.y();
         double theta = atan2(posz,posy);
         double thetaPlus = theta+requested_omega[0]*delT;
         double R = sqrt(posy*posy + posz*posz);
         NewNodePos = Point(NodePos.x(),
                            R*cos(thetaPlus)+requested_origin.y(),
                            R*sin(thetaPlus)+requested_origin.z());
       } else if(rotation_axis==1){  //rotation about y-axis
         double posx = NodePos.x() - requested_origin.x();
         double posz = NodePos.z() - requested_origin.z();
         double theta = atan2(posx,posz);
         double thetaPlus = theta+requested_omega[1]*delT;
         double R = sqrt(posz*posz + posx*posx);
         NewNodePos = Point(R*sin(thetaPlus)+requested_origin.x(),
                            NodePos.y(),
                            R*cos(thetaPlus)+requested_origin.z());
       } else if(rotation_axis==2){  //rotation about z-axis
         double posx = NodePos.x() - requested_origin.x();
         double posy = NodePos.y() - requested_origin.y();
         double theta = atan2(posy,posx);
         double thetaPlus = theta+requested_omega[2]*delT;
         double R = sqrt(posx*posx + posy*posy);
         NewNodePos = Point(R*cos(thetaPlus)+requested_origin.x(),
                            R*sin(thetaPlus)+requested_origin.y(),
                            NodePos.z());
       } 
       rotation_part = (NewNodePos - NodePos)/delT;
       if(rotation_axis==-99){
         // normal vector from the axis of rotation to the node
         //Vector axis_norm=requested_omega/(requested_omega.length()+1.e-100);
         //Vector rad = r - Dot(r,axis_norm)*axis_norm;
         rotation_part = Cross(requested_omega,r);
       }
      }

      Vector rigid_vel = rotation_part + requested_velocity;
      if(rigid_velocity) {
        rigid_vel = gvelocity[d_material][c];
      }

      double excludeMass = 0.;
      if(d_excludeMatl >=0){
        excludeMass = gmass[d_excludeMatl][c];
      }

      for(int n = 0; n < numMatls; n++){ // update rigid body here
        if(!d_matls.requested(n) || excludeMass >= 1.e-99) continue;

        // set each velocity component being modified to a new velocity
        Vector new_vel( gvelocity[n][c] );
        if(d_direction[0]) new_vel.x( rigid_vel.x() );
        if(d_direction[1]) new_vel.y( rigid_vel.y() );
        if(d_direction[2]) new_vel.z( rigid_vel.z() );
        
        // this is the updated velocity
        if(!compare(gmass[d_material][c],0.)){
          gvelocity[n][c] = new_vel;
        }
      } // loop over matls
    }   // loop over nodes
  }     // loop over patches
 }   // if d_oneOrTwoStep
#endif
}

// apply boundary conditions to the interpolated velocity v^k+1
void SpecifiedBodyContact::exMomIntegrated(const ProcessorGroup*,
                                       const PatchSubset* patches,
                                       const MaterialSubset* matls,
                                       DataWarehouse* old_dw,
                                       DataWarehouse* new_dw)
{
  simTime_vartype simTime;
  old_dw->get(simTime, lb->simulationTimeLabel);

  Ghost::GhostType  gnone = Ghost::None;
  int numMatls = d_materialManager->getNumMatls( "MPM" );

  // Retrieve necessary data from DataWarehouse
  std::vector<constNCVariable<double> > gmass(numMatls);
  std::vector<NCVariable<Vector> >      gvelocity_star(numMatls);
  std::vector<constNCVariable<Vector> > ginternalForce(numMatls);
  std::vector<constNCVariable<double> > gvolume(numMatls);
  constNCVariable<Vector>               gsurfnorm;

  // per-matl 
  map<int,Vector> zeroV = MPMCommon::initializeMap(Vector(0.));
  map<int,Vector> reaction_force  = zeroV;
  map<int,Vector> reaction_torque = zeroV;

  MPMMaterial* dmpm_matl = 
               (MPMMaterial*) d_materialManager->getMaterial("MPM", d_material);
  int dwi_dmatl = dmpm_matl->getDWIndex();

  for(int p=0;p<patches->size();p++){
    const Patch* patch = patches->get(p);

    Vector dx = patch->dCell();
    double cell_vol = dx.x()*dx.y()*dx.z();

    map<int,Vector> STF = zeroV;
    Vector allMatls_STF  = Vector(0.,0.,0.);
    
    constNCVariable<double> NC_CCweight;
    old_dw->get(NC_CCweight,         lb->NC_CCweightLabel,  0, patch, gnone, 0);

    for(int m=0;m<matls->size();m++){
     MPMMaterial* mpm_matl = 
                        (MPMMaterial*) d_materialManager->getMaterial("MPM", m);
     int dwi = mpm_matl->getDWIndex();
     new_dw->get(gmass[m],          lb->gMassLabel,         dwi,patch,gnone,0);
     new_dw->get(ginternalForce[m], lb->gInternalForceLabel,dwi,patch,gnone,0);
     new_dw->get(gvolume[m],        lb->gVolumeLabel,       dwi,patch,gnone,0);
     new_dw->getModifiable(gvelocity_star[m], lb->gVelocityStarLabel,dwi,patch);
    }

    // Compute the normals for the rigid material
    if(d_NormalOnly){
      new_dw->get(gsurfnorm, lb->gSurfNormLabel, d_material, patch, gnone, 0);
    } // if(d_NormalOnly)

    delt_vartype delT;
    old_dw->get(delT, lb->delTLabel, getLevel(patches));
    
    // rigid_velocity just means that the master_material's initial velocity
    // remains constant through the simulation, until d_stop_time is reached.
    // If the velocity comes from a profile specified in a file, or after
    // d_stop_time, rigid_velocity is false
    bool  rigid_velocity = true;
    Vector requested_velocity(0.0, 0.0, 0.0);
    Vector requested_omega(0.0, 0.0, 0.0);
    Vector requested_origin(0.0, 0.0, 0.0);
    if(simTime>d_stop_time) {
      rigid_velocity = false;
      requested_velocity = d_vel_after_stop;
    } else if(d_vel_profile.size()>0) {
      rigid_velocity = false;
      requested_velocity = findValFromProfile(simTime, d_vel_profile);
      if(d_includeRotation){
        requested_origin = findValFromProfile(simTime, d_ori_profile);
        requested_omega  = findValFromProfile(simTime, d_rot_profile);
      }
    }

    // If rotation axis is aligned with a ordinal direction,
    // use the exact treatment, otherwise default to the approximate
    int rotation_axis = -99;
    if(d_includeRotation){
      double ROL = requested_omega.length();
      if(fabs(Dot(requested_omega/ROL,Vector(1.,0.,0.))) > 0.99){
        rotation_axis=0;
      } else if(fabs(Dot(requested_omega/ROL,Vector(0.,1.,0.))) > 0.99){
        rotation_axis=1;
      } else if(fabs(Dot(requested_omega/ROL,Vector(0.,0.,1.))) > 0.99){
        rotation_axis=2;
      }
    }

    for(NodeIterator iter = patch->getNodeIterator(); !iter.done();iter++){
      IntVector c = *iter; 

      // Determine nodal volume
      double totalNodalVol=0.0;
      for(int  n = 0; n < numMatls; n++){
        totalNodalVol+=gvolume[n][c]*8.0*NC_CCweight[c];
      }

      Vector rotation_part(0.0,0.0,0.0);
      Vector r(0.0,0.0,0.0);

      if(d_includeRotation){
       Point NodePos = patch->getNodePosition(c);
       Point NewNodePos = NodePos;
       // vector from node to a point on the axis of rotation
       r = NodePos - requested_origin.asPoint();
       if(rotation_axis==0){  //rotation about x-axis
         double posz = NodePos.z() - requested_origin.z();
         double posy = NodePos.y() - requested_origin.y();
         double theta = atan2(posz,posy);
         double thetaPlus = theta+requested_omega[0]*delT;
         double R = sqrt(posy*posy + posz*posz);
         NewNodePos = Point(NodePos.x(),
                            R*cos(thetaPlus)+requested_origin.y(),
                            R*sin(thetaPlus)+requested_origin.z());
       } else if(rotation_axis==1){  //rotation about y-axis
         double posx = NodePos.x() - requested_origin.x();
         double posz = NodePos.z() - requested_origin.z();
         double theta = atan2(posx,posz);
         double thetaPlus = theta+requested_omega[1]*delT;
         double R = sqrt(posz*posz + posx*posx);
         NewNodePos = Point(R*sin(thetaPlus)+requested_origin.x(),
                            NodePos.y(),
                            R*cos(thetaPlus)+requested_origin.z());
       } else if(rotation_axis==2){  //rotation about z-axis
         double posx = NodePos.x() - requested_origin.x();
         double posy = NodePos.y() - requested_origin.y();
         double theta = atan2(posy,posx);
         double thetaPlus = theta+requested_omega[2]*delT;
         double R = sqrt(posx*posx + posy*posy);
         NewNodePos = Point(R*cos(thetaPlus)+requested_origin.x(),
                            R*sin(thetaPlus)+requested_origin.y(),
                            NodePos.z());
       } 
       rotation_part = (NewNodePos - NodePos)/delT;
       if(rotation_axis==-99){
         // normal vector from the axis of rotation to the node
         //Vector axis_norm=requested_omega/(requested_omega.length()+1.e-100);
         //Vector rad = r - Dot(r,axis_norm)*axis_norm;
         rotation_part = Cross(requested_omega,r);
       }
      }

      Vector rigid_vel = rotation_part + requested_velocity;
      if(rigid_velocity) {
        rigid_vel = gvelocity_star[d_material][c];
      }

      double excludeMass = 0.;
      if(d_excludeMatl >=0){
        excludeMass = gmass[d_excludeMatl][c];
      }

      for(int  n = 0; n < numMatls; n++){
        MPMMaterial* mpm_matl = 
                        (MPMMaterial*) d_materialManager->getMaterial("MPM", n);
        int dwi = mpm_matl->getDWIndex();
        
        if(!d_matls.requested(n) || excludeMass >= 1.e-99) continue;

        Vector new_vel(gvelocity_star[n][c]);
        if(d_NormalOnly){
          Vector normal = gsurfnorm[c];
          double normalDeltaVel = Dot(normal,(gvelocity_star[n][c]-rigid_vel));
          if(normalDeltaVel < 0.0){
            Vector normal_normaldV = normal*normalDeltaVel;
            new_vel = gvelocity_star[n][c] - normal_normaldV;
          }
        } else{
          new_vel = gvelocity_star[n][c];
          if(n==d_material || d_direction[0]) new_vel.x( rigid_vel.x() );
          if(n==d_material || d_direction[1]) new_vel.y( rigid_vel.y() );
          if(n==d_material || d_direction[2]) new_vel.z( rigid_vel.z() );
        }

        if (!compare(gmass[d_material][c], 0.)
        && (totalNodalVol/cell_vol) > d_vol_const){
          Vector old_vel = gvelocity_star[n][c];
          gvelocity_star[n][c] =  new_vel;
          //reaction_force += gmass[n][c]*(new_vel-old_vel)/delT;
          reaction_force[dwi]  -= ginternalForce[n][c];
          reaction_torque[dwi] += Cross(r,gmass[n][c]*(new_vel-old_vel)/delT);
          STF[dwi_dmatl]       -=gmass[n][c]*(new_vel-old_vel)/delT;
          allMatls_STF         -=gmass[n][c]*(new_vel-old_vel)/delT;
        }  // if
      }    // for matls
    }      // for Node Iterator

    // Put the sumTransmittedForce contribution into the reduction variables
    if( flag->d_reductionVars->sumTransmittedForce ){
      new_dw->put(sumvec_vartype(allMatls_STF), 
                                     lb->SumTransmittedForceLabel, nullptr, -1);
      new_dw->put_sum_vartype(STF,   lb->SumTransmittedForceLabel, matls);
    }

  } // loop over patches

  //__________________________________
  //  reduction Vars
  reaction_force[d_material]=Vector(0.0,0.0,0.0);

  for(int  n = 0; n < numMatls; n++){
    if(n!=d_material){
      MPMMaterial* mpm_matl = 
                        (MPMMaterial*) d_materialManager->getMaterial("MPM", n);
      int dwi = mpm_matl->getDWIndex();
      reaction_force[dwi_dmatl] +=reaction_force[dwi];
      reaction_torque[dwi_dmatl]+=reaction_torque[dwi];
    }
  }

  for(int  n = 0; n < numMatls; n++){
    MPMMaterial* mpm_matl = 
                      (MPMMaterial*) d_materialManager->getMaterial("MPM", n);
    int dwi = mpm_matl->getDWIndex();

    if( numMatls > 1 ){  // ignore for single matl problems
      new_dw->put( sumvec_vartype(reaction_force[dwi]),
                                  lb->RigidReactionForceLabel,  nullptr, dwi);
      new_dw->put( sumvec_vartype(reaction_torque[dwi]),
                                  lb->RigidReactionTorqueLabel, nullptr, dwi);
    }
  }

  new_dw->put( sumvec_vartype( reaction_force[dwi_dmatl]),
                                     lb->RigidReactionForceLabel, nullptr, -1 );
  new_dw->put( sumvec_vartype( reaction_torque[dwi_dmatl]),
                                     lb->RigidReactionTorqueLabel,nullptr, -1 );
}

void SpecifiedBodyContact::addComputesAndRequiresInterpolated(
                                                   SchedulerP & sched,
                                             const PatchSet* patches,
                                             const MaterialSet* ms) 
{
#if 1
  Task * t = scinew Task("SpecifiedBodyContact::exMomInterpolated",
                      this, &SpecifiedBodyContact::exMomInterpolated);
  
  const MaterialSubset* mss = ms->getUnion();
  t->requires(Task::WhichDW::OldDW, lb->simulationTimeLabel);

  t->requires(Task::WhichDW::NewDW, lb->gMassLabel,          Ghost::None);
  t->modifies(             lb->gVelocityLabel,       mss);
  
  sched->addTask(t, patches, ms);
#endif
}

void SpecifiedBodyContact::addComputesAndRequiresIntegrated(SchedulerP & sched,
                                             const PatchSet* patches,
                                             const MaterialSet* ms) 
{
  Task * t = scinew Task("SpecifiedBodyContact::exMomIntegrated", 
                      this, &SpecifiedBodyContact::exMomIntegrated);

  MaterialSubset* z_matl = scinew MaterialSubset();
  z_matl->add(0);
  z_matl->addReference();
  
  const MaterialSubset* mss = ms->getUnion();
<<<<<<< HEAD
  t->requires(Task::WhichDW::OldDW, lb->simulationTimeLabel);
  t->requires(Task::WhichDW::OldDW, lb->delTLabel);    
  t->requires(Task::WhichDW::NewDW, lb->gMassLabel,             Ghost::None);
  t->requires(Task::WhichDW::NewDW, lb->gInternalForceLabel,    Ghost::None);
  t->requires(Task::WhichDW::NewDW, lb->gVolumeLabel,           Ghost::None);
  t->requires(Task::WhichDW::OldDW, lb->NC_CCweightLabel,z_matl,Ghost::None);
=======
  t->requires(Task::OldDW, lb->simulationTimeLabel);
  t->requires(Task::OldDW, lb->delTLabel);
  t->requires(Task::NewDW, lb->gMassLabel,             Ghost::None);
  t->requires(Task::NewDW, lb->gInternalForceLabel,    Ghost::None);
  t->requires(Task::NewDW, lb->gVolumeLabel,           Ghost::None);
  t->requires(Task::OldDW, lb->NC_CCweightLabel,z_matl,Ghost::None);
>>>>>>> ef6a5341

  if(d_NormalOnly){
   t->requires(Task::WhichDW::NewDW, lb->gSurfNormLabel,         Ghost::None);
  }

  t->modifies(             lb->gVelocityStarLabel,   mss);

  //__________________________________
  //  Create reductionMatlSubSet that includes all mss matls
  //  and the global matlsubset
  const MaterialSubset* global_mss = t->getGlobalMatlSubset();

  MaterialSubset* reduction_mss = scinew MaterialSubset();
  reduction_mss->add( global_mss->get(0) );

  unsigned int numMatls = mss->size();

  if( numMatls > 1 ){  // ignore for single matl problems
    for (unsigned int m = 0; m < numMatls; m++ ) {
      reduction_mss->add( mss->get(m) );
    }
  }

  reduction_mss->addReference();

  t->computes( lb->RigidReactionForceLabel,  reduction_mss );
  t->computes( lb->RigidReactionTorqueLabel, reduction_mss );

  if(flag->d_reductionVars->sumTransmittedForce){
    t->computes(lb->SumTransmittedForceLabel, reduction_mss, Task::OutOfDomain);
  }

  sched->addTask(t, patches, ms);

  if (z_matl->removeReference()){
    delete z_matl; // shouln't happen, but...
  }

  if (reduction_mss && reduction_mss->removeReference()){
    delete reduction_mss;
  } 
}

// find velocity from table of values
Vector
SpecifiedBodyContact::findValFromProfile(double t, 
                                 vector<pair<double, Vector> > profile) const
{
  int smin = 0;
  int smax = (int)(profile.size())-1;
  double tmin = profile[0].first;
  double tmax = profile[smax].first;
  if(t<=tmin) {
      return profile[0].second;
  }
  else if(t>=tmax) {
      return profile[smax].second;
  }
  else {
      // bisection search on table
      // could probably speed this up by keeping copy of last successful
      // search, and looking at that point and a couple to the right
      //
      while (smax>smin+1) {
          int smid = (smin+smax)/2;
          if(d_vel_profile[smid].first<t){
            smin = smid;
          }
          else{
            smax = smid;
          }
      }
      double l  = (profile[smin+1].first-profile[smin].first);
      double xi = (t-profile[smin].first)/l;
      double vx = xi*profile[smin+1].second[0]+(1-xi)*profile[smin].second[0];
      double vy = xi*profile[smin+1].second[1]+(1-xi)*profile[smin].second[1];
      double vz = xi*profile[smin+1].second[2]+(1-xi)*profile[smin].second[2];
      return Vector(vx,vy,vz);
    }
}<|MERGE_RESOLUTION|>--- conflicted
+++ resolved
@@ -624,21 +624,12 @@
   z_matl->addReference();
   
   const MaterialSubset* mss = ms->getUnion();
-<<<<<<< HEAD
   t->requires(Task::WhichDW::OldDW, lb->simulationTimeLabel);
-  t->requires(Task::WhichDW::OldDW, lb->delTLabel);    
+  t->requires(Task::WhichDW::OldDW, lb->delTLabel);
   t->requires(Task::WhichDW::NewDW, lb->gMassLabel,             Ghost::None);
   t->requires(Task::WhichDW::NewDW, lb->gInternalForceLabel,    Ghost::None);
   t->requires(Task::WhichDW::NewDW, lb->gVolumeLabel,           Ghost::None);
   t->requires(Task::WhichDW::OldDW, lb->NC_CCweightLabel,z_matl,Ghost::None);
-=======
-  t->requires(Task::OldDW, lb->simulationTimeLabel);
-  t->requires(Task::OldDW, lb->delTLabel);
-  t->requires(Task::NewDW, lb->gMassLabel,             Ghost::None);
-  t->requires(Task::NewDW, lb->gInternalForceLabel,    Ghost::None);
-  t->requires(Task::NewDW, lb->gVolumeLabel,           Ghost::None);
-  t->requires(Task::OldDW, lb->NC_CCweightLabel,z_matl,Ghost::None);
->>>>>>> ef6a5341
 
   if(d_NormalOnly){
    t->requires(Task::WhichDW::NewDW, lb->gSurfNormLabel,         Ghost::None);
