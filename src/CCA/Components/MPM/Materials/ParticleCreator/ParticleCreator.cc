--- conflicted
+++ resolved
@@ -1084,11 +1084,6 @@
   particle_state.push_back(d_lb->pLocalizedMPMLabel);
   particle_state_preReloc.push_back(d_lb->pLocalizedMPMLabel_preReloc);
 
-  if(d_flags->d_useLogisticRegression){
-    particle_state.push_back(d_lb->pSurfLabel);
-    particle_state_preReloc.push_back(d_lb->pSurfLabel_preReloc);
-  }
-
   if(d_flags->d_SingleFieldMPM){
     particle_state.push_back(d_lb->pSurfGradLabel);
     particle_state_preReloc.push_back(d_lb->pSurfGradLabel_preReloc);
@@ -1146,21 +1141,12 @@
   // Check in front (+y)
   if(!piece->inside(p+Vector(0.,dxpp.y(),0.),true))
     ss++;
-<<<<<<< HEAD
-  if (ndim>2){
-    // Check below (-z)
-    if(!piece->inside(p-Vector(0.,0.,dxpp.z())))
-      ss++;
-    // Check above (+z)
-    if(!piece->inside(p+Vector(0.,0.,dxpp.z())))
-=======
   if (d_flags->d_ndim==3) {
     // Check below (-z)
     if(!piece->inside(p-Vector(0.,0.,dxpp.z()),true))
       ss++;
     // Check above (+z)
     if(!piece->inside(p+Vector(0.,0.,dxpp.z()),true))
->>>>>>> f53397a7
       ss++;
   }
 
@@ -1194,31 +1180,18 @@
   // Check in front (+y)
   if(!piece->inside(p+Vector(0.,dxpp.y(),0.),true))
     ss++;
-<<<<<<< HEAD
-  if (d_flags->d_ndim>2){
-    // Check below (-z)
-    if(!piece->inside(p-Vector(0.,0.,dxpp.z())))
-      ss++;
-    // Check above (+z)
-    if(!piece->inside(p+Vector(0.,0.,dxpp.z())))
-=======
   if (d_flags->d_ndim==3) {
     // Check below (-z)
     if(!piece->inside(p-Vector(0.,0.,dxpp.z()),true))
       ss++;
     // Check above (+z)
     if(!piece->inside(p+Vector(0.,0.,dxpp.z()),true))
->>>>>>> f53397a7
       ss++;
   }
 
   if(ss>0){
     return 1.0;
-<<<<<<< HEAD
-  }else{
-=======
   } else {
->>>>>>> f53397a7
     return 0.0;
   }
 #if 0
