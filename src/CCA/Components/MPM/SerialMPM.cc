/*
 * The MIT License
 *
 * Copyright (c) 1997-2021 The University of Utah
 *
 * Permission is hereby granted, free of charge, to any person obtaining a copy
 * of this software and associated documentation files (the "Software"), to
 * deal in the Software without restriction, including without limitation the
 * rights to use, copy, modify, merge, publish, distribute, sublicense, and/or
 * sell copies of the Software, and to permit persons to whom the Software is
 * furnished to do so, subject to the following conditions:
 *
 * The above copyright notice and this permission notice shall be included in
 * all copies or substantial portions of the Software.
 *
 * THE SOFTWARE IS PROVIDED "AS IS", WITHOUT WARRANTY OF ANY KIND, EXPRESS OR
 * IMPLIED, INCLUDING BUT NOT LIMITED TO THE WARRANTIES OF MERCHANTABILITY,
 * FITNESS FOR A PARTICULAR PURPOSE AND NONINFRINGEMENT. IN NO EVENT SHALL THE
 * AUTHORS OR COPYRIGHT HOLDERS BE LIABLE FOR ANY CLAIM, DAMAGES OR OTHER
 * LIABILITY, WHETHER IN AN ACTION OF CONTRACT, TORT OR OTHERWISE, ARISING
 * FROM, OUT OF OR IN CONNECTION WITH THE SOFTWARE OR THE USE OR OTHER DEALINGS
 * IN THE SOFTWARE.
 */
#include <CCA/Components/MPM/SerialMPM.h>

#include <CCA/Components/MPM/Core/MPMDiffusionLabel.h>
#include <CCA/Components/MPM/Core/CZLabel.h>
#include <CCA/Components/MPM/Core/MPMBoundCond.h>
#include <CCA/Components/MPM/Materials/ConstitutiveModel/ConstitutiveModel.h>
#include <CCA/Components/MPM/Materials/ConstitutiveModel/PlasticityModels/DamageModel.h>
#include <CCA/Components/MPM/Materials/ConstitutiveModel/PlasticityModels/ErosionModel.h>
#include <CCA/Components/MPM/Materials/MPMMaterial.h>
#include <CCA/Components/MPM/Materials/Contact/Contact.h>
#include <CCA/Components/MPM/Materials/Contact/ContactFactory.h>
#include <CCA/Components/MPM/CohesiveZone/CZMaterial.h>
#include <CCA/Components/MPM/CohesiveZone/CohesiveZoneTasks.h>
#include <CCA/Components/MPM/HeatConduction/HeatConduction.h>
#include <CCA/Components/MPM/Materials/ParticleCreator/ParticleCreator.h>
#include <CCA/Components/MPM/PhysicalBC/MPMPhysicalBCFactory.h>
#include <CCA/Components/MPM/PhysicalBC/PressureBC.h>
#include <CCA/Components/MPM/PhysicalBC/TorqueBC.h>
#include <CCA/Components/MPM/MMS/MMS.h>
#include <CCA/Components/MPM/ThermalContact/ThermalContact.h>
#include <CCA/Components/MPM/ThermalContact/ThermalContactFactory.h>
#include <CCA/Components/OnTheFlyAnalysis/AnalysisModuleFactory.h>
#include <CCA/Ports/DataWarehouse.h>
#include <CCA/Ports/LoadBalancer.h>
#include <CCA/Ports/Regridder.h>
#include <CCA/Ports/Scheduler.h>

#include <Core/Exceptions/ProblemSetupException.h>
#include <Core/GeometryPiece/GeometryPieceFactory.h>
#include <Core/Grid/AMR.h>
#include <Core/Grid/Grid.h>
#include <Core/Grid/Level.h>
#include <Core/Grid/Patch.h>
#include <Core/Grid/MaterialManager.h>
#include <Core/Grid/Task.h>
#include <Core/Grid/Variables/CCVariable.h>
#include <Core/Grid/Variables/CellIterator.h>
#include <Core/Grid/Variables/NCVariable.h>
#include <Core/Grid/Variables/NodeIterator.h>
#include <Core/Grid/Variables/ParticleVariable.h>
#include <Core/Grid/Variables/PerPatch.h>
#include <Core/Grid/Variables/PerPatchVars.h>
#include <Core/Grid/Variables/VarTypes.h>
#include <Core/Parallel/ProcessorGroup.h>
#include <Core/ProblemSpec/ProblemSpec.h>
#include <Core/Geometry/Vector.h>
#include <Core/Geometry/Point.h>
#include <Core/Math/MinMax.h>
#include <Core/Math/Matrix3.h>
#include <Core/Util/DebugStream.h>
#include <Core/Util/DOUT.hpp>

// Diffusion includes
#include <CCA/Components/MPM/Materials/Diffusion/DiffusionInterfaces/SDInterfaceModel.h>
#include <CCA/Components/MPM/Materials/Diffusion/DiffusionModels/ScalarDiffusionModel.h>
#include <CCA/Components/MPM/Materials/Diffusion/SDInterfaceModelFactory.h>
#include <CCA/Components/MPM/PhysicalBC/FluxBCModelFactory.h>
#include <CCA/Components/MPM/PhysicalBC/ScalarFluxBC.h>
#include <CCA/Components/MPM/PhysicalBC/FluxBCModel.h>


#include <iostream>
#include <fstream>
#include <cmath>

using namespace Uintah;
using namespace std;

static DebugStream cout_doing("MPM", false);
static DebugStream cout_dbg("SerialMPM", false);
static DebugStream cout_convert("MPMConv", false);
static DebugStream cout_heat("MPMHeat", false);
static DebugStream amr_doing("AMRMPM", false);

static Vector face_norm(Patch::FaceType f)
{
  switch(f) {
  case Patch::xminus: return Vector(-1,0,0);
  case Patch::xplus:  return Vector( 1,0,0);
  case Patch::yminus: return Vector(0,-1,0);
  case Patch::yplus:  return Vector(0, 1,0);
  case Patch::zminus: return Vector(0,0,-1);
  case Patch::zplus:  return Vector(0,0, 1);
  default:            return Vector(0,0,0); // oops !
  }
}

//______________________________________________________________________
//

SerialMPM::SerialMPM( const ProcessorGroup* myworld,
                      const MaterialManagerP materialManager)
  : ApplicationCommon( myworld, materialManager), MPMCommon( m_materialManager )
{
  flags = scinew MPMFlags(myworld);

  Cl = scinew CZLabel();
  d_nextOutputTime=0.;
  d_SMALL_NUM_MPM=1e-200;
  contactModel        = nullptr;
  thermalContactModel = nullptr;
  heatConductionModel = nullptr;
  cohesiveZoneTasks   = nullptr;
  NGP     = 1;
  NGN     = 1;
  d_loadCurveIndex=0;
  d_switchCriteria = nullptr;

//  d_fracture = false;

  // Diffusion related
  d_fluxBC           = nullptr;
  d_sdInterfaceModel = nullptr;
}

SerialMPM::~SerialMPM()
{
  delete contactModel;
  delete thermalContactModel;
  delete heatConductionModel;
  delete d_fluxBC;
  delete d_sdInterfaceModel;
  delete flags;
  delete d_switchCriteria;
  delete Cl;
  delete cohesiveZoneTasks;

  MPMPhysicalBCFactory::clean();

  if(d_analysisModules.size() != 0){
    vector<AnalysisModule*>::iterator iter;
    for( iter  = d_analysisModules.begin();
         iter != d_analysisModules.end(); iter++){
      AnalysisModule* am = *iter;
      am->releaseComponents();
      delete am;
    }
  }
}

void SerialMPM::problemSetup(const ProblemSpecP& prob_spec,
                             const ProblemSpecP& restart_prob_spec,
                             GridP& grid)
{
  cout_doing<<"Doing MPM::problemSetup\t\t\t\t\t MPM"<<endl;

  m_scheduler->setPositionVar(lb->pXLabel);

  ProblemSpecP restart_mat_ps = 0;
  ProblemSpecP prob_spec_mat_ps =
    prob_spec->findBlockWithOutAttribute("MaterialProperties");

  bool isRestart = false;
  if (prob_spec_mat_ps){
    restart_mat_ps = prob_spec;
  } else if (restart_prob_spec){
    isRestart = true;
    restart_mat_ps = restart_prob_spec;
  } else{
    restart_mat_ps = prob_spec;
  }

  ProblemSpecP mpm_soln_ps = restart_mat_ps->findBlock("MPM");
  if (!mpm_soln_ps){
    ostringstream warn;
    warn<<"ERROR:MPM:\n missing MPM section in the input file\n";
    throw ProblemSetupException(warn.str(), __FILE__, __LINE__);
  }

  // Read all MPM flags (look in MPMFlags.cc)
  flags->readMPMFlags(restart_mat_ps, m_output);
  if (flags->d_integrator_type == "implicit"){
    throw ProblemSetupException("Can't use implicit integration with -mpm",
                                 __FILE__, __LINE__);
  }

  // convert text representation of face into FaceType
  for(std::vector<std::string>::const_iterator ftit(flags->d_bndy_face_txt_list.begin());
      ftit!=flags->d_bndy_face_txt_list.end();ftit++) {
      Patch::FaceType face = Patch::invalidFace;
      for(Patch::FaceType ft=Patch::startFace;ft<=Patch::endFace;
          ft=Patch::nextFace(ft)) {
        if(Patch::getFaceName(ft)==*ftit) face =  ft;
      }
      if(face!=Patch::invalidFace) {
        d_bndy_traction_faces.push_back(face);
      } else {
        std::cerr << "warning: ignoring unknown face '" << *ftit<< "'" << std::endl;
      }
  }

  // read in AMR flags from the main ups file
  ProblemSpecP amr_ps = prob_spec->findBlock("AMR");
  if (amr_ps) {
    ProblemSpecP mpm_amr_ps = amr_ps->findBlock("MPM");
    if(!mpm_amr_ps){
      ostringstream warn;
      warn<<"ERROR:MPM:\n missing MPM section in the AMR section of the input file\n";
      throw ProblemSetupException(warn.str(), __FILE__, __LINE__);
    }

    mpm_amr_ps->getWithDefault("min_grid_level", flags->d_minGridLevel, 0);
    mpm_amr_ps->getWithDefault("max_grid_level", flags->d_maxGridLevel, 1000);
    ProblemSpecP refine_ps =
                     mpm_amr_ps->findBlock("Refinement_Criteria_Thresholds");
    //__________________________________
    // Pull out the refinement threshold criteria
    if( refine_ps != nullptr ){
      for( ProblemSpecP var_ps = refine_ps->findBlock( "Variable" ); var_ps != nullptr; var_ps = var_ps->findNextBlock( "Variable" ) ) {
        thresholdVar data;
        string name, value, matl;

        map<string,string> input;
        var_ps->getAttributes(input);
        name  = input["name"];
        value = input["value"];
        matl  = input["matl"];

        stringstream n_ss(name);
        stringstream v_ss(value);
        stringstream m_ss(matl);

        n_ss >> data.name;
        v_ss >> data.value;
        m_ss >> data.matl;

        if( !n_ss || !v_ss || (!m_ss && matl!="all") ) {
          cerr << "WARNING: AMRMPM.cc: stringstream failed...\n";
        }

        unsigned int numMatls = m_materialManager->getNumMatls();

        //__________________________________
        // if using "all" matls
        if(matl == "all"){
          for (unsigned int m = 0; m < numMatls; m++){
            data.matl = m;
            d_thresholdVars.push_back(data);
          }
        }else{
          d_thresholdVars.push_back(data);
        }
      }
    } // refine_ps
  } // amr_ps

  if(flags->d_8or27==8){
    NGP=1;
    NGN=1;
  } else{
    NGP=2;
    NGN=2;
  }

  if (flags->d_prescribeDeformation){
    readPrescribedDeformations(flags->d_prescribedDeformationFile);
  }
  if (flags->d_insertParticles){
    readInsertParticlesFile(flags->d_insertParticlesFile);
  }

  setParticleGhostLayer(Ghost::AroundNodes, NGP);

  MPMPhysicalBCFactory::create(restart_mat_ps, grid, flags);

  bool needNormals = false;
  bool useLR       = false;
  contactModel = ContactFactory::create(d_myworld,
                                        restart_mat_ps,m_materialManager,lb,
                                        flags, needNormals, useLR);

  flags->d_computeNormals        = needNormals;
  flags->d_useLogisticRegression = useLR;

  thermalContactModel =
    ThermalContactFactory::create(restart_mat_ps, m_materialManager, lb,flags);

  heatConductionModel = scinew HeatConduction(m_materialManager,lb,flags);

  materialProblemSetup(restart_mat_ps,flags, isRestart);

  contactModel->setContactMaterialAttributes();

  cohesiveZoneTasks = scinew CohesiveZoneTasks(m_materialManager, flags);

  cohesiveZoneTasks->cohesiveZoneProblemSetup(restart_mat_ps, flags);

  if (flags->d_doScalarDiffusion) {
    d_sdInterfaceModel = SDInterfaceModelFactory::create(restart_mat_ps, m_materialManager, flags, lb);
  }

  d_fluxBC = FluxBCModelFactory::create(m_materialManager, flags);

  //__________________________________
  //  create analysis modules
  // call problemSetup
  if(!flags->d_with_ice ){ // mpmice
    d_analysisModules = AnalysisModuleFactory::create(d_myworld,
                                                      m_materialManager,
                                                      prob_spec);

    if(d_analysisModules.size() != 0){
      vector<AnalysisModule*>::iterator iter;
      for( iter  = d_analysisModules.begin();
           iter != d_analysisModules.end(); iter++) {
        AnalysisModule* am = *iter;
        am->setComponents( dynamic_cast<ApplicationInterface*>( this ) );
        am->problemSetup(prob_spec,restart_prob_spec, grid,
                         d_particleState, d_particleState_preReloc);
      }
    }
  }

  //__________________________________
  //  create the switching criteria port
  d_switchCriteria = dynamic_cast<SwitchingCriteria*>(getPort("switch_criteria"));

  if (d_switchCriteria) {
    d_switchCriteria->problemSetup(restart_mat_ps,
                                   restart_prob_spec, m_materialManager);
  }
}
//______________________________________________________________________
//
void SerialMPM::outputProblemSpec(ProblemSpecP& root_ps)
{
  ProblemSpecP root = root_ps->getRootNode();

  ProblemSpecP flags_ps = root->appendChild("MPM");
  flags->outputProblemSpec(flags_ps);

  ProblemSpecP mat_ps = root->findBlockWithOutAttribute( "MaterialProperties" );

  if( mat_ps == nullptr ) {
    mat_ps = root->appendChild( "MaterialProperties" );
  }

  ProblemSpecP mpm_ps = mat_ps->appendChild("MPM");
  for (unsigned int i = 0; i < m_materialManager->getNumMatls( "MPM" );i++) {
    MPMMaterial* mat = (MPMMaterial*) m_materialManager->getMaterial( "MPM", i);
    ProblemSpecP cm_ps = mat->outputProblemSpec(mpm_ps);
  }

  contactModel->outputProblemSpec(mpm_ps);
  thermalContactModel->outputProblemSpec(mpm_ps);
  if (flags->d_doScalarDiffusion) {
    d_sdInterfaceModel->outputProblemSpec(mpm_ps);
  }

  for (unsigned int i = 0; i < m_materialManager->getNumMatls( "CZ" );i++) {
    CZMaterial* mat = (CZMaterial*) m_materialManager->getMaterial( "CZ", i);
    ProblemSpecP cm_ps = mat->outputProblemSpec(mpm_ps);
  }

  ProblemSpecP physical_bc_ps = root->appendChild("PhysicalBC");
  ProblemSpecP mpm_ph_bc_ps = physical_bc_ps->appendChild("MPM");
  for (int ii = 0; ii<(int)MPMPhysicalBCFactory::mpmPhysicalBCs.size(); ii++) {
    MPMPhysicalBCFactory::mpmPhysicalBCs[ii]->outputProblemSpec(mpm_ph_bc_ps);
  }

  //__________________________________
  //  output data analysis modules. Mpmice handles this
  if(!flags->d_with_ice && d_analysisModules.size() != 0){

    vector<AnalysisModule*>::iterator iter;
    for( iter  = d_analysisModules.begin();
         iter != d_analysisModules.end(); iter++){
      AnalysisModule* am = *iter;

      am->outputProblemSpec( root_ps );
    }
  }

}

void SerialMPM::scheduleInitialize(const LevelP& level,
                                   SchedulerP& sched)
{
  if (!flags->doMPMOnLevel(level->getIndex(), level->getGrid()->numLevels())) {
    return;
  }
  Task* t = scinew Task( "MPM::actuallyInitialize", this,
                   &SerialMPM::actuallyInitialize );

  const PatchSet* patches = level->eachPatch();
  printSchedule(patches,cout_doing,"MPM::scheduleInitialize");
  MaterialSubset* zeroth_matl = scinew MaterialSubset();
  zeroth_matl->add(0);
  zeroth_matl->addReference();

  t->computes(lb->partCountLabel);
  t->computes(lb->pXLabel);
  t->computes(lb->pDispLabel);
  t->computes(lb->pFiberDirLabel);
  t->computes(lb->pMassLabel);
  t->computes(lb->pVolumeLabel);
  t->computes(lb->pTemperatureLabel);
  t->computes(lb->pTempPreviousLabel); // for therma  stresm analysis
  t->computes(lb->pdTdtLabel);
  t->computes(lb->pVelocityLabel);
  t->computes(lb->pExternalForceLabel);
  t->computes(lb->pParticleIDLabel);
  t->computes(lb->pDeformationMeasureLabel);
  t->computes(lb->pStressLabel);
  t->computes(lb->pVelGradLabel);
  t->computes(lb->pTemperatureGradientLabel);
  t->computes(lb->pSizeLabel);
  t->computes(lb->pLocalizedMPMLabel);
  t->computes(lb->pSurfLabel);
  t->computes(lb->pRefinedLabel);
  t->computes(lb->delTLabel,level.get_rep());
  t->computes(lb->pCellNAPIDLabel,zeroth_matl);
  t->computes(lb->NC_CCweightLabel,zeroth_matl);

  // Debugging Scalar
  if (flags->d_with_color) {
    t->computes(lb->pColorLabel);
  }

  if (flags->d_useLoadCurves) {
    // Computes the load curve ID associated with each particle
    t->computes(lb->pLoadCurveIDLabel);
  }

  if (flags->d_reductionVars->accStrainEnergy) {
    // Computes accumulated strain energy
    t->computes(lb->AccStrainEnergyLabel);
  }

  if(flags->d_artificial_viscosity){
    t->computes(lb->p_qLabel);
  }

  if (flags->d_doScalarDiffusion) {
    t->computes(lb->diffusion->pArea);
    t->computes(lb->diffusion->pConcentration);
    t->computes(lb->diffusion->pConcPrevious);
    t->computes(lb->diffusion->pGradConcentration);
    t->computes(lb->diffusion->pExternalScalarFlux);
  }

  unsigned int numMPM = m_materialManager->getNumMatls( "MPM" );
  for(unsigned int m = 0; m < numMPM; m++){
    MPMMaterial* mpm_matl = (MPMMaterial*) m_materialManager->getMaterial( "MPM", m);

    ConstitutiveModel* cm = mpm_matl->getConstitutiveModel();
    cm->addInitialComputesAndRequires(t, mpm_matl, patches);

    DamageModel* dm = mpm_matl->getDamageModel();
    dm->addInitialComputesAndRequires( t, mpm_matl );

    ErosionModel* em = mpm_matl->getErosionModel();
    em->addInitialComputesAndRequires( t, mpm_matl );

    if (flags->d_doScalarDiffusion) {
      ScalarDiffusionModel* sdm = mpm_matl->getScalarDiffusionModel();
      sdm->addInitialComputesAndRequires(t, mpm_matl, patches);
    }
  }

  sched->addTask(t, patches, m_materialManager->allMaterials( "MPM" ));

  schedulePrintParticleCount(level, sched);

  // The task will have a reference to zeroth_matl
  if (zeroth_matl->removeReference())
    delete zeroth_matl; // shouln't happen, but...

  if (flags->d_useLoadCurves && !flags->d_doScalarDiffusion) {
    // Schedule the initialization of pressure BCs per particle
    scheduleInitializePressureBCs(level, sched);
  }

  if (flags->d_useLoadCurves && flags->d_doScalarDiffusion) {
    // Schedule the initialization of scalar fluxBCs per particle
    d_fluxBC->scheduleInitializeScalarFluxBCs(level, sched);
  }

  // dataAnalysis
  if(d_analysisModules.size() != 0){
    vector<AnalysisModule*>::iterator iter;
    for( iter  = d_analysisModules.begin();
         iter != d_analysisModules.end(); iter++){
      AnalysisModule* am = *iter;
      am->scheduleInitialize( sched, level);
    }
  }

  unsigned int numCZM = m_materialManager->getNumMatls( "CZ" );
  for(unsigned int m = 0; m < numCZM; m++){
    CZMaterial* cz_matl = (CZMaterial*) m_materialManager->getMaterial("CZ",m);
    CohesiveZone* ch = cz_matl->getCohesiveZone();
    ch->scheduleInitialize(level, sched, cz_matl);
  }

  if (flags->d_deleteGeometryObjects) {
    scheduleDeleteGeometryObjects(level, sched);
  }
}

//______________________________________________________________________
//  Task:  On a restart if the values are going to be modified there must first
//         be computes( label ) before it can be modified.  This is a hack and
//         a problem with the infrastructure.
void SerialMPM::scheduleRestartInitializeHACK( SchedulerP   & sched,
                                               const LevelP & level)
{
  const string schedName = "SerialMPM::sched_restartInitializeHACK";
  printSchedule(level, cout_doing, schedName);

  const string taskName = "SerialMPM::restartInitializeHACK";
  Task* t = scinew Task(taskName, this, &SerialMPM::restartInitializeHACK);

  t->computes( lb->pTemperatureLabel  );
  sched->addTask(t, level->eachPatch(), m_materialManager->allMaterials("MPM"));
}


//______________________________________________________________________
//
void SerialMPM::scheduleRestartInitialize(const LevelP& level,
                                          SchedulerP& sched)
{


/*`==========TESTING==========*/
Task* t = scinew Task("SerialMPM::restartInitializeTask", this,
                      &SerialMPM::restartInitializeTask);

  const PatchSet* patches = level->eachPatch();
  unsigned int numMPM = m_materialManager->getNumMatls( "MPM" );

  for(unsigned int m = 0; m < numMPM; m++){
    MPMMaterial* mpm_matl = (MPMMaterial*) m_materialManager->getMaterial( "MPM", m);

    ConstitutiveModel* cm = mpm_matl->getConstitutiveModel();
    cm->addReinitializeComputesAndRequires(t, mpm_matl, patches);
  }


/*===========TESTING==========`*/


#if 0
  // to modify the particle temperature
  scheduleRestartInitializeHACK( sched, level );
  t->modifies( lb->pTemperatureLabel );
#endif

#if 0
  unsigned int numCZM = m_materialManager->getNumMatls( "CZ" );
  for(unsigned int m = 0; m < numCZM; m++){
    CZMaterial* cz_matl = (CZMaterial*) m_materialManager->getMaterial("CZ",m);
    CohesiveZone* ch = cz_matl->getCohesiveZone();
    ch->scheduleInitialize(level, sched, cz_matl);
  }
#endif

  sched->addTask(t, level->eachPatch(),  m_materialManager->allMaterials( "MPM" ));
}

//______________________________________________________________________
void SerialMPM::schedulePrintParticleCount(const LevelP& level,
                                           SchedulerP& sched)
{
  Task* t = scinew Task("MPM::printParticleCount",
                        this, &SerialMPM::printParticleCount);
  t->requires(Task::WhichDW::NewDW, lb->partCountLabel);
  t->setType(Task::TaskType::OncePerProc);
  sched->addTask(t, m_loadBalancer->getPerProcessorPatchSet(level),
                 m_materialManager->allMaterials( "MPM" ));
}
//__________________________________
//  Diagnostic task: compute the total number of particles
void SerialMPM::scheduleTotalParticleCount(SchedulerP& sched,
                                           const PatchSet* patches,
                                           const MaterialSet* matls)
{
  if (!flags->doMPMOnLevel(getLevel(patches)->getIndex(),
                           getLevel(patches)->getGrid()->numLevels())){
    return;
  }

  Task* t = scinew Task("SerialMPM::totalParticleCount",
                  this, &SerialMPM::totalParticleCount);
  t->computes(lb->partCountLabel);

  sched->addTask(t, patches,matls);
}
//__________________________________
//  Diagnostic task: compute the total number of particles
void SerialMPM::totalParticleCount(const ProcessorGroup*,
                                   const PatchSubset* patches,
                                   const MaterialSubset* matls,
                                   DataWarehouse* old_dw,
                                   DataWarehouse* new_dw)
{
  for(int p=0;p<patches->size();p++){
    const Patch* patch = patches->get(p);
    long int totalParticles = 0;

    for(int m=0;m<matls->size();m++){
      MPMMaterial* mpm_matl = (MPMMaterial*) m_materialManager->getMaterial( "MPM",  m );
      int dwi = mpm_matl->getDWIndex();

      ParticleSubset* pset = old_dw->getParticleSubset(dwi, patch);
      int numParticles  = pset->end() - pset->begin();

      totalParticles+=numParticles;
    }
    new_dw->put(sumlong_vartype(totalParticles), lb->partCountLabel);
  }
}

void SerialMPM::scheduleInitializePressureBCs(const LevelP& level,
                                              SchedulerP& sched)
{
  const PatchSet* patches = level->eachPatch();

  d_loadCurveIndex = scinew MaterialSubset();
  d_loadCurveIndex->add(0);
  d_loadCurveIndex->addReference();

  int nofPressureBCs = 0;
  for (int ii = 0; ii<(int)MPMPhysicalBCFactory::mpmPhysicalBCs.size(); ii++){
    string bcs_type = MPMPhysicalBCFactory::mpmPhysicalBCs[ii]->getType();
    if (bcs_type == "Pressure" || bcs_type == "Torque"){
      d_loadCurveIndex->add(nofPressureBCs++);
    }
  }

  if (nofPressureBCs > 0) {
    printSchedule(patches,cout_doing,"MPM::countMaterialPointsPerLoadCurve");
    printSchedule(patches,cout_doing,"MPM::scheduleInitializePressureBCs");
    // Create a task that calculates the total number of particles
    // associated with each load curve.
    Task* t = scinew Task("MPM::countMaterialPointsPerLoadCurve",
                          this, &SerialMPM::countMaterialPointsPerLoadCurve);
    t->requires(Task::WhichDW::NewDW, lb->pLoadCurveIDLabel, Ghost::None);
    t->computes(lb->materialPointsPerLoadCurveLabel, d_loadCurveIndex,
                Task::OutOfDomain);
    sched->addTask(t, patches, m_materialManager->allMaterials( "MPM" ));

    // Create a task that calculates the force to be associated with
    // each particle based on the pressure BCs
    t = scinew Task("MPM::initializePressureBC",
                    this, &SerialMPM::initializePressureBC);
    t->requires(Task::WhichDW::NewDW, lb->pXLabel,                        Ghost::None);
    t->requires(Task::WhichDW::NewDW, lb->pLoadCurveIDLabel,              Ghost::None);
    t->requires(Task::WhichDW::NewDW, lb->materialPointsPerLoadCurveLabel,
                            d_loadCurveIndex, Task::OutOfDomain, Ghost::None);
    t->modifies(lb->pExternalForceLabel);
    if (flags->d_useCBDI) {
       t->requires(Task::WhichDW::NewDW, lb->pSizeLabel,                  Ghost::None);
       t->requires(Task::WhichDW::NewDW, lb->pDeformationMeasureLabel,    Ghost::None);
       t->computes(             lb->pExternalForceCorner1Label);
       t->computes(             lb->pExternalForceCorner2Label);
       t->computes(             lb->pExternalForceCorner3Label);
       t->computes(             lb->pExternalForceCorner4Label);
    }
    sched->addTask(t, patches, m_materialManager->allMaterials( "MPM" ));
  }

  if(d_loadCurveIndex->removeReference()) delete d_loadCurveIndex;
}

void SerialMPM::scheduleDeleteGeometryObjects(const LevelP& level,
                                              SchedulerP& sched)
{
  const PatchSet* patches = level->eachPatch();

  Task* t = scinew Task("MPM::deleteGeometryObjects",
                  this, &SerialMPM::deleteGeometryObjects);
  sched->addTask(t, patches, m_materialManager->allMaterials( "MPM" ));
}

void SerialMPM::scheduleComputeStableTimeStep(const LevelP& level,
                                              SchedulerP& sched)
{
  // Nothing to do here - delt is computed as a by-product of the
  // constitutive model
  // However, this task needs to do something in the case that MPM
  // is being run on more than one level.
  Task* t = 0;
  cout_doing << d_myworld->myRank() << " MPM::scheduleComputeStableTimeStep \t\t\t\tL-" <<level->getIndex() << endl;

  t = scinew Task("MPM::actuallyComputeStableTimestep",
                   this, &SerialMPM::actuallyComputeStableTimestep);

  const MaterialSet* mpm_matls = m_materialManager->allMaterials( "MPM" );

  t->computes(lb->delTLabel,level.get_rep());
  sched->addTask(t,level->eachPatch(), mpm_matls);
}

void
SerialMPM::scheduleTimeAdvance(const LevelP & level,
                               SchedulerP   & sched)
{
  if (!flags->doMPMOnLevel(level->getIndex(), level->getGrid()->numLevels()))
    return;

  const PatchSet* patches = level->eachPatch();
  const MaterialSet* matls = m_materialManager->allMaterials( "MPM" );
  const MaterialSet* cz_matls = m_materialManager->allMaterials( "CZ" );
  const MaterialSet* all_matls = m_materialManager->allMaterials();

  const MaterialSubset* mpm_matls_sub = (   matls ?    matls->getUnion() : nullptr);;
  const MaterialSubset*  cz_matls_sub = (cz_matls ? cz_matls->getUnion() : nullptr);

  scheduleComputeCurrentParticleSize(     sched, patches, matls);
  scheduleApplyExternalLoads(             sched, patches, matls);
  if(flags->d_doScalarDiffusion) {
    d_fluxBC->scheduleApplyExternalScalarFlux(sched, patches, matls);
  }
  scheduleInterpolateParticlesToGrid(     sched, patches, matls);
  if(flags->d_computeNormals){
    scheduleComputeNormals(               sched, patches, matls);
  }
  if(flags->d_useLogisticRegression){
    scheduleFindSurfaceParticles(         sched, patches, matls);
    scheduleComputeLogisticRegression(    sched, patches, matls);
  }
  scheduleExMomInterpolated(              sched, patches, matls);
  if(flags->d_doScalarDiffusion) {
    scheduleConcInterpolated(             sched, patches, matls);
  }
  if(flags->d_useCohesiveZones){
    cohesiveZoneTasks->scheduleUpdateCohesiveZones(
                                          sched, patches, mpm_matls_sub,
                                                          cz_matls_sub,
                                                          all_matls);
    cohesiveZoneTasks->scheduleAddCohesiveZoneForces(
                                          sched, patches, mpm_matls_sub,
                                                          cz_matls_sub,
                                                          all_matls);
  }
  if(d_bndy_traction_faces.size()>0) {
    scheduleComputeContactArea(           sched, patches, matls);
  }
  scheduleComputeInternalForce(           sched, patches, matls);
  if (flags->d_doScalarDiffusion) {
    scheduleComputeFlux(                  sched, patches, matls);
    scheduleComputeDivergence(            sched, patches, matls);
    scheduleDiffusionInterfaceDiv(        sched, patches, matls);
  }

  scheduleComputeAndIntegrateAcceleration(sched, patches, matls);
  if (flags->d_doScalarDiffusion) {
    scheduleComputeAndIntegrateDiffusion( sched, patches, matls);
  }
  scheduleExMomIntegrated(                sched, patches, matls);
  scheduleSetGridBoundaryConditions(      sched, patches, matls);
  if (flags->d_prescribeDeformation){
    scheduleSetPrescribedMotion(          sched, patches, matls);
  }
  if(flags->d_XPIC2){
    scheduleComputeSSPlusVp(              sched, patches, matls);
    scheduleComputeSPlusSSPlusVp(         sched, patches, matls);
  }
  if(flags->d_doExplicitHeatConduction){
    scheduleComputeHeatExchange(          sched, patches, matls);
    scheduleComputeInternalHeatRate(      sched, patches, matls);
    scheduleComputeNodalHeatFlux(         sched, patches, matls);
    scheduleSolveHeatEquations(           sched, patches, matls);
    scheduleIntegrateTemperatureRate(     sched, patches, matls);
  }

  // For use with Force/Torque Transmitting materials
  scheduleReduceVars(                     sched, patches, matls);
  scheduleComputeGridVelocityForFTM(      sched, patches, matls);

  scheduleInterpolateToParticlesAndUpdate(sched, patches, matls);
  scheduleComputeParticleGradients(       sched, patches, matls);
  scheduleComputeStressTensor(            sched, patches, matls);
  scheduleFinalParticleUpdate(            sched, patches, matls);
  scheduleInsertParticles(                sched, patches, matls);
  if(flags->d_computeScaleFactor){
    scheduleComputeParticleScaleFactor(   sched, patches, matls);
  }
  if(flags->d_refineParticles){
    scheduleAddParticles(                 sched, patches, matls);
  }


  if(d_analysisModules.size() != 0){
    vector<AnalysisModule*>::iterator iter;
    for( iter  = d_analysisModules.begin();
         iter != d_analysisModules.end(); iter++){
      AnalysisModule* am = *iter;
      am->scheduleDoAnalysis_preReloc( sched, level);
    }
  }

 SerialMPM::scheduleParticleRelocation(   sched, level,  matls, cz_matls);

  //__________________________________
  //  on the fly analysis
  if(d_analysisModules.size() != 0){
    vector<AnalysisModule*>::iterator iter;
    for( iter  = d_analysisModules.begin();
         iter != d_analysisModules.end(); iter++){
      AnalysisModule* am = *iter;
      am->scheduleDoAnalysis( sched, level);
    }
  }
}
//______________________________________________________________________
//  Purpose:  If needed update the labels and materialSubsets that are passed
//             to Relocate and schedule particle relocate
void SerialMPM::scheduleParticleRelocation( SchedulerP        & sched,
                                            const LevelP      & level,
                                            const MaterialSet * matls,
                                            const MaterialSet * cz_matls)
{


  //__________________________________
  //  Unmodified labels and matls subset
  std::vector<std::vector<const VarLabel* > > old_labels;
  std::vector<std::vector<const VarLabel* > > new_labels;

  old_labels = d_particleState_preReloc;
  new_labels = d_particleState;

  const MaterialSubset*  old_mss = matls->getSubset(0);
  MaterialSubset*        new_mss = scinew MaterialSubset();
  new_mss->addReference();

  new_mss->addSubset( old_mss );

  //__________________________________
  // If needed concatenate the labels and matls that are passed into
  // the ParticleRelocate
  if(flags->d_useCohesiveZones){

    //update the mss
    const MaterialSubset*  mss  = cz_matls->getSubset(0);
    new_mss->addSubset( mss );

    // update the labels
    int numLabels = cohesiveZoneTasks->d_cohesiveZoneState_preReloc.size();
    for( int i=0; i<numLabels; i++){
      old_labels.push_back(cohesiveZoneTasks->d_cohesiveZoneState_preReloc[i]);
      new_labels.push_back(cohesiveZoneTasks->d_cohesiveZoneState[i] );
    }
  }

  //__________________________________
  //  create a new material set containing the
  //  the updated matlSubset.
  MaterialSet* newMatlSet = scinew MaterialSet();
  newMatlSet->addSubset( new_mss );
  newMatlSet->addReference();

  sched->scheduleParticleRelocation(level,
                                    lb->pXLabel_preReloc,
                                    old_labels,
                                    lb->pXLabel,
                                    new_labels,
                                    lb->pParticleIDLabel,
                                    newMatlSet );

  if(newMatlSet && newMatlSet->removeReference()) {
    delete newMatlSet;
  }
}



//______________________________________________________________________
//
void SerialMPM::scheduleComputeCurrentParticleSize(SchedulerP& sched,
                                                   const PatchSet* patches,
                                                   const MaterialSet* matls)
{
  if (!flags->doMPMOnLevel(getLevel(patches)->getIndex(),
                           getLevel(patches)->getGrid()->numLevels()))
    return;

  printSchedule(patches,cout_doing,"MPM::scheduleComputeCurrentParticleSize");

  Task* t=scinew Task("MPM::computeCurrentParticleSize",
                    this, &SerialMPM::computeCurrentParticleSize);

  t->requires(Task::WhichDW::OldDW, lb->pSizeLabel,               Ghost::None);
  t->requires(Task::WhichDW::OldDW, lb->pDeformationMeasureLabel, Ghost::None);

  t->computes(             lb->pCurSizeLabel);

  sched->addTask(t, patches, matls);
}

void SerialMPM::scheduleApplyExternalLoads(SchedulerP& sched,
                                           const PatchSet* patches,
                                           const MaterialSet* matls)
{
  if (!flags->doMPMOnLevel(getLevel(patches)->getIndex(),
                           getLevel(patches)->getGrid()->numLevels()))
    return;

  printSchedule(patches,cout_doing,"MPM::scheduleApplyExternalLoads");

  Task* t=scinew Task("MPM::applyExternalLoads",
                    this, &SerialMPM::applyExternalLoads);

  t->requires(Task::WhichDW::OldDW, lb->simulationTimeLabel);

  if (!flags->d_mms_type.empty()) {
    //MMS problems need displacements
    t->requires(Task::WhichDW::OldDW, lb->pDispLabel,            Ghost::None);
  }

  if (flags->d_useLoadCurves || flags->d_useCBDI) {
<<<<<<< HEAD
    t->requires(Task::WhichDW::OldDW,    lb->pXLabel,                  Ghost::None);
    t->requires(Task::WhichDW::OldDW,    lb->pLoadCurveIDLabel,        Ghost::None);
=======
    t->requires(Task::OldDW,    lb->pXLabel,                  Ghost::None);
    t->requires(Task::OldDW,    lb->pLoadCurveIDLabel,        Ghost::None);
    if(flags->d_keepPressBCNormalToSurface){
      t->requires(Task::OldDW,  lb->pDeformationMeasureLabel, Ghost::None);
    }
>>>>>>> ef6a5341
    t->computes(                lb->pLoadCurveIDLabel_preReloc);
    if (flags->d_useCBDI) {
       t->requires(Task::WhichDW::OldDW, lb->pSizeLabel,               Ghost::None);
       t->requires(Task::WhichDW::OldDW, lb->pDeformationMeasureLabel, Ghost::None);
       t->computes(             lb->pExternalForceCorner1Label);
       t->computes(             lb->pExternalForceCorner2Label);
       t->computes(             lb->pExternalForceCorner3Label);
       t->computes(             lb->pExternalForceCorner4Label);
    }
  }
//  t->computes(Task::WhichDW::OldDW, lb->pExternalHeatRateLabel_preReloc);
  t->computes(             lb->pExtForceLabel_preReloc);

  sched->addTask(t, patches, matls);
}

void SerialMPM::scheduleInterpolateParticlesToGrid(SchedulerP& sched,
                                                   const PatchSet* patches,
                                                   const MaterialSet* matls)
{
  if (!flags->doMPMOnLevel(getLevel(patches)->getIndex(),
                           getLevel(patches)->getGrid()->numLevels()))
    return;

  printSchedule(patches,cout_doing,"MPM::scheduleInterpolateParticlesToGrid");

  Task* t = scinew Task("MPM::interpolateParticlesToGrid",
                        this,&SerialMPM::interpolateParticlesToGrid);
  Ghost::GhostType  gan = Ghost::AroundNodes;

<<<<<<< HEAD
  t->requires(Task::WhichDW::OldDW, lb->pMassLabel,             gan,NGP);
  t->requires(Task::WhichDW::OldDW, lb->pVolumeLabel,           gan,NGP);
//  t->requires(Task::WhichDW::OldDW, lb->pColorLabel,            gan,NGP);
  t->requires(Task::WhichDW::OldDW, lb->pVelocityLabel,         gan,NGP);
=======
  t->requires(Task::OldDW, lb->pMassLabel,             gan,NGP);
  if (flags->d_with_color) {
   t->requires(Task::OldDW, lb->pColorLabel,            gan,NGP);
  }
  t->requires(Task::OldDW, lb->pVolumeLabel,           gan,NGP);
  t->requires(Task::OldDW, lb->pVelocityLabel,         gan,NGP);
>>>>>>> ef6a5341
  if (flags->d_GEVelProj) {
    t->requires(Task::WhichDW::OldDW, lb->pVelGradLabel,             gan,NGP);
    t->requires(Task::WhichDW::OldDW, lb->pTemperatureGradientLabel, gan,NGP);
  }
  t->requires(Task::WhichDW::OldDW, lb->pXLabel,                gan,NGP);
  t->requires(Task::WhichDW::NewDW, lb->pExtForceLabel_preReloc,gan,NGP);
  t->requires(Task::WhichDW::OldDW, lb->pTemperatureLabel,      gan,NGP);
  t->requires(Task::WhichDW::NewDW, lb->pCurSizeLabel,          gan,NGP);
  if (flags->d_useCBDI) {
    t->requires(Task::WhichDW::NewDW,  lb->pExternalForceCorner1Label,gan,NGP);
    t->requires(Task::WhichDW::NewDW,  lb->pExternalForceCorner2Label,gan,NGP);
    t->requires(Task::WhichDW::NewDW,  lb->pExternalForceCorner3Label,gan,NGP);
    t->requires(Task::WhichDW::NewDW,  lb->pExternalForceCorner4Label,gan,NGP);
    t->requires(Task::WhichDW::OldDW,  lb->pLoadCurveIDLabel,gan,NGP);
  }
  if (flags->d_doScalarDiffusion) {
    t->requires(Task::WhichDW::OldDW, lb->pStressLabel,              gan, NGP);
    t->requires(Task::WhichDW::OldDW, lb->diffusion->pConcentration, gan, NGP);
    if (flags->d_GEVelProj) {
      t->requires(Task::WhichDW::OldDW, lb->diffusion->pGradConcentration, gan, NGP);
    }
    t->requires(Task::WhichDW::NewDW, lb->diffusion->pExternalScalarFlux_preReloc, gan, NGP);
    t->computes(lb->diffusion->gConcentration);
    t->computes(lb->diffusion->gConcentrationNoBC);
    t->computes(lb->diffusion->gHydrostaticStress);
    t->computes(lb->diffusion->gExternalScalarFlux);
  }

  t->computes(lb->gMassLabel,        m_materialManager->getAllInOneMatls(),
              Task::OutOfDomain);
  t->computes(lb->gTemperatureLabel, m_materialManager->getAllInOneMatls(),
              Task::OutOfDomain);
  t->computes(lb->gVolumeLabel,      m_materialManager->getAllInOneMatls(),
              Task::OutOfDomain);
  t->computes(lb->gVelocityLabel,    m_materialManager->getAllInOneMatls(),
              Task::OutOfDomain);
  t->computes(lb->gMassLabel);
  t->computes(lb->gSp_volLabel);
  t->computes(lb->gVolumeLabel);
  if (flags->d_with_color) {
    t->computes(lb->gColorLabel);
  }
  t->computes(lb->gVelocityLabel);
  t->computes(lb->gExternalForceLabel);
  t->computes(lb->gTemperatureLabel);
  t->computes(lb->gTemperatureNoBCLabel);
  t->computes(lb->gTemperatureRateLabel);
  t->computes(lb->gExternalHeatRateLabel);

  if(flags->d_with_ice){
    t->computes(lb->gVelocityBCLabel);
  }

  sched->addTask(t, patches, matls);
}

void SerialMPM::scheduleComputeSSPlusVp(SchedulerP& sched,
                                        const PatchSet* patches,
                                        const MaterialSet* matls)
{
  if (!flags->doMPMOnLevel(getLevel(patches)->getIndex(),
                           getLevel(patches)->getGrid()->numLevels()))
    return;

  printSchedule(patches,cout_doing,"MPM::scheduleComputeSSPlusVp");

  Task* t=scinew Task("MPM::computeSSPlusVp",
                      this, &SerialMPM::computeSSPlusVp);

  Ghost::GhostType gac   = Ghost::AroundCells;
  Ghost::GhostType gnone = Ghost::None;
  t->requires(Task::WhichDW::OldDW, lb->pXLabel,                         gnone);
  t->requires(Task::WhichDW::NewDW, lb->pCurSizeLabel,                   gnone);

  t->requires(Task::WhichDW::NewDW, lb->gVelocityLabel,                  gac,NGN);

  t->computes(lb->pVelocitySSPlusLabel);

  sched->addTask(t, patches, matls);
}

void SerialMPM::scheduleComputeSPlusSSPlusVp(SchedulerP& sched,
                                             const PatchSet* patches,
                                             const MaterialSet* matls)
{
  if (!flags->doMPMOnLevel(getLevel(patches)->getIndex(),
                           getLevel(patches)->getGrid()->numLevels()))
    return;

  printSchedule(patches,cout_doing,"MPM::scheduleComputeSPlusSSPlusVp");

  Task* t=scinew Task("MPM::computeSPlusSSPlusVp",
                      this, &SerialMPM::computeSPlusSSPlusVp);

  Ghost::GhostType gan = Ghost::AroundNodes;
  Ghost::GhostType gac = Ghost::AroundCells;
  t->requires(Task::WhichDW::OldDW, lb->pXLabel,                     gan, NGP);
  t->requires(Task::WhichDW::OldDW, lb->pMassLabel,                  gan, NGP);
  t->requires(Task::WhichDW::NewDW, lb->pCurSizeLabel,               gan, NGP);
  t->requires(Task::WhichDW::NewDW, lb->pVelocitySSPlusLabel,        gan, NGP);
  t->requires(Task::WhichDW::NewDW, lb->gMassLabel,                  gac, NGN);

  t->computes(lb->gVelSPSSPLabel);

  sched->addTask(t, patches, matls);
}

void SerialMPM::scheduleComputeHeatExchange(SchedulerP& sched,
                                            const PatchSet* patches,
                                            const MaterialSet* matls)
{
  if (!flags->doMPMOnLevel(getLevel(patches)->getIndex(),
                           getLevel(patches)->getGrid()->numLevels()))
    return;

  printSchedule(patches,cout_doing,"MPM::scheduleComputeHeatExchange");

  Task* t = scinew Task("ThermalContact::computeHeatExchange",
                        thermalContactModel,
                        &ThermalContact::computeHeatExchange);

  thermalContactModel->addComputesAndRequires(t, patches, matls);
  sched->addTask(t, patches, matls);
}

void SerialMPM::scheduleExMomInterpolated(SchedulerP& sched,
                                          const PatchSet* patches,
                                          const MaterialSet* matls)
{
  if (!flags->doMPMOnLevel(getLevel(patches)->getIndex(),
                           getLevel(patches)->getGrid()->numLevels()))
    return;
  printSchedule(patches,cout_doing,"MPM::scheduleExMomInterpolated");

  contactModel->addComputesAndRequiresInterpolated(sched, patches, matls);
}

/////////////////////////////////////////////////////////////////////////
/*!  **WARNING** In addition to the stresses and deformations, the internal
 *               heat rate in the particles (pdTdtLabel)
 *               is computed here */
/////////////////////////////////////////////////////////////////////////
void SerialMPM::scheduleComputeStressTensor(SchedulerP& sched,
                                            const PatchSet* patches,
                                            const MaterialSet* matls)
{
  if (!flags->doMPMOnLevel(getLevel(patches)->getIndex(),
                           getLevel(patches)->getGrid()->numLevels()))
    return;

  printSchedule(patches,cout_doing,"MPM::scheduleComputeStressTensor");

  unsigned int numMatls = m_materialManager->getNumMatls( "MPM" );
  Task* t = scinew Task("MPM::computeStressTensor",
                        this, &SerialMPM::computeStressTensor);
  for(unsigned int m = 0; m < numMatls; m++){
    MPMMaterial* mpm_matl = (MPMMaterial*) m_materialManager->getMaterial( "MPM", m);
    const MaterialSubset* matlset = mpm_matl->thisMaterial();

    ConstitutiveModel* cm = mpm_matl->getConstitutiveModel();
    cm->addComputesAndRequires(t, mpm_matl, patches);

    t->computes(lb->p_qLabel_preReloc, matlset);
  }

  t->requires(Task::WhichDW::OldDW, lb->simulationTimeLabel);
  t->computes(lb->delTLabel,getLevel(patches));

  if (flags->d_reductionVars->accStrainEnergy ||
      flags->d_reductionVars->strainEnergy) {
    t->computes(lb->StrainEnergyLabel);
  }

  sched->addTask(t, patches, matls);

  //__________________________________
  //  Additional tasks
  scheduleUpdateStress_DamageErosionModels( sched, patches, matls );

  if (flags->d_reductionVars->accStrainEnergy)
    scheduleComputeAccStrainEnergy(sched, patches, matls);

}


//______________________________________________________________________
//
// Compute the accumulated strain energy
void SerialMPM::scheduleComputeAccStrainEnergy(SchedulerP& sched,
                                               const PatchSet* patches,
                                               const MaterialSet* matls)
{
  if (!flags->doMPMOnLevel(getLevel(patches)->getIndex(),
                           getLevel(patches)->getGrid()->numLevels()))
    return;
  printSchedule(patches,cout_doing,"MPM::scheduleComputeAccStrainEnergy");

  Task* t = scinew Task("MPM::computeAccStrainEnergy",
                        this, &SerialMPM::computeAccStrainEnergy);
  t->requires(Task::WhichDW::OldDW, lb->AccStrainEnergyLabel);
  t->requires(Task::WhichDW::NewDW, lb->StrainEnergyLabel);
  t->computes(lb->AccStrainEnergyLabel);
  sched->addTask(t, patches, matls);
}

void SerialMPM::scheduleComputeContactArea(SchedulerP& sched,
                                           const PatchSet* patches,
                                           const MaterialSet* matls)
{
  if (!flags->doMPMOnLevel(getLevel(patches)->getIndex(),
                           getLevel(patches)->getGrid()->numLevels()))
    return;

  /** computeContactArea */

    printSchedule(patches,cout_doing,"MPM::scheduleComputeContactArea");
    Task* t = scinew Task("MPM::computeContactArea",
                          this, &SerialMPM::computeContactArea);

    Ghost::GhostType  gnone = Ghost::None;
    t->requires(Task::WhichDW::NewDW, lb->gVolumeLabel, gnone);
    for(std::list<Patch::FaceType>::const_iterator ftit(d_bndy_traction_faces.begin());
        ftit!=d_bndy_traction_faces.end();ftit++) {
      int iface = (int)(*ftit);
      t->computes(lb->BndyContactCellAreaLabel[iface]);
    }
    sched->addTask(t, patches, matls);
}

void SerialMPM::scheduleComputeInternalForce(SchedulerP& sched,
                                             const PatchSet* patches,
                                             const MaterialSet* matls)
{
  if (!flags->doMPMOnLevel(getLevel(patches)->getIndex(),
                           getLevel(patches)->getGrid()->numLevels()))
    return;

  printSchedule(patches,cout_doing,"MPM::scheduleComputeInternalForce");

  Task* t = scinew Task("MPM::computeInternalForce",
                        this, &SerialMPM::computeInternalForce);

  Ghost::GhostType  gan   = Ghost::AroundNodes;
  Ghost::GhostType  gnone = Ghost::None;
  t->requires(Task::WhichDW::NewDW,lb->gVolumeLabel, gnone);
  t->requires(Task::WhichDW::NewDW,lb->gVolumeLabel, m_materialManager->getAllInOneMatls(),
              Task::OutOfDomain, gnone);
  t->requires(Task::WhichDW::OldDW,lb->pStressLabel,               gan,NGP);
  t->requires(Task::WhichDW::OldDW,lb->pVolumeLabel,               gan,NGP);
  t->requires(Task::WhichDW::OldDW,lb->pXLabel,                    gan,NGP);
  t->requires(Task::WhichDW::NewDW,lb->pCurSizeLabel,              gan,NGP);

  if(flags->d_with_ice){
    t->requires(Task::WhichDW::NewDW, lb->pPressureLabel,          gan,NGP);
  }

  if(flags->d_artificial_viscosity){
    t->requires(Task::WhichDW::OldDW, lb->p_qLabel,                gan,NGP);
  }

  t->computes(lb->gInternalForceLabel);

  for(std::list<Patch::FaceType>::const_iterator ftit(d_bndy_traction_faces.begin());
      ftit!=d_bndy_traction_faces.end();ftit++) {
    int iface = (int)(*ftit);
    t->requires(Task::WhichDW::NewDW, lb->BndyContactCellAreaLabel[iface]);
    t->computes(lb->BndyForceLabel[iface]);
    t->computes(lb->BndyContactAreaLabel[iface]);
    t->computes(lb->BndyTractionLabel[iface]);
  }

  t->computes(lb->gStressForSavingLabel);
  t->computes(lb->gStressForSavingLabel, m_materialManager->getAllInOneMatls(),
              Task::OutOfDomain);

  sched->addTask(t, patches, matls);
}

void SerialMPM::scheduleComputeInternalHeatRate(SchedulerP& sched,
                                                const PatchSet* patches,
                                                const MaterialSet* matls)
{
  if (!flags->doMPMOnLevel(getLevel(patches)->getIndex(),
                           getLevel(patches)->getGrid()->numLevels()))
    return;
  heatConductionModel->scheduleComputeInternalHeatRate(sched,patches,matls);
}

void SerialMPM::scheduleComputeNodalHeatFlux(SchedulerP& sched,
                                                const PatchSet* patches,
                                                const MaterialSet* matls)
{
  if (!flags->doMPMOnLevel(getLevel(patches)->getIndex(),
                           getLevel(patches)->getGrid()->numLevels()))
    return;

  heatConductionModel->scheduleComputeNodalHeatFlux(sched,patches,matls);
}

void SerialMPM::scheduleSolveHeatEquations(SchedulerP& sched,
                                           const PatchSet* patches,
                                           const MaterialSet* matls)
{
  if (!flags->doMPMOnLevel(getLevel(patches)->getIndex(),
                           getLevel(patches)->getGrid()->numLevels()))
    return;
  heatConductionModel->scheduleSolveHeatEquations(sched,patches,matls);
}

void SerialMPM::scheduleComputeAndIntegrateDiffusion(       SchedulerP  & sched
                                                    ,const  PatchSet    * patches
                                                    ,const  MaterialSet * matls)
{
  if (!flags->doMPMOnLevel(getLevel(patches)->getIndex(),
                           getLevel(patches)->getGrid()->numLevels())) return;
  printSchedule(patches, cout_doing,
                "MPM::scheduleComputeAndIntegrateDiffusion");

  Task* t = scinew Task("SerialMPM::computeAndIntegrateDiffusion",
                        this, &SerialMPM::computeAndIntegrateDiffusion);

  t->requires(Task::WhichDW::OldDW, lb->delTLabel );
  t->requires(Task::WhichDW::NewDW, lb->gMassLabel,    Ghost::None);
  t->requires(Task::WhichDW::NewDW, lb->diffusion->gConcentrationNoBC, Ghost::None);
  t->requires(Task::WhichDW::NewDW, lb->diffusion->gConcentration,     Ghost::None);
  t->requires(Task::WhichDW::NewDW, lb->diffusion->gExternalScalarFlux, Ghost::None);
  t->requires(Task::WhichDW::NewDW, d_sdInterfaceModel->getInterfaceFluxLabel(), Ghost::None);
  t->modifies(lb->diffusion->gConcentrationRate);
  t->computes(lb->diffusion->gConcentrationStar);

  sched->addTask(t, patches, matls);
}

void SerialMPM::scheduleComputeAndIntegrateAcceleration(SchedulerP& sched,
                                                       const PatchSet* patches,
                                                       const MaterialSet* matls)
{
  if (!flags->doMPMOnLevel(getLevel(patches)->getIndex(),
                           getLevel(patches)->getGrid()->numLevels()))
    return;

  printSchedule(patches,cout_doing,
                                "MPM::scheduleComputeAndIntegrateAcceleration");

  Task* t = scinew Task("MPM::computeAndIntegrateAcceleration",
                        this, &SerialMPM::computeAndIntegrateAcceleration);

  t->requires(Task::WhichDW::OldDW, lb->delTLabel );

  t->requires(Task::WhichDW::NewDW, lb->gMassLabel,          Ghost::None);
  t->requires(Task::WhichDW::NewDW, lb->gInternalForceLabel, Ghost::None);
  t->requires(Task::WhichDW::NewDW, lb->gExternalForceLabel, Ghost::None);
  t->requires(Task::WhichDW::NewDW, lb->gVelocityLabel,      Ghost::None);

  t->computes(lb->gVelocityStarLabel);
  t->computes(lb->gAccelerationLabel);
  t->computes( VarLabel::find(abortTimeStep_name) );
  t->computes( VarLabel::find(recomputeTimeStep_name) );
  //__________________________________
  //  reduction variables
  //  Create reductionMatlSubSet that includes all mpm matls
  // and the global matl.  Needed to output per matl reduction variables
  const MaterialSubset* global_mss = t->getGlobalMatlSubset();
  const MaterialSubset* mpm_mss    = (matls ?  matls->getUnion() : nullptr);

  MaterialSubset* reduction_mss = scinew MaterialSubset();
  reduction_mss->add( global_mss->get(0) );

  unsigned int nMatls = m_materialManager->getNumMatls( "MPM" );

  if( nMatls > 1 ){  // ignore for single matl problems
    for (unsigned int m = 0; m < nMatls; m++ ) {
      reduction_mss->add( mpm_mss->get(m) );
    }
  }

  reduction_mss->addReference();

  if(flags->d_reductionVars->mass ||
     flags->d_reductionVars->sumTransmittedForce){
    t->computes(lb->TotalMassLabel,           reduction_mss, Task::OutOfDomain);
  }

  if( flags->d_reductionVars->sumTransmittedForce ){
    // Tell scheduler to not automatically reduce variable.
    lb->SumTransmittedForceLabel->schedReductionTask(false);
    t->computes(lb->SumTransmittedForceLabel, reduction_mss, Task::OutOfDomain);
  }

  sched->addTask(t, patches, matls);

  if (reduction_mss && reduction_mss->removeReference()){
    delete reduction_mss;
  }
}

void SerialMPM::scheduleIntegrateTemperatureRate(SchedulerP& sched,
                                                 const PatchSet* patches,
                                                 const MaterialSet* matls)
{
  if (!flags->doMPMOnLevel(getLevel(patches)->getIndex(),
                           getLevel(patches)->getGrid()->numLevels()))
    return;

  heatConductionModel->scheduleIntegrateTemperatureRate(sched,patches,matls);
}

void SerialMPM::scheduleExMomIntegrated(SchedulerP& sched,
                                        const PatchSet* patches,
                                        const MaterialSet* matls)
{
  if (!flags->doMPMOnLevel(getLevel(patches)->getIndex(),
                           getLevel(patches)->getGrid()->numLevels()))
    return;

  printSchedule(patches,cout_doing,"MPM::scheduleExMomIntegrated");
  contactModel->addComputesAndRequiresIntegrated(sched, patches, matls);
}

void SerialMPM::scheduleSetGridBoundaryConditions(SchedulerP& sched,
                                                  const PatchSet* patches,
                                                  const MaterialSet* matls)

{
  if (!flags->doMPMOnLevel(getLevel(patches)->getIndex(),
                           getLevel(patches)->getGrid()->numLevels()))
    return;
  printSchedule(patches,cout_doing,"MPM::scheduleSetGridBoundaryConditions");
  Task* t=scinew Task("MPM::setGridBoundaryConditions",
                      this, &SerialMPM::setGridBoundaryConditions);

  const MaterialSubset* mss = matls->getUnion();
  t->requires(Task::WhichDW::OldDW, lb->delTLabel );

  t->modifies(             lb->gAccelerationLabel,     mss);
  t->modifies(             lb->gVelocityStarLabel,     mss);
  t->requires(Task::WhichDW::NewDW, lb->gVelocityLabel,   Ghost::None);

  sched->addTask(t, patches, matls);
}

void SerialMPM::scheduleInterpolateToParticlesAndUpdate(SchedulerP& sched,
                                                       const PatchSet* patches,
                                                       const MaterialSet* matls)

{
  if (!flags->doMPMOnLevel(getLevel(patches)->getIndex(),
                           getLevel(patches)->getGrid()->numLevels()))
    return;

  printSchedule(patches,cout_doing,
                               "MPM::scheduleInterpolateToParticlesAndUpdate");

  Task* t=scinew Task("MPM::interpolateToParticlesAndUpdate",
                      this, &SerialMPM::interpolateToParticlesAndUpdate);

  t->requires(Task::WhichDW::OldDW, lb->delTLabel );

  Ghost::GhostType gac   = Ghost::AroundCells;
  Ghost::GhostType gnone = Ghost::None;
  t->requires(Task::WhichDW::NewDW, lb->gAccelerationLabel,              gac,NGN);
  t->requires(Task::WhichDW::NewDW, lb->gVelocityStarLabel,              gac,NGN);
  t->requires(Task::WhichDW::NewDW, lb->gTemperatureRateLabel,           gac,NGN);
  t->requires(Task::WhichDW::NewDW, lb->frictionalWorkLabel,             gac,NGN);
  if(flags->d_XPIC2){
    t->requires(Task::WhichDW::NewDW, lb->gVelSPSSPLabel,                gac,NGN);
    t->requires(Task::WhichDW::NewDW, lb->pVelocitySSPlusLabel,          gnone);
  }
  t->requires(Task::WhichDW::OldDW, lb->pXLabel,                         gnone);
  t->requires(Task::WhichDW::OldDW, lb->pMassLabel,                      gnone);
  t->requires(Task::WhichDW::OldDW, lb->pParticleIDLabel,                gnone);
  t->requires(Task::WhichDW::OldDW, lb->pTemperatureLabel,               gnone);
  t->requires(Task::WhichDW::OldDW, lb->pVelocityLabel,                  gnone);
  t->requires(Task::WhichDW::OldDW, lb->pDispLabel,                      gnone);
  t->requires(Task::WhichDW::OldDW, lb->pSizeLabel,                      gnone);
  t->requires(Task::WhichDW::NewDW, lb->pCurSizeLabel,                   gnone);
  t->requires(Task::WhichDW::OldDW, lb->pVolumeLabel,                    gnone);

  if(flags->d_with_ice){
    t->requires(Task::WhichDW::NewDW, lb->dTdt_NCLabel,         gac,NGN);
    t->requires(Task::WhichDW::NewDW, lb->massBurnFractionLabel,gac,NGN);
  }

  t->computes(lb->pDispLabel_preReloc);
  t->computes(lb->pVelocityLabel_preReloc);
  t->computes(lb->pXLabel_preReloc);
  t->computes(lb->pParticleIDLabel_preReloc);
  t->computes(lb->pTemperatureLabel_preReloc);
  t->computes(lb->pTempPreviousLabel_preReloc); // for thermal stress
  t->computes(lb->pMassLabel_preReloc);
  t->computes(lb->pSizeLabel_preReloc);

  if(flags->d_doScalarDiffusion) {
    t->requires(Task::WhichDW::OldDW, lb->diffusion->pConcentration,     gnone     );
    t->requires(Task::WhichDW::NewDW, lb->diffusion->gConcentrationRate, gac,  NGN );

    t->computes(lb->diffusion->pConcentration_preReloc);
    t->computes(lb->diffusion->pConcPrevious_preReloc);

    if (flags->d_doAutoCycleBC) {
      if (flags->d_autoCycleUseMinMax) {
        t->computes(lb->diffusion->rMinConcentration);
        t->computes(lb->diffusion->rMaxConcentration);
      } else {
        t->computes(lb->diffusion->rTotalConcentration);
      }
    }
  }

  //__________________________________
  //  reduction variables
  //  Create reductionMatlSubSet that could include all mpm matls
  // and the global matl.  Needed for per matl reduction variables

  const MaterialSubset* global_mss = t->getGlobalMatlSubset();
  const MaterialSubset* mpm_mss    = matls->getUnion();

  MaterialSubset* reduction_mss = scinew MaterialSubset();
  reduction_mss->add( global_mss->get(0) );

  unsigned int nMatls = m_materialManager->getNumMatls( "MPM" );

  if( nMatls > 1 ){  // ignore for single matl problems
    for (unsigned int m = 0; m < nMatls; m++ ) {
      reduction_mss->add( mpm_mss->get(m) );
    }
  }

  reduction_mss->addReference();

  if(flags->d_reductionVars->momentum){
    t->computes(lb->TotalMomentumLabel, reduction_mss, Task::OutOfDomain);
  }
  if(flags->d_reductionVars->KE){
    t->computes(lb->KineticEnergyLabel, reduction_mss, Task::OutOfDomain);
  }
  if(flags->d_reductionVars->thermalEnergy){
    t->computes(lb->ThermalEnergyLabel, reduction_mss, Task::OutOfDomain);
  }
  if(flags->d_reductionVars->centerOfMass){
    t->computes(lb->CenterOfMassPositionLabel, reduction_mss,Task::OutOfDomain);
  }

  // debugging scalar
  if(flags->d_with_color) {
    t->requires(Task::WhichDW::OldDW, lb->pColorLabel,  Ghost::None);
    t->computes(lb->pColorLabel_preReloc);
  }

  // Carry Forward particle refinement flag
  if(flags->d_refineParticles){
<<<<<<< HEAD
    t->requires(Task::WhichDW::OldDW, lb->pRefinedLabel,                Ghost::None);
=======
    t->requires(Task::OldDW, lb->pRefinedLabel,  Ghost::None);
>>>>>>> ef6a5341
    t->computes(             lb->pRefinedLabel_preReloc);
  }

  MaterialSubset* z_matl = scinew MaterialSubset();
  z_matl->add(0);
  z_matl->addReference();
  t->requires(Task::WhichDW::OldDW, lb->NC_CCweightLabel, z_matl, Ghost::None);
  t->computes(             lb->NC_CCweightLabel, z_matl);

  sched->addTask(t, patches, matls);

  // The task will have a reference to z_matl
  if (z_matl->removeReference())
    delete z_matl; // shouln't happen, but...

  if (reduction_mss && reduction_mss->removeReference()){
    delete reduction_mss;
  }
}

void SerialMPM::scheduleComputeParticleGradients(SchedulerP& sched,
                                                 const PatchSet* patches,
                                                 const MaterialSet* matls)

{
  if (!flags->doMPMOnLevel(getLevel(patches)->getIndex(),
                           getLevel(patches)->getGrid()->numLevels()))
    return;

  printSchedule(patches,cout_doing,"MPM::scheduleComputeParticleGradients");

  Task* t=scinew Task("MPM::computeParticleGradients",
                      this, &SerialMPM::computeParticleGradients);

  t->requires(Task::WhichDW::OldDW, lb->delTLabel );

  Ghost::GhostType gac   = Ghost::AroundCells;
  Ghost::GhostType gnone = Ghost::None;
  t->requires(Task::WhichDW::NewDW, lb->gVelocityStarLabel,              gac,NGN);
  if (flags->d_doExplicitHeatConduction){
    t->requires(Task::WhichDW::NewDW, lb->gTemperatureStarLabel,         gac,NGN);
  }
  t->requires(Task::WhichDW::OldDW, lb->pXLabel,                         gnone);
  t->requires(Task::WhichDW::OldDW, lb->pMassLabel,                      gnone);
  t->requires(Task::WhichDW::NewDW, lb->pMassLabel_preReloc,             gnone);
  t->requires(Task::WhichDW::NewDW, lb->pCurSizeLabel,                   gnone);
  t->requires(Task::WhichDW::OldDW, lb->pVolumeLabel,                    gnone);
  t->requires(Task::WhichDW::OldDW, lb->pDeformationMeasureLabel,        gnone);
  t->requires(Task::WhichDW::OldDW, lb->pLocalizedMPMLabel,              gnone);

  t->computes(lb->pVolumeLabel_preReloc);
  t->computes(lb->pVelGradLabel_preReloc);
  t->computes(lb->pDeformationMeasureLabel_preReloc);
  t->computes(lb->pTemperatureGradientLabel_preReloc);

  // JBH -- Need code to use these variables -- FIXME TODO
  if(flags->d_doScalarDiffusion) {
    t->requires(Task::WhichDW::NewDW, lb->diffusion->gConcentrationStar, gac, NGN);
    t->requires(Task::WhichDW::OldDW, lb->diffusion->pArea,              gnone);
    t->computes(lb->diffusion->pGradConcentration_preReloc);
    t->computes(lb->diffusion->pArea_preReloc);
  }

  if(flags->d_reductionVars->volDeformed){
    t->computes(lb->TotalVolumeDeformedLabel);
  }

  sched->addTask(t, patches, matls);
}

void SerialMPM::scheduleFinalParticleUpdate(SchedulerP& sched,
                                            const PatchSet* patches,
                                            const MaterialSet* matls)

{
  if (!flags->doMPMOnLevel(getLevel(patches)->getIndex(),
                           getLevel(patches)->getGrid()->numLevels()))
    return;

  printSchedule(patches,cout_doing,"MPM::scheduleFinalParticleUpdate");

  Task* t=scinew Task("MPM::finalParticleUpdate",
                      this, &SerialMPM::finalParticleUpdate);

  t->requires(Task::WhichDW::OldDW, lb->delTLabel );

  Ghost::GhostType gnone = Ghost::None;
  t->requires(Task::WhichDW::NewDW, lb->pdTdtLabel,                      gnone);
  t->requires(Task::WhichDW::NewDW, lb->pLocalizedMPMLabel_preReloc,     gnone);
  t->requires(Task::WhichDW::NewDW, lb->pMassLabel_preReloc,             gnone);

  t->modifies(lb->pTemperatureLabel_preReloc);

  sched->addTask(t, patches, matls);
}

void SerialMPM::scheduleInsertParticles(SchedulerP& sched,
                                        const PatchSet* patches,
                                        const MaterialSet* matls)

{
  if (!flags->doMPMOnLevel(getLevel(patches)->getIndex(),
                           getLevel(patches)->getGrid()->numLevels()))
    return;

  if(flags->d_insertParticles){
    printSchedule(patches,cout_doing,"MPM::scheduleInsertParticles");

    Task* t=scinew Task("MPM::insertParticles",this,
                  &SerialMPM::insertParticles);

    t->requires(Task::WhichDW::OldDW, lb->simulationTimeLabel);
    t->requires(Task::WhichDW::OldDW, lb->delTLabel );

    t->modifies(lb->pXLabel_preReloc);
    t->modifies(lb->pVelocityLabel_preReloc);
    t->requires(Task::WhichDW::OldDW, lb->pColorLabel,  Ghost::None);

    sched->addTask(t, patches, matls);
  }
}

void SerialMPM::scheduleAddParticles(SchedulerP& sched,
                                     const PatchSet* patches,
                                     const MaterialSet* matls)

{
  if( !flags->doMPMOnLevel( getLevel(patches)->getIndex(), getLevel(patches)->getGrid()->numLevels() ) ) {
    return;
  }

  printSchedule( patches, cout_doing, "MPM::scheduleAddParticles" );

  Task * t = scinew Task("MPM::addParticles", this, &SerialMPM::addParticles );

  MaterialSubset* zeroth_matl = scinew MaterialSubset();
  zeroth_matl->add(0);
  zeroth_matl->addReference();

  t->modifies(lb->pParticleIDLabel_preReloc);
  t->modifies(lb->pXLabel_preReloc);
  t->modifies(lb->pVolumeLabel_preReloc);
  t->modifies(lb->pVelocityLabel_preReloc);
  t->modifies(lb->pMassLabel_preReloc);
  t->modifies(lb->pSizeLabel_preReloc);
  t->modifies(lb->pDispLabel_preReloc);
  t->modifies(lb->pStressLabel_preReloc);

  if (flags->d_with_color) {
    t->modifies(lb->pColorLabel_preReloc);
  }
  if (flags->d_useLoadCurves) {
    t->modifies(lb->pLoadCurveIDLabel_preReloc);
  }

  // JBH -- Add code for these variables -- FIXME TODO
  if (flags->d_doScalarDiffusion) {
    t->modifies(lb->diffusion->pConcentration_preReloc);
    t->modifies(lb->diffusion->pConcPrevious_preReloc);
    t->modifies(lb->diffusion->pGradConcentration_preReloc);
    t->modifies(lb->diffusion->pExternalScalarFlux_preReloc);
    t->modifies(lb->diffusion->pArea_preReloc);
    t->modifies(lb->diffusion->pDiffusivity_preReloc);
  }
  t->modifies(lb->pLocalizedMPMLabel_preReloc);
  t->modifies(lb->pExtForceLabel_preReloc);
  t->modifies(lb->pTemperatureLabel_preReloc);
  t->modifies(lb->pTemperatureGradientLabel_preReloc);
  t->modifies(lb->pTempPreviousLabel_preReloc);
  t->modifies(lb->pDeformationMeasureLabel_preReloc);
  t->modifies(lb->pRefinedLabel_preReloc);
  if(flags->d_computeScaleFactor){
    t->modifies(lb->pScaleFactorLabel_preReloc);
  }
  t->modifies(lb->pVelGradLabel_preReloc);

  t->requires(Task::WhichDW::OldDW, lb->pCellNAPIDLabel, zeroth_matl, Ghost::None);
  t->computes(             lb->pCellNAPIDLabel, zeroth_matl);

  unsigned int numMatls = m_materialManager->getNumMatls( "MPM" );
  for(unsigned int m = 0; m < numMatls; m++){
    MPMMaterial* mpm_matl = (MPMMaterial*) m_materialManager->getMaterial( "MPM", m);
    ConstitutiveModel* cm = mpm_matl->getConstitutiveModel();
    cm->addSplitParticlesComputesAndRequires(t, mpm_matl, patches);
    if (flags->d_doScalarDiffusion) {
      ScalarDiffusionModel* sdm = mpm_matl->getScalarDiffusionModel();
      sdm->addSplitParticlesComputesAndRequires(t, mpm_matl, patches);
    }
  }

  sched->addTask(t, patches, matls);
}

//______________________________________________________________________
//  Schedule the reduction of variables that are computed multiple times in a timestep
//  Use Label->schedReductionTask( true );
//  to the tell scheduler to perform the reduction.
//  The actual task is inside MPIScheduler.
void
SerialMPM::scheduleReduceVars(       SchedulerP  & sched,
                               const PatchSet    * patches,
                               const MaterialSet * matls )
{

  if( !flags->d_reductionVars->sumTransmittedForce ){
    return;
  }

  printSchedule( patches,cout_doing,"MPM::scheduleReduceVars");

  Task* t = scinew Task( "MPM::reductionTask", Task::Reduction);

  //__________________________________
  // Create reductionMatlSubSet that includes all mpm matls
  // and the global matl.
  const MaterialSubset* global_mss = t->getGlobalMatlSubset();
  const MaterialSubset* mpm_mss    = (matls ?  matls->getUnion() : nullptr);

  MaterialSubset* reduction_mss = scinew MaterialSubset();
  reduction_mss->add( global_mss->get(0) );

  unsigned int nMatls = m_materialManager->getNumMatls( "MPM" );

  if( nMatls > 1 ){  // ignore for single matl problems
    for (unsigned int m = 0; m < nMatls; m++ ) {
      reduction_mss->add( mpm_mss->get(m) );
    }
  }

  reduction_mss->addReference();

  // Tell the scheduler to reduce this variable
  lb->SumTransmittedForceLabel->schedReductionTask(true);
  t->computes( lb->SumTransmittedForceLabel, reduction_mss, Task::OutOfDomain );

  sched->addTask(t, patches, matls);

  if (reduction_mss && reduction_mss->removeReference()){
    delete reduction_mss;
  }
}

void
SerialMPM::scheduleComputeGridVelocityForFTM(SchedulerP  & sched,
                                             const PatchSet    * patches,
                                             const MaterialSet * matls )
{

  if( !flags->d_reductionVars->sumTransmittedForce ){
    return;
  }

  printSchedule( patches,cout_doing,"MPM::scheduleComputeGridVelocityForFTM");

  Task* t = scinew Task( "MPM::computeGridVelocityForFTM", this,
                          &SerialMPM::computeGridVelocityForFTM);

  //__________________________________
  // Create reductionMatlSubSet that includes all mpm matls
  // and the global matl.
  const MaterialSubset* global_mss = t->getGlobalMatlSubset();
  const MaterialSubset* mpm_mss    = (matls ?  matls->getUnion() : nullptr);

  MaterialSubset* reduction_mss = scinew MaterialSubset();
  reduction_mss->add( global_mss->get(0) );

  unsigned int nMatls = m_materialManager->getNumMatls( "MPM" );

  if( nMatls > 1 ){  // ignore for single matl problems
    for (unsigned int m = 0; m < nMatls; m++ ) {
      reduction_mss->add( mpm_mss->get(m) );
    }
  }

  reduction_mss->addReference();

  if( flags->d_reductionVars->mass ||
      flags->d_reductionVars->sumTransmittedForce){
    t->requires(Task::NewDW, lb->TotalMassLabel, nullptr,
                reduction_mss, Task::OutOfDomain, Task::SearchTG::NewTG);
  }
  if( flags->d_reductionVars->sumTransmittedForce ){
    t->requires(Task::NewDW, lb->SumTransmittedForceLabel, nullptr,
                reduction_mss, Task::OutOfDomain, Task::SearchTG::NewTG);
  }

  const MaterialSubset* mss = matls->getUnion();
  t->requires(Task::OldDW, lb->delTLabel );

  t->modifies(             lb->gAccelerationLabel,     mss);
  t->modifies(             lb->gVelocityStarLabel,     mss);
  t->requires(Task::NewDW, lb->gVelocityLabel,   Ghost::None);

  sched->addTask(t, patches, matls);

  if (reduction_mss && reduction_mss->removeReference()){
    delete reduction_mss;
  }
}

//______________________________________________________________________
//
void
SerialMPM::scheduleComputeParticleScaleFactor(       SchedulerP  & sched,
                                               const PatchSet    * patches,
                                               const MaterialSet * matls )
{
  if (!flags->doMPMOnLevel(getLevel(patches)->getIndex(),
                           getLevel(patches)->getGrid()->numLevels())) {
    return;
  }

  printSchedule( patches, cout_doing,"MPM::scheduleComputeParticleScaleFactor");

  Task * t = scinew Task( "MPM::computeParticleScaleFactor",this,
                          &SerialMPM::computeParticleScaleFactor );

<<<<<<< HEAD
  t->requires( Task::WhichDW::NewDW, lb->pSizeLabel_preReloc,                Ghost::None );
  t->requires( Task::WhichDW::NewDW, lb->pDeformationMeasureLabel_preReloc,  Ghost::None );
  t->computes( lb->pScaleFactorLabel_preReloc );
=======
  t->requires(Task::NewDW, lb->pSizeLabel_preReloc,               Ghost::None);
  t->requires(Task::NewDW, lb->pDeformationMeasureLabel_preReloc, Ghost::None);
  t->computes(lb->pScaleFactorLabel_preReloc );
>>>>>>> ef6a5341

  sched->addTask( t, patches, matls );
}

void
SerialMPM::scheduleSetPrescribedMotion(       SchedulerP  & sched,
                                        const PatchSet    * patches,
                                        const MaterialSet * matls )
{
  if ( !flags->doMPMOnLevel( getLevel(patches)->getIndex(),
        getLevel(patches)->getGrid()->numLevels() ) ) {
    return;
  }

  printSchedule(patches,cout_doing,"MPM::scheduleSetPrescribedMotion");

  Task * t = scinew Task( "MPM::setPrescribedMotion", this,
                           &SerialMPM::setPrescribedMotion );

  const MaterialSubset* mss = matls->getUnion();
  t->modifies(             lb->gAccelerationLabel,     mss);
  t->modifies(             lb->gVelocityStarLabel,     mss);
  t->requires(Task::WhichDW::OldDW, lb->simulationTimeLabel);
  t->requires(Task::WhichDW::OldDW, lb->delTLabel );

  sched->addTask(t, patches, matls);
}

void
SerialMPM::scheduleRefine( const PatchSet   * patches,
                                 SchedulerP & sched )
{
  printSchedule(patches,cout_doing,"MPM::scheduleRefine");
  Task* t = scinew Task( "SerialMPM::refine", this, &SerialMPM::refine );

  t->computes(lb->pXLabel);
  t->computes(lb->p_qLabel);
  t->computes(lb->pDispLabel);
  t->computes(lb->pMassLabel);
  t->computes(lb->pVolumeLabel);
  t->computes(lb->pTemperatureLabel);
  t->computes(lb->pTempPreviousLabel); // for therma  stresm analysis
  t->computes(lb->pdTdtLabel);
  t->computes(lb->pVelocityLabel);
  t->computes(lb->pVelGradLabel);
  t->computes(lb->pTemperatureGradientLabel);
  t->computes(lb->pExternalForceLabel);
  t->computes(lb->pParticleIDLabel);
  t->computes(lb->pDeformationMeasureLabel);
  t->computes(lb->pStressLabel);
  t->computes(lb->pSizeLabel);
  t->computes(lb->pCurSizeLabel);
  t->computes(lb->pLocalizedMPMLabel);
  t->computes(lb->NC_CCweightLabel);
  t->computes(lb->delTLabel,getLevel(patches));

  // JBH -- Add code to support these variables FIXME TODO
  if (flags->d_doScalarDiffusion) {
    t->computes(lb->diffusion->pConcentration);
    t->computes(lb->diffusion->pConcPrevious);
    t->computes(lb->diffusion->pGradConcentration);
    t->computes(lb->diffusion->pArea);
  }

  // Debugging Scalar
  if (flags->d_with_color) {
    t->computes(lb->pColorLabel);
  }

  if (flags->d_useLoadCurves) {
    // Computes the load curve ID associated with each particle
    t->computes(lb->pLoadCurveIDLabel);
  }

  if (flags->d_reductionVars->accStrainEnergy) {
    // Computes accumulated strain energy
    t->computes(lb->AccStrainEnergyLabel);
  }

  unsigned int numMPM = m_materialManager->getNumMatls( "MPM" );
  for(unsigned int m = 0; m < numMPM; m++){
    MPMMaterial* mpm_matl = (MPMMaterial*) m_materialManager->getMaterial( "MPM", m);

    ConstitutiveModel* cm = mpm_matl->getConstitutiveModel();
    cm->addInitialComputesAndRequires(t, mpm_matl, patches);

    DamageModel* dm = mpm_matl->getDamageModel();
    dm->addInitialComputesAndRequires(t, mpm_matl);

    ErosionModel* em = mpm_matl->getErosionModel();
    em->addInitialComputesAndRequires(t, mpm_matl);
  }

  sched->addTask(t, patches, m_materialManager->allMaterials( "MPM" ));
}

void
SerialMPM::scheduleRefineInterface( const LevelP& /*fineLevel*/,
                                          SchedulerP& /*scheduler*/,
                                          bool /* ??? */,
                                          bool /* ??? */)
{
  //  do nothing for now
}

void SerialMPM::scheduleCoarsen(const LevelP& /*coarseLevel*/,
                                SchedulerP& /*sched*/)
{
  // do nothing for now
}
//______________________________________________________________________
// Schedule to mark flags for AMR regridding
void SerialMPM::scheduleErrorEstimate(const LevelP& coarseLevel,
                                      SchedulerP& sched)
{
  // main way is to count particles, but for now we only want particles on
  // the finest level.  Thus to schedule cells for regridding during the
  // execution, we'll coarsen the flagged cells (see coarsen).

  if (amr_doing.active())
    amr_doing << "SerialMPM::scheduleErrorEstimate on level " << coarseLevel->getIndex() << '\n';

  // The simulation controller should not schedule it every time step
  Task* task = scinew Task("MPM::errorEstimate", this, &SerialMPM::errorEstimate);

  // if the finest level, compute flagged cells
  if (coarseLevel->getIndex() == coarseLevel->getGrid()->numLevels()-1) {
    task->requires(Task::WhichDW::NewDW, lb->pXLabel, Ghost::AroundCells, 0);
  }
  else {
    task->requires(Task::WhichDW::NewDW, m_regridder->getRefineFlagLabel(),
                   0, Task::PatchDomainSpec::FineLevel, m_regridder->refineFlagMaterials(),
                   Task::MaterialDomainSpec::NormalDomain, Ghost::None, 0);
  }
  task->modifies(m_regridder->getRefineFlagLabel(),      m_regridder->refineFlagMaterials());
  task->modifies(m_regridder->getRefinePatchFlagLabel(), m_regridder->refineFlagMaterials());
  sched->addTask(task, coarseLevel->eachPatch(), m_materialManager->allMaterials( "MPM" ));

}
//______________________________________________________________________
// Schedule to mark initial flags for AMR regridding
void SerialMPM::scheduleInitialErrorEstimate(const LevelP& coarseLevel,
                                             SchedulerP& sched)
{
  scheduleErrorEstimate(coarseLevel, sched);
}

void SerialMPM::scheduleSwitchTest(const LevelP& level, SchedulerP& sched)
{
  if (d_switchCriteria) {
    d_switchCriteria->scheduleSwitchTest(level,sched);
  }
}
//______________________________________________________________________
//
void SerialMPM::printParticleCount(const ProcessorGroup* pg,
                                   const PatchSubset*,
                                   const MaterialSubset*,
                                   DataWarehouse*,
                                   DataWarehouse* new_dw)
{
  sumlong_vartype pcount;
  new_dw->get(pcount, lb->partCountLabel);

  if(pg->myRank() == 0){
    std::cout << "Created " << (long) pcount << " total particles" << std::endl;
  }

  //__________________________________
  //  bulletproofing
  if(pcount == 0 ){
    ostringstream msg;
    msg << "\n ERROR: zero particles were created. \n"
        << "  Possible causes: \n"
        << "    1) The geom_objects are outside of the computational domain.\n"
        << "    2) Insufficient grid resolution.  On single/multi-level (MPMICE) problems particles have to created\n"
        << "       on the coarsest level for each geom_object.";
    throw ProblemSetupException(msg.str(),__FILE__, __LINE__);
  }
}
//______________________________________________________________________
//
void SerialMPM::computeAccStrainEnergy(const ProcessorGroup*,
                                       const PatchSubset*,
                                       const MaterialSubset*,
                                       DataWarehouse* old_dw,
                                       DataWarehouse* new_dw)
{
  // Get the totalStrainEnergy from the old datawarehouse
  max_vartype accStrainEnergy;
  old_dw->get(accStrainEnergy, lb->AccStrainEnergyLabel);

  // Get the incremental strain energy from the new datawarehouse
  sum_vartype incStrainEnergy;
  new_dw->get(incStrainEnergy, lb->StrainEnergyLabel);

  // Add the two a put into new dw
  double totalStrainEnergy =
    (double) accStrainEnergy + (double) incStrainEnergy;
  new_dw->put(max_vartype(totalStrainEnergy), lb->AccStrainEnergyLabel);
}

// Calculate the number of material points per load curve
void SerialMPM::countMaterialPointsPerLoadCurve(const ProcessorGroup*,
                                                const PatchSubset* patches,
                                                const MaterialSubset*,
                                                DataWarehouse* ,
                                                DataWarehouse* new_dw)
{

  printTask(patches, patches->get(0),cout_doing,
                                     "MPM::countMaterialPointsPerLoadCurve");
  // Find the number of pressure BCs in the problem
  int nofPressureBCs = 0;
  for (int ii = 0; ii<(int)MPMPhysicalBCFactory::mpmPhysicalBCs.size(); ii++){
    string bcs_type = MPMPhysicalBCFactory::mpmPhysicalBCs[ii]->getType();
    if (bcs_type == "Pressure" || bcs_type == "Torque") {
      nofPressureBCs++;

      // Loop through the patches and count
      for(int p=0;p<patches->size();p++){
        const Patch* patch = patches->get(p);
        unsigned int numMPMMatls=m_materialManager->getNumMatls("MPM");
        int numPts = 0;
        for(unsigned int m = 0; m < numMPMMatls; m++){
          MPMMaterial* mpm_matl =
                        (MPMMaterial*) m_materialManager->getMaterial("MPM", m);
          int dwi = mpm_matl->getDWIndex();

          ParticleSubset* pset = new_dw->getParticleSubset(dwi, patch);
          constParticleVariable<IntVector> pLoadCurveID;
          new_dw->get(pLoadCurveID, lb->pLoadCurveIDLabel, pset);

          ParticleSubset::iterator iter = pset->begin();
          for(;iter != pset->end(); iter++){
            particleIndex idx = *iter;
            for(int k = 0;k<3;k++){
              if (pLoadCurveID[idx](k) == (nofPressureBCs)){
                ++numPts;
              }
            }
          }
        } // matl loop
        new_dw->put(sumlong_vartype(numPts),
                    lb->materialPointsPerLoadCurveLabel, 0, nofPressureBCs-1);
      }  // patch loop
    }
  }
}

// Calculate the number of material points per load curve
void SerialMPM::initializePressureBC(const ProcessorGroup*,
                                     const PatchSubset* patches,
                                     const MaterialSubset*,
                                     DataWarehouse* ,
                                     DataWarehouse* new_dw)
{
  // Get the current time
  double time = 0.0;
  printTask(patches, patches->get(0),cout_doing,"Doing MPM::initializePressureBC");
  if (cout_dbg.active())
    cout_dbg << "Current Time (Initialize Pressure BC) = " << time << endl;

  // Calculate the force vector at each particle
  for(int p=0;p<patches->size();p++){
    const Patch* patch = patches->get(p);
    unsigned int numMPMMatls=m_materialManager->getNumMatls( "MPM" );
    for(unsigned int m = 0; m < numMPMMatls; m++){
      MPMMaterial* mpm_matl = (MPMMaterial*) m_materialManager->getMaterial( "MPM",  m );
      int dwi = mpm_matl->getDWIndex();

      ParticleSubset* pset = new_dw->getParticleSubset(dwi, patch);
      constParticleVariable<Point> px;
      constParticleVariable<Matrix3> psize;
      constParticleVariable<Matrix3> pDeformationMeasure;
      constParticleVariable<IntVector> pLoadCurveID;
      ParticleVariable<Vector> pExternalForce;

      new_dw->get(px, lb->pXLabel, pset);
      new_dw->get(pLoadCurveID, lb->pLoadCurveIDLabel, pset);
      new_dw->getModifiable(pExternalForce, lb->pExternalForceLabel, pset);

      ParticleVariable<Point> pExternalForceCorner1, pExternalForceCorner2,
                              pExternalForceCorner3, pExternalForceCorner4;
      if (flags->d_useCBDI) {
        new_dw->get(psize,               lb->pSizeLabel,               pset);
        new_dw->get(pDeformationMeasure, lb->pDeformationMeasureLabel, pset);
        new_dw->allocateAndPut(pExternalForceCorner1,
                               lb->pExternalForceCorner1Label, pset);
        new_dw->allocateAndPut(pExternalForceCorner2,
                               lb->pExternalForceCorner2Label, pset);
        new_dw->allocateAndPut(pExternalForceCorner3,
                               lb->pExternalForceCorner3Label, pset);
        new_dw->allocateAndPut(pExternalForceCorner4,
                               lb->pExternalForceCorner4Label, pset);
      }
      int nofPressureBCs = 0;
//      int nofTorqueBCs = 0;
      for(int ii = 0; ii<(int)MPMPhysicalBCFactory::mpmPhysicalBCs.size();ii++){
        string bcs_type = MPMPhysicalBCFactory::mpmPhysicalBCs[ii]->getType();
        if (bcs_type == "Pressure") {

          // Get the material points per load curve
          sumlong_vartype numPart = 0;
          new_dw->get(numPart, lb->materialPointsPerLoadCurveLabel,
                      0, nofPressureBCs++);

          // Save the material points per load curve in the PressureBC object
          PressureBC* pbc =
            dynamic_cast<PressureBC*>(MPMPhysicalBCFactory::mpmPhysicalBCs[ii]);
          pbc->numMaterialPoints(numPart);

          if (cout_dbg.active())
          cout_dbg << "    Load Curve = "
                   << nofPressureBCs << " Num Particles = " << numPart << endl;

          // Calculate the force per particle at t = 0.0
          double forcePerPart = pbc->forcePerParticle(time);

          // Loop through the patches and calculate the force vector
          // at each particle

          ParticleSubset::iterator iter = pset->begin();
          for(;iter != pset->end(); iter++){
            particleIndex idx = *iter;
            pExternalForce[idx] = Vector(0.,0.,0.);
            for(int k=0;k<3;k++){
             if (pLoadCurveID[idx](k) == nofPressureBCs) {
              if (flags->d_useCBDI) {
               Vector dxCell = patch->dCell();
               pExternalForce[idx] +=pbc->getForceVectorCBDI(px[idx],psize[idx],
                                    pDeformationMeasure[idx],forcePerPart,time,
                                    pExternalForceCorner1[idx],
                                    pExternalForceCorner2[idx],
                                    pExternalForceCorner3[idx],
                                    pExternalForceCorner4[idx],
                                    dxCell);
              } else {
               pExternalForce[idx] += pbc->getForceVector(px[idx],
                                                        forcePerPart,time);
              }// if CBDI
            } // if pLoadCurveID...
           } // Loop over elements of the loadCurveID IntVector
          }  // loop over particles
        } else if (bcs_type == "Torque") {
          // Get the material points per load curve
          sumlong_vartype numPart = 0;
          new_dw->get(numPart, lb->materialPointsPerLoadCurveLabel,
                      0, nofPressureBCs++);

          // Save the material points per load curve in the PressureBC object
          TorqueBC* tbc =
            dynamic_cast<TorqueBC*>(MPMPhysicalBCFactory::mpmPhysicalBCs[ii]);
          tbc->numMaterialPoints(numPart);

          if (cout_dbg.active())
          cout_dbg << "    Load Curve = "
                   << nofPressureBCs << " Num Particles = " << numPart << endl;

          // Calculate the force per particle at t = 0.0
          double torquePerPart = tbc->torquePerParticle(time);

          // Loop through the patches and calculate the force vector
          // at each particle

          ParticleSubset::iterator iter = pset->begin();
          for(;iter != pset->end(); iter++){
            particleIndex idx = *iter;
            pExternalForce[idx] = Vector(0.,0.,0.);
            for(int k=0;k<3;k++){
             if (pLoadCurveID[idx](k) == nofPressureBCs) {
               pExternalForce[idx] += tbc->getForceVector(px[idx],
                                                          torquePerPart,time);
            } // if pLoadCurveID...
           } // Loop over elements of the loadCurveID IntVector
          }  // loop over particles
        }  // if pressure loop
      }    // loop over all Physical BCs
    }     // matl loop
  }      // patch loop
}

//______________________________________________________________________
//
void SerialMPM::deleteGeometryObjects(const ProcessorGroup*,
                                      const PatchSubset* patches,
                                      const MaterialSubset*,
                                      DataWarehouse* ,
                                      DataWarehouse* new_dw)
{
   printTask( cout_doing,"Doing MPM::deleteGeometryObjects");

   unsigned int numMPMMatls=m_materialManager->getNumMatls( "MPM" );
   for(unsigned int m = 0; m < numMPMMatls; m++){
     MPMMaterial* mpm_matl = (MPMMaterial*) m_materialManager->getMaterial( "MPM",  m );
     cout << "MPM::Deleting Geometry Objects  matl: " << mpm_matl->getDWIndex() << "\n";
     mpm_matl->deleteGeomObjects();
   }

    // The call below is necessary because the GeometryPieceFactory holds on to a pointer
    // to all geom_pieces (so that it can look them up by name during initialization)
    // The pieces are never actually deleted until the factory is destroyed at the end
    // of the program. resetFactory() will rid of the pointer (lookup table) and
    // allow the deletion of the unneeded pieces.

    GeometryPieceFactory::resetFactory();
}
//______________________________________________________________________
//
void SerialMPM::actuallyInitialize(const ProcessorGroup*,
                                   const PatchSubset* patches,
                                   const MaterialSubset* matls,
                                   DataWarehouse*,
                                   DataWarehouse* new_dw)
{
  particleIndex totalParticles=0;

  const Level* level = getLevel(patches);
  IntVector lowNode, highNode;
  level->findInteriorNodeIndexRange(lowNode, highNode);

  // Determine dimensionality for particle splitting
  // To be recognized as 2D, must be in the x-y plane
  // A 1D problem must be in the x-direction.
  flags->d_ndim=3;
  if(highNode.z() - lowNode.z()==2) {
     flags->d_ndim=2;
    if(highNode.y() - lowNode.y()==2) {
       flags->d_ndim=1;
    }
  }

  for(int p=0;p<patches->size();p++){
    const Patch* patch = patches->get(p);

    printTask(patches, patch,cout_doing,"Doing MPM::actuallyInitialize");

    CCVariable<int> cellNAPID;
    new_dw->allocateAndPut(cellNAPID, lb->pCellNAPIDLabel, 0, patch);
    cellNAPID.initialize(0);

    NCVariable<double> NC_CCweight;
    new_dw->allocateAndPut(NC_CCweight, lb->NC_CCweightLabel,    0, patch);

    //__________________________________
    // - Initialize NC_CCweight = 0.125
    // - Find the walls with symmetry BC and double NC_CCweight
    NC_CCweight.initialize(0.125);

    vector<Patch::FaceType> bf;
    patch->getBoundaryFaces(bf);

    for( auto itr = bf.begin(); itr != bf.end(); ++itr ){
      Patch::FaceType face = *itr;

      int mat_id = 0;

      if (patch->haveBC(face,mat_id,"symmetry","Symmetric")) {
        for(CellIterator iter = patch->getFaceIterator(face,Patch::FaceNodes);
                                                  !iter.done(); iter++) {
          NC_CCweight[*iter] = 2.0*NC_CCweight[*iter];
        }
      }
    }

    for(int m=0;m<matls->size();m++){
      MPMMaterial* mpm_matl = (MPMMaterial*) m_materialManager->getMaterial( "MPM",  m );
      particleIndex numParticles = mpm_matl->createParticles(cellNAPID,
                                                             patch, new_dw);

      totalParticles+=numParticles;
      mpm_matl->getConstitutiveModel()->initializeCMData(patch,mpm_matl,new_dw);

      //initialize Damage model
      mpm_matl->getDamageModel()->initializeLabels( patch, mpm_matl, new_dw );

      mpm_matl->getErosionModel()->initializeLabels( patch, mpm_matl, new_dw );

      if (flags->d_doScalarDiffusion) {
        ScalarDiffusionModel* sdm = mpm_matl->getScalarDiffusionModel();
        sdm->initializeTimeStep(patch, mpm_matl, new_dw);
        sdm->initializeSDMData( patch, mpm_matl, new_dw);
      }
    }
  } // patches

  // Only allow axisymmetric runs if the grid is one cell
  // thick in the theta dir.
  if(flags->d_axisymmetric){
    int num_cells_in_theta = (highNode.z() - lowNode.z()) - 1;
    if(num_cells_in_theta > 1 ){
     ostringstream msg;
      msg << "\n ERROR: When using <axisymmetric>true</axisymmetric> the \n"
          << "grid can only have one cell in the circumferential direction.\n";
      throw ProblemSetupException(msg.str(),__FILE__, __LINE__);
    }
  }

  // Bulletproofing for extra cells/interpolators/periodic BCs
  IntVector num_extra_cells=level->getExtraCells();
  IntVector periodic=level->getPeriodicBoundaries();
  string interp_type = flags->d_interpolator_type;
  if(interp_type=="linear" && num_extra_cells!=IntVector(0,0,0)){
    if( !flags->d_with_ice ){
      ostringstream msg;
      msg << "\n ERROR: When using <interpolator>linear</interpolator> \n"
          << " you should also use <extraCells>[0,0,0]</extraCells> \n"
          << " unless you are running an MPMICE case.\n";
      throw ProblemSetupException(msg.str(),__FILE__, __LINE__);
    }
  }
  else if(((interp_type=="gimp"       ||
            interp_type=="3rdorderBS" ||
            interp_type=="fast_cpdi"  ||
            interp_type=="cpti"       ||
            interp_type=="cpdi")                          &&
            (  (num_extra_cells+periodic)!=IntVector(1,1,1) &&
            (!((num_extra_cells+periodic)==IntVector(1,1,0) &&
             flags->d_axisymmetric))))){
      ostringstream msg;
      msg << "\n ERROR: When using <interpolator>gimp</interpolator> \n"
          << " or <interpolator>3rdorderBS</interpolator> \n"
          << " or <interpolator>cpdi</interpolator> \n"
          << " or <interpolator>fast_cpdi</interpolator> \n"
          << " or <interpolator>cpti</interpolator> \n"
          << " you must also use extraCells and/or periodicBCs such\n"
          << " that the sum of the two is [1,1,1].\n"
          << " If using axisymmetry, the sum of the two can be [1,1,0].\n";
      throw ProblemSetupException(msg.str(),__FILE__, __LINE__);
  }

  if (flags->d_reductionVars->accStrainEnergy) {
    // Initialize the accumulated strain energy
    new_dw->put(max_vartype(0.0), lb->AccStrainEnergyLabel);
  }

  new_dw->put(sumlong_vartype(totalParticles), lb->partCountLabel);

  // JBH -- Fix these concentrations to be dilineated in non-absolute form. FIXME TODO
  if (flags->d_doAutoCycleBC && flags->d_doScalarDiffusion) {
    if (flags->d_autoCycleUseMinMax) {
      new_dw->put(min_vartype(5e11), lb->diffusion->rMinConcentration);
      new_dw->put(max_vartype(-5e11), lb->diffusion->rMaxConcentration);
    } else {
      new_dw->put(sum_vartype(0.0), lb->diffusion->rTotalConcentration);
    }
  }
}

//______________________________________________________________________
//  Task:  SerialMPM::restartInitializeTask
//  Purpose:  Modify variables on a restart.  You MUST schedule a
//            computes<label> in the restartInitializeHACK.
//______________________________________________________________________
void SerialMPM::restartInitializeTask(const ProcessorGroup *,
                                      const PatchSubset    * patches,
                                      const MaterialSubset * ,
                                      DataWarehouse        * old_dw,
                                      DataWarehouse        * new_dw)
{
  //__________________________________
  // Patches loop
  for(int p=0;p<patches->size();p++){
    const Patch* patch = patches->get(p);

    const string msg = "Doing SerialMPM::restartInitializeTask";
    printTask(patches, patch, cout_doing, msg);

    unsigned int numMatls = m_materialManager->getNumMatls( "MPM" );

    for(unsigned int m = 0; m < numMatls; m++){
      MPMMaterial* mpm_matl = (MPMMaterial*) m_materialManager->getMaterial("MPM", m);
      ConstitutiveModel* cm = mpm_matl->getConstitutiveModel();

/*`==========TESTING==========*/
      if( cm->d_reinitializeCMData ){
        cm->reinitializeCMData(patch, mpm_matl, new_dw);
      }
/*===========TESTING==========`*/

#if 0  // used to modify the particle temperature.
      int dwi = mpm_matl->getDWIndex();
      ParticleSubset* pset  = new_dw->getParticleSubset( dwi, patch );

      ParticleVariable<double> pTemperature;
      new_dw->getModifiable(pTemperature,   lb->pTemperatureLabel,   pset);

      ParticleSubset::iterator iter;
      for (iter = pset->begin(); iter != pset->end(); iter++){
        particleIndex idx = *iter;
        pTemperature[idx] = 310;
      }
#endif
    }
  }
}

//______________________________________________________________________
//
void SerialMPM::readPrescribedDeformations(string filename)
{

 if(filename!="") {
    std::ifstream is(filename.c_str());
    if (!is ){
      throw ProblemSetupException("ERROR Opening prescribed deformation file '"+filename+"'\n",
                                  __FILE__, __LINE__);
    }
    double t0(-1.e9);
    while(is) {
        double t1,F11,F12,F13,F21,F22,F23,F31,F32,F33,Theta,a1,a2,a3;
        is >> t1 >> F11 >> F12 >> F13 >> F21 >> F22 >> F23 >> F31 >> F32 >> F33 >> Theta >> a1 >> a2 >> a3;
        if(is) {
            if(t1<=t0){
              throw ProblemSetupException("ERROR: Time in prescribed deformation file is not monotomically increasing", __FILE__, __LINE__);
            }
            d_prescribedTimes.push_back(t1);
            d_prescribedF.push_back(Matrix3(F11,F12,F13,F21,F22,F23,F31,F32,F33));
            d_prescribedAngle.push_back(Theta);
            d_prescribedRotationAxis.push_back(Vector(a1,a2,a3));
        }
        t0 = t1;
    }
    if(d_prescribedTimes.size()<2) {
        throw ProblemSetupException("ERROR: Failed to generate valid deformation profile",
                                    __FILE__, __LINE__);
    }
  }
}

void SerialMPM::readInsertParticlesFile(string filename)
{

 if(filename!="") {
    std::ifstream is(filename.c_str());
    if (!is ){
      throw ProblemSetupException("ERROR Opening particle insertion file '"+filename+"'\n",
                                  __FILE__, __LINE__);
    }
    while(is) {
        double t1,color,transx,transy,transz,v_new_x,v_new_y,v_new_z;
        is >> t1 >> color >> transx >> transy >> transz >> v_new_x >> v_new_y >> v_new_z;
        if(is) {
            d_IPTimes.push_back(t1);
            d_IPColor.push_back(color);
            d_IPTranslate.push_back(Vector(transx,transy,transz));
            d_IPVelNew.push_back(Vector(v_new_x,v_new_y,v_new_z));
        }
    }
  }
}

void SerialMPM::actuallyComputeStableTimestep(const ProcessorGroup*,
                                              const PatchSubset* patches,
                                              const MaterialSubset* ,
                                              DataWarehouse* old_dw,
                                              DataWarehouse* new_dw)
{
  // Put something here to satisfy the need for a reduction operation in
  // the case that there are multiple levels present
  const Level* level = getLevel(patches);
  // JBH -- Convert this to a global variable that goes into all of the default
  //        timesteps -- FIXME TODO
  new_dw->put(delt_vartype(1.0e10), lb->delTLabel, level);
}

void SerialMPM::interpolateParticlesToGrid(const ProcessorGroup*,
                                           const PatchSubset* patches,
                                           const MaterialSubset* ,
                                           DataWarehouse* old_dw,
                                           DataWarehouse* new_dw)
{
  for(int p=0;p<patches->size();p++){
    const Patch* patch = patches->get(p);

    printTask(patches,patch,cout_doing,
              "Doing MPM::interpolateParticlesToGrid");

    unsigned int numMatls = m_materialManager->getNumMatls( "MPM" );
    ParticleInterpolator* interpolator = flags->d_interpolator->clone(patch);
    vector<IntVector> ni(interpolator->size());
    vector<double> S(interpolator->size());

    ParticleInterpolator* linear_interpolator=scinew LinearInterpolator(patch);

    string interp_type = flags->d_interpolator_type;

    NCVariable<double> gmassglobal,gtempglobal,gvolumeglobal;
    NCVariable<Vector> gvelglobal;
    int globMatID = m_materialManager->getAllInOneMatls()->get(0);
    new_dw->allocateAndPut(gmassglobal,  lb->gMassLabel,       globMatID,patch);
    new_dw->allocateAndPut(gtempglobal,  lb->gTemperatureLabel,globMatID,patch);
    new_dw->allocateAndPut(gvolumeglobal,lb->gVolumeLabel,     globMatID,patch);
    new_dw->allocateAndPut(gvelglobal,   lb->gVelocityLabel,   globMatID,patch);
    gmassglobal.initialize(d_SMALL_NUM_MPM);
    gvolumeglobal.initialize(d_SMALL_NUM_MPM);
    gtempglobal.initialize(0.0);
    gvelglobal.initialize(Vector(0.0));
    Ghost::GhostType  gan = Ghost::AroundNodes;

    for(unsigned int m = 0; m < numMatls; m++){
      MPMMaterial* mpm_matl =
                        (MPMMaterial*) m_materialManager->getMaterial("MPM", m);
      int dwi = mpm_matl->getDWIndex();

      // Create arrays for the particle data
      constParticleVariable<Point>  px;
      constParticleVariable<double> pmass, pvolume, pTemperature, pColor;
      constParticleVariable<Vector> pvelocity, pexternalforce;
      constParticleVariable<Point> pExternalForceCorner1, pExternalForceCorner2,
                                   pExternalForceCorner3, pExternalForceCorner4;
      constParticleVariable<Matrix3> psize;
      constParticleVariable<Matrix3> pFOld;
      constParticleVariable<Matrix3> pVelGrad;
      constParticleVariable<Vector>  pTempGrad;

      ParticleSubset* pset = old_dw->getParticleSubset(dwi, patch,
                                                       gan, NGP, lb->pXLabel);

      old_dw->get(px,             lb->pXLabel,             pset);
      old_dw->get(pmass,          lb->pMassLabel,          pset);
      if (flags->d_with_color) {
        old_dw->get(pColor,       lb->pColorLabel,         pset);
      }
      old_dw->get(pvolume,        lb->pVolumeLabel,        pset);
      old_dw->get(pvelocity,      lb->pVelocityLabel,      pset);
      if (flags->d_GEVelProj){
        old_dw->get(pVelGrad,     lb->pVelGradLabel,             pset);
        old_dw->get(pTempGrad,    lb->pTemperatureGradientLabel, pset);
      }
      old_dw->get(pTemperature,   lb->pTemperatureLabel,   pset);
      new_dw->get(psize,          lb->pCurSizeLabel,       pset);

      // JBH -- Scalar diffusion related
      constParticleVariable<double> pConcentration, pExternalScalarFlux;
      constParticleVariable<Vector> pConcGrad;
      constParticleVariable<Matrix3> pStress;
      if (flags->d_doScalarDiffusion) {
        new_dw->get(pExternalScalarFlux, lb->diffusion->pExternalScalarFlux_preReloc, pset);
        old_dw->get(pConcentration,      lb->diffusion->pConcentration,   pset);
        old_dw->get(pStress,             lb->pStressLabel,                pset);
        if (flags->d_GEVelProj) {
          old_dw->get(pConcGrad, lb->diffusion->pGradConcentration, pset);
        }
      }

      new_dw->get(pexternalforce, lb->pExtForceLabel_preReloc, pset);
      constParticleVariable<IntVector> pLoadCurveID;
      if (flags->d_useCBDI) {
        new_dw->get(pExternalForceCorner1,
                   lb->pExternalForceCorner1Label, pset);
        new_dw->get(pExternalForceCorner2,
                   lb->pExternalForceCorner2Label, pset);
        new_dw->get(pExternalForceCorner3,
                   lb->pExternalForceCorner3Label, pset);
        new_dw->get(pExternalForceCorner4,
                   lb->pExternalForceCorner4Label, pset);
        old_dw->get(pLoadCurveID, lb->pLoadCurveIDLabel, pset);
      }

      // Create arrays for the grid data
      NCVariable<double> gmass;
      NCVariable<double> gvolume;
      NCVariable<Vector> gvelocity;
      NCVariable<Vector> gexternalforce;
      NCVariable<double> gexternalheatrate;
      NCVariable<double> gTemperature;
      NCVariable<double> gSp_vol;
      NCVariable<double> gColor;
      NCVariable<double> gTemperatureNoBC;
      NCVariable<double> gTemperatureRate;

      new_dw->allocateAndPut(gmass,            lb->gMassLabel,       dwi,patch);
      new_dw->allocateAndPut(gSp_vol,          lb->gSp_volLabel,     dwi,patch);
      new_dw->allocateAndPut(gvolume,          lb->gVolumeLabel,     dwi,patch);
      new_dw->allocateAndPut(gvelocity,        lb->gVelocityLabel,   dwi,patch);
      new_dw->allocateAndPut(gTemperature,     lb->gTemperatureLabel,dwi,patch);
      new_dw->allocateAndPut(gTemperatureNoBC, lb->gTemperatureNoBCLabel,
                             dwi,patch);
      new_dw->allocateAndPut(gTemperatureRate, lb->gTemperatureRateLabel,
                             dwi,patch);
      new_dw->allocateAndPut(gexternalforce,   lb->gExternalForceLabel,
                             dwi,patch);
      new_dw->allocateAndPut(gexternalheatrate,lb->gExternalHeatRateLabel,
                             dwi,patch);
      if (flags->d_with_color) {
        new_dw->allocateAndPut(gColor,         lb->gColorLabel,      dwi,patch);
        gColor.initialize(0.);
      }

      gmass.initialize(d_SMALL_NUM_MPM);
      gvolume.initialize(d_SMALL_NUM_MPM);
      gvelocity.initialize(Vector(0,0,0));
      gexternalforce.initialize(Vector(0,0,0));
      gTemperature.initialize(0);
      gTemperatureNoBC.initialize(0);
      gTemperatureRate.initialize(0);
      gexternalheatrate.initialize(0);
      gSp_vol.initialize(0.);

      // JBH -- Scalar diffusion related
      NCVariable<double>  gConcentration, gConcentrationNoBC;
      NCVariable<double>  gHydrostaticStress, gExtScalarFlux;
      if (flags->d_doScalarDiffusion) {
        new_dw->allocateAndPut(gConcentration, lb->diffusion->gConcentration,
                                               dwi, patch);
        new_dw->allocateAndPut(gConcentrationNoBC, lb->diffusion->gConcentrationNoBC,
                                                   dwi, patch);
        new_dw->allocateAndPut(gHydrostaticStress, lb->diffusion->gHydrostaticStress,
                                                   dwi, patch);
        new_dw->allocateAndPut(gExtScalarFlux, lb->diffusion->gExternalScalarFlux,
                                               dwi, patch);
        gConcentration.initialize(0);
        gConcentrationNoBC.initialize(0);
        gHydrostaticStress.initialize(0);
        gExtScalarFlux.initialize(0);
      }

      // Interpolate particle data to Grid data.
      // This currently consists of the particle velocity and mass
      // Need to compute the lumped global mass matrix and velocity
      // Vector from the individual mass matrix and velocity vector
      // GridMass * GridVelocity =  S^T*M_D*ParticleVelocity
     if(mpm_matl->getIsActive()){
      Vector total_mom(0.0,0.0,0.0);
      double pSp_vol = 1./mpm_matl->getInitialDensity();
      //loop over all particles in the patch:
      for (ParticleSubset::iterator iter = pset->begin();
           iter != pset->end();
           iter++){
        particleIndex idx = *iter;
        int NN =
           interpolator->findCellAndWeights(px[idx],ni,S,psize[idx]);
        Vector pmom = pvelocity[idx]*pmass[idx];
        double ptemp_ext = pTemperature[idx];
        total_mom += pmom;

        // Add each particles contribution to the local mass & velocity
        // Must use the node indices
        IntVector node;
        // Iterate through the nodes that receive data from the current particle
        for(int k = 0; k < NN; k++) {
          node = ni[k];
          if(patch->containsNode(node)) {
            if (flags->d_GEVelProj){
              Point gpos = patch->getNodePosition(node);
              Vector distance = px[idx] - gpos;
              Vector pvel_ext = pvelocity[idx] - pVelGrad[idx]*distance;
              pmom = pvel_ext*pmass[idx];
              ptemp_ext = pTemperature[idx] - Dot(pTempGrad[idx],distance);
            }
            gmass[node]          += pmass[idx]                     * S[k];
            gvelocity[node]      += pmom                           * S[k];
            gvolume[node]        += pvolume[idx]                   * S[k];
            if (flags->d_with_color) {
              gColor[node]       += pColor[idx]*pmass[idx]         * S[k];
            }
            if (!flags->d_useCBDI) {
              gexternalforce[node] += pexternalforce[idx]          * S[k];
            }
            gTemperature[node]   += ptemp_ext * pmass[idx] * S[k];
            gSp_vol[node]        += pSp_vol   * pmass[idx] * S[k];
            //gexternalheatrate[node] += pexternalheatrate[idx]      * S[k];
          }
        }
        if (flags->d_doScalarDiffusion) {
          double one_third = 1./3.;
          double pHydroStress = one_third*pStress[idx].Trace();
          double pConc_Ext = pConcentration[idx];
          for (int k = 0; k < NN; ++k) {
            node = ni[k];
            if (patch->containsNode(node)) {
              if (flags->d_GEVelProj) {
                Point gpos = patch->getNodePosition(node);
                Vector pointOffset = px[idx]-gpos;
                pConc_Ext -= Dot(pConcGrad[idx],pointOffset);
              }
              double massWeight = pmass[idx]*S[k];
              gHydrostaticStress[node]  += pHydroStress             *massWeight;
              gConcentration[node]      += pConc_Ext                *massWeight;
              gExtScalarFlux[node]      += pExternalScalarFlux[idx] *massWeight;
            }
          }
        }
        if (flags->d_useCBDI && pLoadCurveID[idx].x()>0) {
          vector<IntVector> niCorner1(linear_interpolator->size());
          vector<IntVector> niCorner2(linear_interpolator->size());
          vector<IntVector> niCorner3(linear_interpolator->size());
          vector<IntVector> niCorner4(linear_interpolator->size());
          vector<double> SCorner1(linear_interpolator->size());
          vector<double> SCorner2(linear_interpolator->size());
          vector<double> SCorner3(linear_interpolator->size());
          vector<double> SCorner4(linear_interpolator->size());
          linear_interpolator->findCellAndWeights(pExternalForceCorner1[idx],
                                 niCorner1,SCorner1,psize[idx]);
          linear_interpolator->findCellAndWeights(pExternalForceCorner2[idx],
                                 niCorner2,SCorner2,psize[idx]);
          linear_interpolator->findCellAndWeights(pExternalForceCorner3[idx],
                                 niCorner3,SCorner3,psize[idx]);
          linear_interpolator->findCellAndWeights(pExternalForceCorner4[idx],
                                 niCorner4,SCorner4,psize[idx]);
          for(int k = 0; k < 8; k++) { // Iterates through the nodes which receive information from the current particle
            node = niCorner1[k];
            if(patch->containsNode(node)) {
              gexternalforce[node] += pexternalforce[idx] * SCorner1[k];
            }
            node = niCorner2[k];
            if(patch->containsNode(node)) {
              gexternalforce[node] += pexternalforce[idx] * SCorner2[k];
            }
            node = niCorner3[k];
            if(patch->containsNode(node)) {
              gexternalforce[node] += pexternalforce[idx] * SCorner3[k];
            }
            node = niCorner4[k];
            if(patch->containsNode(node)) {
              gexternalforce[node] += pexternalforce[idx] * SCorner4[k];
            }
          }
        }
      } // End of particle loop

      for(NodeIterator iter=patch->getExtraNodeIterator();
                       !iter.done();iter++){
        IntVector c = *iter;

        gmassglobal[c]    += gmass[c];
        gvolumeglobal[c]  += gvolume[c];
        gvelglobal[c]     += gvelocity[c];
        gvelocity[c]      /= gmass[c];
        if (flags->d_with_color) {
          gColor[c]       /= gmass[c];
        }
        gtempglobal[c]    += gTemperature[c];
        gTemperature[c]   /= gmass[c];
        gTemperatureNoBC[c] = gTemperature[c];
        gSp_vol[c]        /= gmass[c];
      }

      if (flags->d_doScalarDiffusion) {
        for (NodeIterator iter=patch->getExtraNodeIterator();
             !iter.done(); ++iter) {
          IntVector c = *iter;
          gConcentration[c]     /= gmass[c];
          gHydrostaticStress[c] /= gmass[c];
          gConcentrationNoBC[c]  = gConcentration[c];
        }
      }

      // Apply boundary conditions to the temperature and velocity (if symmetry)
      MPMBoundCond bc;
      bc.setBoundaryCondition(patch,dwi,"Temperature",gTemperature,interp_type);
      bc.setBoundaryCondition(patch,dwi,"Symmetric",  gvelocity,   interp_type);
      if (flags->d_doScalarDiffusion) {
        bc.setBoundaryCondition(patch, dwi, "SD-Type", gConcentration,
                                                                   interp_type);
      }

      // If an MPMICE problem, create a velocity with BCs variable for NCToCC_0
      if(flags->d_with_ice){
        NCVariable<Vector> gvelocityWBC;
        new_dw->allocateAndPut(gvelocityWBC,lb->gVelocityBCLabel,dwi,patch);
        gvelocityWBC.copyData(gvelocity);
        bc.setBoundaryCondition(patch,dwi,"Velocity", gvelocityWBC,interp_type);
        bc.setBoundaryCondition(patch,dwi,"Symmetric",gvelocityWBC,interp_type);
      }
     } // is material active
    }  // End loop over materials

    for(NodeIterator iter = patch->getNodeIterator(); !iter.done();iter++){
      IntVector c = *iter;
      gtempglobal[c] /= gmassglobal[c];
      gvelglobal[c] /= gmassglobal[c];
    }
    delete interpolator;
    delete linear_interpolator;
  }  // End loop over patches
}

void SerialMPM::computeSSPlusVp(const ProcessorGroup*,
                                const PatchSubset* patches,
                                const MaterialSubset* ,
                                DataWarehouse* old_dw,
                                DataWarehouse* new_dw)
{
  for(int p=0;p<patches->size();p++){
    const Patch* patch = patches->get(p);
    printTask(patches, patch,cout_doing,
              "Doing MPM::computeSSPlusVp");

    ParticleInterpolator* interpolator = flags->d_interpolator->clone(patch);
    vector<IntVector> ni(interpolator->size());
    vector<double> S(interpolator->size());
    vector<Vector> d_S(interpolator->size());

    unsigned int numMPMMatls=m_materialManager->getNumMatls( "MPM" );
    for(unsigned int m = 0; m < numMPMMatls; m++){
      MPMMaterial* mpm_matl =
                        (MPMMaterial*) m_materialManager->getMaterial("MPM", m);
      int dwi = mpm_matl->getDWIndex();

      // Get the arrays of particle values to be changed
      constParticleVariable<Point> px;
      constParticleVariable<Matrix3> psize;
      constParticleVariable<Matrix3> pFOld;
      ParticleVariable<Vector> pvelSSPlus;
      constNCVariable<Vector> gvelocity;

      ParticleSubset* pset = old_dw->getParticleSubset(dwi, patch);

      old_dw->get(px,       lb->pXLabel,                         pset);
      new_dw->get(psize,    lb->pCurSizeLabel,                   pset);

      new_dw->allocateAndPut(pvelSSPlus,lb->pVelocitySSPlusLabel,    pset);

      Ghost::GhostType  gac = Ghost::AroundCells;
      new_dw->get(gvelocity,    lb->gVelocityLabel,   dwi,patch,gac,NGP);

      if(!mpm_matl->getIsRigid()){
        // Loop over particles
        for(ParticleSubset::iterator iter = pset->begin();
            iter != pset->end(); iter++){
          particleIndex idx = *iter;

          // Get the node indices that surround the cell
          int NN = interpolator->findCellAndWeights(px[idx], ni, S,
                                                    psize[idx]);
          // Accumulate the contribution from each surrounding vertex
          Vector vel(0.0,0.0,0.0);
          for (int k = 0; k < NN; k++) {
            IntVector node = ni[k];
            vel      += gvelocity[node]  * S[k];
          }
          pvelSSPlus[idx]    = vel;
        }
      }  // only do this if the material is not rigid
    }  // loop over materials
    delete interpolator;
  } // loop over patches
}

void SerialMPM::computeSPlusSSPlusVp(const ProcessorGroup*,
                                     const PatchSubset* patches,
                                     const MaterialSubset* ,
                                     DataWarehouse* old_dw,
                                     DataWarehouse* new_dw)
{
  for(int p=0;p<patches->size();p++){
    const Patch* patch = patches->get(p);
    printTask(patches, patch,cout_doing,
              "Doing MPM::computeSPlusSSPlusVp");

    ParticleInterpolator* interpolator = flags->d_interpolator->clone(patch);
    vector<IntVector> ni(interpolator->size());
    vector<double> S(interpolator->size());
    vector<Vector> d_S(interpolator->size());
    Ghost::GhostType  gan = Ghost::AroundNodes;
    Ghost::GhostType  gac = Ghost::AroundCells;

    unsigned int numMPMMatls=m_materialManager->getNumMatls( "MPM" );
    for(unsigned int m = 0; m < numMPMMatls; m++){
      MPMMaterial* mpm_matl =
                        (MPMMaterial*) m_materialManager->getMaterial("MPM", m);
      int dwi = mpm_matl->getDWIndex();
      // Get the arrays of particle values to be changed
      constParticleVariable<Point> px;
      constParticleVariable<Matrix3> psize, pFOld;
      constParticleVariable<Vector> pvelSSPlus;
      constParticleVariable<double> pmass;

      NCVariable<Vector> gvelSPSSP;
      constNCVariable<double> gmass;

      ParticleSubset* pset = old_dw->getParticleSubset(dwi, patch,
                                                       gan, NGP, lb->pXLabel);

      old_dw->get(px,         lb->pXLabel,                         pset);
      old_dw->get(pmass,      lb->pMassLabel,                      pset);
      new_dw->get(psize,      lb->pCurSizeLabel,                   pset);
      new_dw->get(pvelSSPlus, lb->pVelocitySSPlusLabel,            pset);
      new_dw->get(gmass,      lb->gMassLabel,         dwi,patch,gac,NGP);
      new_dw->allocateAndPut(gvelSPSSP,   lb->gVelSPSSPLabel,   dwi,patch);

      gvelSPSSP.initialize(Vector(0,0,0));

      if(!mpm_matl->getIsRigid()){
        // Loop over particles
        for (ParticleSubset::iterator iter = pset->begin();
             iter != pset->end(); iter++){
          particleIndex idx = *iter;
          int NN =
             interpolator->findCellAndWeights(px[idx],ni,S,psize[idx]);
          Vector pmom = pvelSSPlus[idx]*pmass[idx];

          IntVector node;
          for(int k = 0; k < NN; k++) {
            node = ni[k];
            if(patch->containsNode(node)) {
              gvelSPSSP[node] += pmom * S[k];
            }
          }
        } // End of particle loop

        for(NodeIterator iter=patch->getExtraNodeIterator();
                         !iter.done();iter++){
          IntVector c = *iter;
          gvelSPSSP[c] /= gmass[c];
        }  // loop over nodes
      }  // only do if not a rigid material
    } // loop over materials
    delete interpolator;
  }
}

void SerialMPM::computeStressTensor(const ProcessorGroup*,
                                    const PatchSubset* patches,
                                    const MaterialSubset* matls,
                                    DataWarehouse* old_dw,
                                    DataWarehouse* new_dw)
{

  printTask(patches, patches->get(0),cout_doing,
            "Doing MPM::computeStressTensor");

  for(unsigned int m = 0; m < m_materialManager->getNumMatls( "MPM" ); m++){

    if (cout_dbg.active()) {
      cout_dbg << " Patch = " << (patches->get(0))->getID();
      cout_dbg << " Mat = " << m;
    }

    MPMMaterial* mpm_matl = (MPMMaterial*) m_materialManager->getMaterial( "MPM", m);

    if (cout_dbg.active())
      cout_dbg << " MPM_Mat = " << mpm_matl;

    ConstitutiveModel* cm = mpm_matl->getConstitutiveModel();

    if (cout_dbg.active())
      cout_dbg << " CM = " << cm;

    cm->setWorld(d_myworld);
    cm->computeStressTensor(patches, mpm_matl, old_dw, new_dw);

    if (cout_dbg.active())
      cout_dbg << " Exit\n" ;

  }
}


//______________________________________________________________________
//
void SerialMPM::computeContactArea(const ProcessorGroup*,
                                   const PatchSubset* patches,
                                   const MaterialSubset* ,
                                   DataWarehouse* /*old_dw*/,
                                   DataWarehouse* new_dw)
{
  // six indices for each of the faces
  double bndyCArea[6] = {0,0,0,0,0,0};

  for(int p=0;p<patches->size();p++){
    const Patch* patch = patches->get(p);
    printTask(patches, patch,cout_doing,"Doing MPM::computeContactArea");

    Vector dx = patch->dCell();

    unsigned int numMPMMatls = m_materialManager->getNumMatls( "MPM" );

    for(unsigned int m = 0; m < numMPMMatls; m++){
      MPMMaterial* mpm_matl = (MPMMaterial*) m_materialManager->getMaterial( "MPM",  m );
      int dwi = mpm_matl->getDWIndex();
      constNCVariable<double> gvolume;

      new_dw->get(gvolume, lb->gVolumeLabel, dwi, patch, Ghost::None, 0);

      for(list<Patch::FaceType>::const_iterator
          fit(d_bndy_traction_faces.begin());
          fit!=d_bndy_traction_faces.end();fit++) {
        Patch::FaceType face = *fit;
        int iface = (int)(face);

        // Check if the face is on an external boundary
        if(patch->getBCType(face)==Patch::Neighbor)
           continue;

        // We are on the boundary, i.e. not on an interior patch
        // boundary, and also on the correct side,

        // loop over face nodes to find boundary areas
// Because this calculation uses gvolume, particle volumes interpolated to
// the nodes, it will give 1/2 the expected value because the particle values
// are distributed to all nodes, not just those on this face.  It would require
// particles on the other side of the face to "fill" the nodal volumes and give
// the correct area when divided by the face normal cell dimension (celldepth).
// To correct for this, nodearea incorporates a factor of two.

        IntVector projlow, projhigh;
        patch->getFaceNodes(face, 0, projlow, projhigh);
        const double celldepth  = dx[iface/2];

        for (int i = projlow.x(); i<projhigh.x(); i++) {
          for (int j = projlow.y(); j<projhigh.y(); j++) {
            for (int k = projlow.z(); k<projhigh.z(); k++) {
              IntVector ijk(i,j,k);
              double nodearea         = 2.0*gvolume[ijk]/celldepth; // node area
              bndyCArea[iface] += nodearea;

            }
          }
        }
      } // faces
    } // materials
  } // patches

  // be careful only to put the fields that we have built
  // that way if the user asks to output a field that has not been built
  // it will fail early rather than just giving zeros.
  for(std::list<Patch::FaceType>::const_iterator
      ftit(d_bndy_traction_faces.begin());
      ftit!=d_bndy_traction_faces.end();ftit++) {
    int iface = (int)(*ftit);
    new_dw->put(sum_vartype(bndyCArea[iface]),
                lb->BndyContactCellAreaLabel[iface]);
  }
}

void SerialMPM::computeInternalForce(const ProcessorGroup*,
                                     const PatchSubset* patches,
                                     const MaterialSubset* ,
                                     DataWarehouse* old_dw,
                                     DataWarehouse* new_dw)
{
  // node based forces
  Vector bndyForce[6];
  Vector bndyTraction[6];
  for(int iface=0;iface<6;iface++) {
    bndyForce   [iface]  = Vector(0.);
    bndyTraction[iface]  = Vector(0.);
  }

  for(int p=0;p<patches->size();p++){
    const Patch* patch = patches->get(p);
    printTask(patches, patch,cout_doing,"Doing MPM::computeInternalForce");

    Vector dx = patch->dCell();
    double oodx[3];
    oodx[0] = 1.0/dx.x();
    oodx[1] = 1.0/dx.y();
    oodx[2] = 1.0/dx.z();
    Matrix3 Id;
    Id.Identity();

    ParticleInterpolator* interpolator = flags->d_interpolator->clone(patch);
    vector<IntVector> ni(interpolator->size());
    vector<double> S(interpolator->size());
    vector<Vector> d_S(interpolator->size());
    string interp_type = flags->d_interpolator_type;

    unsigned int numMPMMatls = m_materialManager->getNumMatls( "MPM" );

    NCVariable<Matrix3>       gstressglobal;
    constNCVariable<double>   gvolumeglobal;
    new_dw->get(gvolumeglobal,  lb->gVolumeLabel,
           m_materialManager->getAllInOneMatls()->get(0), patch, Ghost::None,0);
    new_dw->allocateAndPut(gstressglobal, lb->gStressForSavingLabel,
                          m_materialManager->getAllInOneMatls()->get(0), patch);

    for(unsigned int m = 0; m < numMPMMatls; m++){
      MPMMaterial* mpm_matl =
                        (MPMMaterial*) m_materialManager->getMaterial("MPM", m);
      int dwi = mpm_matl->getDWIndex();
      // Create arrays for the particle position, volume
      // and the constitutive model
      constParticleVariable<Point>   px;
      constParticleVariable<double>  pvol;
      constParticleVariable<double>  p_pressure;
      constParticleVariable<double>  p_q;
      constParticleVariable<Matrix3> pstress;
      constParticleVariable<Matrix3> psize;
      constParticleVariable<Matrix3> pFOld;
      NCVariable<Vector>             internalforce;
      NCVariable<Matrix3>            gstress;
      constNCVariable<double>        gvolume;

      ParticleSubset* pset = old_dw->getParticleSubset(dwi, patch,
                                                       Ghost::AroundNodes, NGP,
                                                       lb->pXLabel);

      old_dw->get(px,      lb->pXLabel,                      pset);
      old_dw->get(pvol,    lb->pVolumeLabel,                 pset);
      old_dw->get(pstress, lb->pStressLabel,                 pset);
      new_dw->get(psize,   lb->pCurSizeLabel,                pset);

      new_dw->get(gvolume, lb->gVolumeLabel, dwi, patch, Ghost::None, 0);

      new_dw->allocateAndPut(gstress,      lb->gStressForSavingLabel,dwi,patch);
      new_dw->allocateAndPut(internalforce,lb->gInternalForceLabel,  dwi,patch);

      if(flags->d_with_ice){
        new_dw->get(p_pressure,lb->pPressureLabel, pset);
      }
      else {
        ParticleVariable<double>  p_pressure_create;
        new_dw->allocateTemporary(p_pressure_create,  pset);
        for(ParticleSubset::iterator it = pset->begin();it != pset->end();it++){
          p_pressure_create[*it]=0.0;
        }
        p_pressure = p_pressure_create; // reference created data
      }

      if(flags->d_artificial_viscosity){
        old_dw->get(p_q,lb->p_qLabel, pset);
      }
      else {
        ParticleVariable<double>  p_q_create;
        new_dw->allocateTemporary(p_q_create,  pset);
        for(ParticleSubset::iterator it = pset->begin();it != pset->end();it++){
          p_q_create[*it]=0.0;
        }
        p_q = p_q_create; // reference created data
      }

      internalforce.initialize(Vector(0,0,0));

      Matrix3 stressvol;
      Matrix3 stresspress;

      if(!mpm_matl->getIsRigid() && mpm_matl->getIsActive()){
        // for the non axisymmetric case:
        if(!flags->d_axisymmetric){
          for (ParticleSubset::iterator iter = pset->begin();
               iter != pset->end();
               iter++){
            particleIndex idx = *iter;

            // Get the node indices that surround the cell
            int NN =
              interpolator->findCellAndWeightsAndShapeDerivatives(px[idx],ni,S,
                                                     d_S,psize[idx]);
            stressvol  = pstress[idx]*pvol[idx];
            stresspress = pstress[idx] + Id*(p_pressure[idx] - p_q[idx]);

            for (int k = 0; k < NN; k++){
              if(patch->containsNode(ni[k])){
                Vector div(d_S[k].x()*oodx[0],d_S[k].y()*oodx[1],
                           d_S[k].z()*oodx[2]);
                internalforce[ni[k]] -= (div * stresspress)  * pvol[idx];
                gstress[ni[k]]       += stressvol * S[k];
              }
            }
          }
        } else {
          // for the axisymmetric case
          for (ParticleSubset::iterator iter = pset->begin();
               iter != pset->end();
               iter++){
            particleIndex idx = *iter;

            int NN =
              interpolator->findCellAndWeightsAndShapeDerivatives(px[idx],ni,S,
                                                     d_S,psize[idx]);

            stressvol   = pstress[idx]*pvol[idx];
            stresspress = pstress[idx] + Id*(p_pressure[idx] - p_q[idx]);

            // r is the x direction, z (axial) is the y direction
            double IFr=0.,IFz=0.;
            for (int k = 0; k < NN; k++){
              if(patch->containsNode(ni[k])){
                IFr = d_S[k].x()*oodx[0]*stresspress(0,0) +
                      d_S[k].y()*oodx[1]*stresspress(0,1) +
                      d_S[k].z()*stresspress(2,2);
                IFz = d_S[k].x()*oodx[0]*stresspress(0,1)
                    + d_S[k].y()*oodx[1]*stresspress(1,1);
                internalforce[ni[k]] -=  Vector(IFr,IFz,0.0) * pvol[idx];
                gstress[ni[k]]       += stressvol * S[k];
              }
            }
          }
        }

        for(NodeIterator iter =patch->getNodeIterator();!iter.done();iter++){
          IntVector c = *iter;
          gstressglobal[c] += gstress[c];
          gstress[c] /= gvolume[c];
        }

        // save boundary forces before apply symmetry boundary condition.
        for(list<Patch::FaceType>::const_iterator fit(d_bndy_traction_faces.begin());
            fit!=d_bndy_traction_faces.end();fit++) {
          Patch::FaceType face = *fit;

          // Check if the face is on an external boundary
          if(patch->getBCType(face)==Patch::Neighbor)
             continue;

          const int iface = (int)face;

          // We are on the boundary, i.e. not on an interior patch
          // boundary, and also on the correct side,

          IntVector projlow, projhigh;
          patch->getFaceNodes(face, 0, projlow, projhigh);
          Vector norm = face_norm(face);
          double celldepth  = dx[iface/2]; // length in dir. perp. to boundary

          // loop over face nodes to find boundary forces, ave. stress(traction)
          // Note that nodearea incorporates a factor of two as described in the
          // bndyCellArea calculation in order to get node face areas.

          for (int i = projlow.x(); i<projhigh.x(); i++) {
            for (int j = projlow.y(); j<projhigh.y(); j++) {
              for (int k = projlow.z(); k<projhigh.z(); k++) {
                IntVector ijk(i,j,k);

                // flip sign so that pushing on boundary gives positive force
                bndyForce[iface] -= internalforce[ijk];

                double nodearea   = 2.0*gvolume[ijk]/celldepth; // node area
                for(int ic=0;ic<3;ic++) for(int jc=0;jc<3;jc++) {
                 bndyTraction[iface][ic]+=gstress[ijk](ic,jc)*norm[jc]*nodearea;
                }
              }
            }
          }
        } // faces

        MPMBoundCond bc;
        bc.setBoundaryCondition(patch,dwi, "Symmetric",
                                internalforce, interp_type);
      } // is not rigid and is active
    }

    for(NodeIterator iter = patch->getNodeIterator();!iter.done();iter++){
      IntVector c = *iter;
      gstressglobal[c] /= gvolumeglobal[c];
    }
    delete interpolator;
  }

  // be careful only to put the fields that we have built
  // that way if the user asks to output a field that has not been built
  // it will fail early rather than just giving zeros.
  for(std::list<Patch::FaceType>::const_iterator ftit(d_bndy_traction_faces.begin());
      ftit!=d_bndy_traction_faces.end();ftit++) {
    int iface = (int)(*ftit);
    new_dw->put(sumvec_vartype(bndyForce[iface]),lb->BndyForceLabel[iface]);

    sum_vartype bndyContactCellArea_iface;
    new_dw->get(bndyContactCellArea_iface, lb->BndyContactCellAreaLabel[iface]);

    if(bndyContactCellArea_iface>0)
      bndyTraction[iface] /= bndyContactCellArea_iface;

    new_dw->put(sumvec_vartype(bndyTraction[iface]),
                               lb->BndyTractionLabel[iface]);

    // Use the face force and traction calculations to provide a second estimate
    // of the contact area.
    double bndyContactArea_iface = bndyContactCellArea_iface;
    if(bndyTraction[iface][iface/2]*bndyTraction[iface][iface/2]>1.e-12)
      bndyContactArea_iface = bndyForce[iface][iface/2]
                            / bndyTraction[iface][iface/2];

    new_dw->put(sum_vartype(bndyContactArea_iface),
                            lb->BndyContactAreaLabel[iface]);
  }
}

void SerialMPM::computeAndIntegrateDiffusion(const  ProcessorGroup  *
                                            ,const  PatchSubset     * patches
                                            ,const  MaterialSubset  *
                                            ,       DataWarehouse   * old_dw
                                            ,       DataWarehouse   * new_dw  )
{
  for (int p=0; p < patches->size(); ++p) {
    const Patch*  patch = patches->get(p);
    printTask(patches, patch, cout_doing, "Doing MPM::computeAndIntegrateDiffusion");

    delt_vartype delT;
    old_dw->get(delT, lb->delTLabel, getLevel(patches) );

    Ghost::GhostType  gnone = Ghost::None;
    for (unsigned int m = 0; m < m_materialManager->getNumMatls( "MPM" ); ++m) {
      MPMMaterial*  mpm_matl = (MPMMaterial*) m_materialManager->getMaterial( "MPM", m);
      int dwi = mpm_matl->getDWIndex();

      // Get required variables for this patch
      constNCVariable<double> mass;
      new_dw->get(mass,         lb->gMassLabel,          dwi, patch, gnone, 0);

      // Scalar Diffusion Related Variables -- JBH
      constNCVariable<double> gSD_IF_FluxRate;
      constNCVariable<double> gConcentration, gConcNoBC, gExternalScalarFlux;
      NCVariable<double> gConcRate, gConcStar;
      const VarLabel* SD_IF_FluxLabel =
                        d_sdInterfaceModel->getInterfaceFluxLabel();
      new_dw->get(gSD_IF_FluxRate,      SD_IF_FluxLabel,
                  dwi,  patch, gnone, 0);
      new_dw->get(gConcentration,       lb->diffusion->gConcentration,
                  dwi,  patch, gnone, 0);
      new_dw->get(gConcNoBC,            lb->diffusion->gConcentrationNoBC,
                  dwi,  patch, gnone, 0);
      new_dw->get(gExternalScalarFlux,  lb->diffusion->gExternalScalarFlux,
                  dwi,  patch, gnone, 0);

      new_dw->getModifiable( gConcRate, lb->diffusion->gConcentrationRate,
                             dwi, patch);
      new_dw->allocateAndPut(gConcStar, lb->diffusion->gConcentrationStar,
                             dwi, patch);

      // JBH -- Variables associated with scalar diffusion

      for (NodeIterator iter=patch->getExtraNodeIterator();
           !iter.done(); ++iter) {
        IntVector node = *iter;
//        gConcRate[node] /= mass[node];
        gConcStar[node]  = gConcentration[node] +
                            (gConcRate[node]/mass[node] + gSD_IF_FluxRate[node]);
      }
      MPMBoundCond bc;
      bc.setBoundaryCondition(patch, dwi, "SD-Type", gConcStar,
                              flags->d_interpolator_type);
      for (NodeIterator iter=patch->getExtraNodeIterator();
           !iter.done(); ++iter) {
        IntVector node = *iter;
        gConcRate[node] = (gConcStar[node] - gConcNoBC[node]) / delT
                           + gExternalScalarFlux[node]/mass[node];
      }
    }
  }
}

void SerialMPM::computeAndIntegrateAcceleration(const ProcessorGroup*,
                                                const PatchSubset* patches,
                                                const MaterialSubset*,
                                                DataWarehouse* old_dw,
                                                DataWarehouse* new_dw)
{
  const Level* level = getLevel(patches);
  IntVector lowNode, highNode;
  level->findInteriorNodeIndexRange(lowNode, highNode);
  string interp_type = flags->d_interpolator_type;

  for(int p=0;p<patches->size();p++){
    const Patch* patch = patches->get(p);
    printTask(patches, patch,cout_doing,
                       "Doing MPM::computeAndIntegrateAcceleration");

    Ghost::GhostType  gnone = Ghost::None;
    Vector gravity = flags->d_gravity;

    unsigned int numMPMMatls=m_materialManager->getNumMatls( "MPM" );

    map<int,double> totalMass;
    double allMatls_totalMass  = 0.0;
    map<int,Vector> STF;
    Vector allMatls_STF  = Vector(0.,0.,0.);

    for(unsigned int m = 0; m < numMPMMatls; m++){
      MPMMaterial* mpm_matl =
                        (MPMMaterial*) m_materialManager->getMaterial("MPM", m);
      int dwi = mpm_matl->getDWIndex();

      // Get required variables for this patch
      constNCVariable<Vector> internalforce, externalforce, velocity;
      constNCVariable<double> mass;

      delt_vartype delT;
      old_dw->get(delT, lb->delTLabel, getLevel(patches) );

      new_dw->get(internalforce,lb->gInternalForceLabel, dwi, patch, gnone, 0);
      new_dw->get(externalforce,lb->gExternalForceLabel, dwi, patch, gnone, 0);
      new_dw->get(mass,         lb->gMassLabel,          dwi, patch, gnone, 0);
      new_dw->get(velocity,     lb->gVelocityLabel,      dwi, patch, gnone, 0);

      // Create variables for the results
      NCVariable<Vector> velocity_star,acceleration;
      new_dw->allocateAndPut(velocity_star, lb->gVelocityStarLabel, dwi, patch);
      new_dw->allocateAndPut(acceleration,  lb->gAccelerationLabel, dwi, patch);

      totalMass[dwi] = 0.0;
      STF[dwi] = Vector(0.,0.,0.);

      acceleration.initialize(Vector(0.,0.,0.));
      double damp_coef = flags->d_artificialDampCoeff;

      for(NodeIterator iter=patch->getExtraNodeIterator();
                        !iter.done();iter++){
        IntVector c = *iter;

        Vector acc(0.,0.,0.);
        if (mass[c] > flags->d_min_mass_for_acceleration){
          acc  = (internalforce[c] + externalforce[c])/mass[c];
          acc -= damp_coef*velocity[c];
        }
        acceleration[c]  = acc +  gravity;
        velocity_star[c] = velocity[c] + acceleration[c] * delT;

        totalMass[dwi]     += mass[c];
        allMatls_totalMass += mass[c];
        STF[dwi]           +=externalforce[c];
        allMatls_STF       +=externalforce[c];
      }

      if(mpm_matl->getIsFTM()){
        acceleration.initialize(Vector(0.,0.,0.));
        velocity_star.copyData(velocity);
      }

      // Check the integrated nodal velocity and if the product of velocity
      // and timestep size is larger than half the cell size, restart the
      // timestep with 10% as large of a timestep (see recomputeDelT in this
      // file).
      if(flags->d_restartOnLargeNodalVelocity){
        Vector dxCell = patch->dCell();
        double cell_size_sq = dxCell.length2();
        for(NodeIterator iter=patch->getExtraNodeIterator();
                       !iter.done();iter++){
          IntVector c = *iter;
          if(c.x()>lowNode.x() && c.x()<highNode.x() &&
             c.y()>lowNode.y() && c.y()<highNode.y() &&
             c.z()>lowNode.z() && c.z()<highNode.z()){
            if((velocity_star[c]*delT).length2() > 0.25*cell_size_sq){
             cerr << "Aborting timestep, velocity star too large" << endl;
             cerr << "velocity_star[" << c << "] = " << velocity_star[c] << endl;
             new_dw->put( bool_or_vartype(true),
                          VarLabel::find(abortTimeStep_name));
             new_dw->put( bool_or_vartype(true),
                          VarLabel::find(recomputeTimeStep_name));
            }
          }
        }
      }
    }    // matls

    //__________________________________
    //  put the reduction variables
    const MaterialSubset* matls = 
                           m_materialManager->allMaterials( "MPM" )->getUnion();

    if( flags->d_reductionVars->mass ||
        flags->d_reductionVars->sumTransmittedForce){
      new_dw->put( sum_vartype(allMatls_totalMass),
                                          lb->TotalMassLabel, nullptr, -1);
      new_dw->put_sum_vartype( totalMass, lb->TotalMassLabel, matls );
    }
    if( flags->d_reductionVars->sumTransmittedForce ){
      new_dw->put(sumvec_vartype(allMatls_STF),
                                     lb->SumTransmittedForceLabel, nullptr, -1);
      new_dw->put_sum_vartype( STF,  lb->SumTransmittedForceLabel, matls);
    }
  }
}

void SerialMPM::computeGridVelocityForFTM(const ProcessorGroup*,
                                          const PatchSubset* patches,
                                          const MaterialSubset* matls,
                                          DataWarehouse* old_dw,
                                          DataWarehouse* new_dw)
{
  for(int p=0;p<patches->size();p++){
    const Patch* patch = patches->get(p);
    printTask(patches, patch,cout_doing,
              "Doing MPM::computeGridVelocityForFTM");

    unsigned int numMPMMatls=m_materialManager->getNumMatls( "MPM" );

    delt_vartype delT;
    old_dw->get(delT, lb->delTLabel, getLevel(patches) );

    // DON'T MOVE THESE!!!
    map<int,double> zeroD = initializeMap(0.0);
    map<int,Vector> zeroV = initializeMap(Vector(0.));
    map<int,double> totalMass  = zeroD;
    map<int,double> totalMOI  = zeroD;
    map<int,Vector> totalSTF   = zeroV;
    map<int,Vector> totalSTT   = zeroV;
    map<int,Vector> totalSRI   = zeroV;
    map<int,Vector> totalMom   = zeroV;
    map<int,Vector> CMX        = zeroV;

    Vector allMatls_totalMom(0.0,0.0,0.0);
    Vector allMatls_CMX(0.0,0.0,0.0);

    if(flags->d_reductionVars->mass ||
       flags->d_reductionVars->sumTransmittedForce){
      totalMass = new_dw->get_sum_vartypeD(lb->TotalMassLabel, matls);
      totalSTF = new_dw->get_sum_vartypeV(lb->SumTransmittedForceLabel,  matls);
    }

    string interp_type = flags->d_interpolator_type;
    for(unsigned int m = 0; m < numMPMMatls; m++){
      MPMMaterial* mpm_matl = 
                        (MPMMaterial*) m_materialManager->getMaterial("MPM", m);
      if(mpm_matl->getIsFTM()){
        int dwi = mpm_matl->getDWIndex();
        Vector FTM_acc   = totalSTF[dwi]/totalMass[dwi];

        NCVariable<Vector> gvelocity_star, gacceleration;
        constNCVariable<Vector> gvelocity;

        new_dw->getModifiable(gacceleration, lb->gAccelerationLabel, dwi,patch);
        new_dw->getModifiable(gvelocity_star,lb->gVelocityStarLabel, dwi,patch);
        new_dw->get(gvelocity,               lb->gVelocityLabel,     dwi,patch,
                                                                 Ghost::None,0);

        // Now recompute acceleration as the difference between the velocity
        // interpolated to the grid (no bcs applied) and the new velocity_star
        for(NodeIterator iter=patch->getExtraNodeIterator();!iter.done();
                                                                  iter++){
          IntVector c = *iter;
          gacceleration[c] = FTM_acc;
          gvelocity_star[c] = gvelocity[c] + FTM_acc*delT;
        }
      } // is FTM
    } // matl loop
  }  // patch loop

}

void SerialMPM::setGridBoundaryConditions(const ProcessorGroup*,
                                          const PatchSubset* patches,
                                          const MaterialSubset* ,
                                          DataWarehouse* old_dw,
                                          DataWarehouse* new_dw)
{
  for(int p=0;p<patches->size();p++){
    const Patch* patch = patches->get(p);
    printTask(patches, patch,cout_doing,
              "Doing MPM::setGridBoundaryConditions");

    unsigned int numMPMMatls=m_materialManager->getNumMatls( "MPM" );

    delt_vartype delT;
    old_dw->get(delT, lb->delTLabel, getLevel(patches) );

    string interp_type = flags->d_interpolator_type;
    for(unsigned int m = 0; m < numMPMMatls; m++){
      MPMMaterial* mpm_matl = 
                        (MPMMaterial*) m_materialManager->getMaterial("MPM", m);
      int dwi = mpm_matl->getDWIndex();
      NCVariable<Vector> gvelocity_star, gacceleration;
      constNCVariable<Vector> gvelocity;

      new_dw->getModifiable(gacceleration, lb->gAccelerationLabel,  dwi,patch);
      new_dw->getModifiable(gvelocity_star,lb->gVelocityStarLabel,  dwi,patch);
      new_dw->get(gvelocity,               lb->gVelocityLabel,      dwi,patch,
                                                                 Ghost::None,0);

      // Apply grid boundary conditions to the velocity_star and
      // acceleration before interpolating back to the particles
      MPMBoundCond bc;
      bc.setBoundaryCondition(patch,dwi,"Velocity", gvelocity_star,interp_type);
      bc.setBoundaryCondition(patch,dwi,"Symmetric",gvelocity_star,interp_type);

      // Now recompute acceleration as the difference between the velocity
      // interpolated to the grid (no bcs applied) and the new velocity_star
      for(NodeIterator iter=patch->getExtraNodeIterator();!iter.done();
                                                                iter++){
        IntVector c = *iter;
        gacceleration[c] = (gvelocity_star[c] - gvelocity[c])/delT;
      }
    } // matl loop
  }  // patch loop
}

void SerialMPM::setPrescribedMotion(const ProcessorGroup*,
                                    const PatchSubset* patches,
                                    const MaterialSubset* ,
                                    DataWarehouse* old_dw,
                                    DataWarehouse* new_dw)
{
 // Get the current simulation time
 simTime_vartype simTimeVar;
 old_dw->get(simTimeVar, lb->simulationTimeLabel);
 double time = simTimeVar;

 delt_vartype delT;
 old_dw->get(delT, lb->delTLabel, getLevel(patches) );

 for(int p=0;p<patches->size();p++){
    const Patch* patch = patches->get(p);
    printTask(patches, patch,cout_doing, "Doing MPM::setPrescribedMotion");

    unsigned int numMPMMatls=m_materialManager->getNumMatls( "MPM" );

    for(unsigned int m = 0; m < numMPMMatls; m++){
      MPMMaterial* mpm_matl = (MPMMaterial*) m_materialManager->getMaterial( "MPM",  m );
      int dwi = mpm_matl->getDWIndex();
      NCVariable<Vector> gvelocity_star, gacceleration;

      new_dw->getModifiable(gvelocity_star,lb->gVelocityStarLabel,  dwi,patch);
      new_dw->getModifiable(gacceleration, lb->gAccelerationLabel,  dwi,patch);

      gacceleration.initialize(Vector(0.0));
      Matrix3 Fdot(0.);

      // Get F and Q from file by interpolating between available times
      int s;  // This time index will be the lower of the two we interpolate from
      int smin = 0;
      int smax = (int) (d_prescribedTimes.size()-1);
      double tmin = d_prescribedTimes[smin];
      double tmax = d_prescribedTimes[smax];

      if(time<=tmin) {
          s=smin;
      } else if(time>=tmax) {
          s=smax-1;
      } else {
        while (smax>smin+1) {
          int smid = (smin+smax)/2;
          if(d_prescribedTimes[smid]<time){
            smin = smid;
          } else{
            smax = smid;
          }
        }
        s = smin;
      }

      Matrix3 F_high = d_prescribedF[s+1]; // next prescribed deformation gradient
      Matrix3 F_low  = d_prescribedF[s];   // last prescribed deformation gradient
      double t1 = d_prescribedTimes[s];    // time of last prescribed deformation
      double t2 = d_prescribedTimes[s+1];  // time of next prescribed deformation

      //Interpolate to get the deformation gradient at the current time:
      Matrix3 Ft = F_low*(t2-time)/(t2-t1) + F_high*(time-t1)/(t2-t1);

      // Calculate the rate of the deformation gradient without the rotation:
      Fdot = (F_high - F_low)/(t2-t1);

      // Now we need to construct the rotation matrix and its time rate:
      // We are only interested in the rotation information at the next
      // specified time since the rotations specified should be relative
      // to the previously specified time.  For example if I specify Theta=90
      // at time=1.0, and Theta = 91 and time=2.0 the total rotation at
      // time=2.0 will be 181 degrees.
      const double pi = M_PI; //3.1415926535897932384626433832795028841972;
      const double degtorad= pi/180.0;
      double PrescribedTheta = d_prescribedAngle[s+1]; //The final angle of rotation
      double thetat = PrescribedTheta*degtorad*(time-t1)/(t2-t1); // rotation angle at current time
      Vector a = d_prescribedRotationAxis[s+1];  // The axis of rotation
      Matrix3 Ident;
      Ident.Identity();
      const double costhetat = cos(thetat);
      const double sinthetat = sin(thetat);
      Matrix3 aa(a,a);
      Matrix3 A(0.0,-a.z(),a.y(),a.z(),0.0,-a.x(),-a.y(),a.x(),0.0);

      Matrix3 Qt;
      Qt = (Ident-aa)*costhetat+A*sinthetat + aa;

      //calculate thetadot:
      double thetadot = PrescribedTheta*(degtorad)/(t2-t1);

      if (flags->d_exactDeformation){  //Exact Deformation Update
         double t3 = d_prescribedTimes[s+2];
         double t4 = d_prescribedTimes[s+3];
         if (time == 0 && t4 != 0) {
           new_dw->put(delt_vartype(t3 - t2), lb->delTLabel, getLevel(patches));
         }
         else {
           F_high = d_prescribedF[s + 2]; //next prescribed deformation gradient
           F_low  = d_prescribedF[s + 1]; //last prescribed deformation gradient
           t3 = d_prescribedTimes[s+2];
           t4 = d_prescribedTimes[s+3];
           double tst = t4 - t3;
           Ft = F_low*(t2-time)/(t2-t1) + F_high*(time-t1)/(t2-t1);
           Fdot = (F_high - F_low)/(t3-t2);
           thetadot = PrescribedTheta*(degtorad)/(t3-t2);
           new_dw->put(delt_vartype(tst), lb->delTLabel, getLevel(patches));
          }
       }

      //construct Rdot:
      Matrix3 Qdot(0.0);
      Qdot = (Ident-aa)*(-sinthetat*thetadot) + A*costhetat*thetadot;

      Matrix3 Previous_Rotations;
      Previous_Rotations.Identity();
      int i;
      //now we need to compute the total previous rotation:
      for(i=0;i<s+1;i++){
        Vector ai;
        double thetai = d_prescribedAngle[i]*degtorad;
        ai = d_prescribedRotationAxis[i];
        const double costhetati = cos(thetai);
        const double sinthetati = sin(thetai);

        Matrix3 aai(ai,ai);
        Matrix3 Ai(0.0,-ai.z(),ai.y(),ai.z(),0.0,-ai.x(),-ai.y(),ai.x(),0.0);
        Matrix3 Qi;
        Qi = (Ident-aai)*costhetati+Ai*sinthetati + aai;
        Previous_Rotations = Qi*Previous_Rotations;
      }

      // Fstar is the def grad with the superimposed rotations included
      // Fdotstar is the rate of the def grad with superimposed rotations incl.
      Matrix3 Fstar;
      Matrix3 Fdotstar;
      Fstar = Qt*Previous_Rotations*Ft;
      Fdotstar = Qdot*Previous_Rotations*Ft + Qt*Previous_Rotations*Fdot;

      for(NodeIterator iter=patch->getExtraNodeIterator();!iter.done(); iter++){
        IntVector n = *iter;

        Vector NodePosition = patch->getNodePosition(n).asVector();

        if (flags->d_exactDeformation){ //Exact Deformation Update
           gvelocity_star[n] = (F_high*F_low.Inverse() - Ident)*Previous_Rotations.Inverse()*Qt.Transpose()*NodePosition/delT;
        } else {
           gvelocity_star[n] = Fdotstar*Ft.Inverse()*Previous_Rotations.Inverse()*Qt.Transpose()*NodePosition;
        }
      } // Node Iterator
    }   // matl loop
  }     // patch loop
}

void SerialMPM::computeCurrentParticleSize(const ProcessorGroup* ,
                                           const PatchSubset* patches,
                                           const MaterialSubset*,
                                           DataWarehouse* old_dw,
                                           DataWarehouse* new_dw)
{
  for(int p=0;p<patches->size();p++){
    const Patch* patch = patches->get(p);

    printTask(patches,patch,cout_doing,
              "Doing MPM::computeCurrentParticleSize");

    unsigned int numMatls = m_materialManager->getNumMatls( "MPM" );
    string interp_type = flags->d_interpolator_type;

    for(unsigned int m = 0; m < numMatls; m++){
      MPMMaterial* mpm_matl =
                        (MPMMaterial*) m_materialManager->getMaterial("MPM", m);
      int dwi = mpm_matl->getDWIndex();

      // Create arrays for the particle data
      constParticleVariable<Matrix3> pSize;
      constParticleVariable<Matrix3> pFOld;
      ParticleVariable<Matrix3> pCurSize;

      ParticleSubset* pset = old_dw->getParticleSubset(dwi, patch);

      old_dw->get(pSize,                lb->pSizeLabel,               pset);
      old_dw->get(pFOld,                lb->pDeformationMeasureLabel, pset);
      new_dw->allocateAndPut(pCurSize,  lb->pCurSizeLabel,            pset);

      if(interp_type == "cpdi" || interp_type == "fast_cpdi"
                               || interp_type == "cpti"){
        if(flags->d_axisymmetric){
          for (ParticleSubset::iterator iter = pset->begin();
               iter != pset->end(); iter++){
            particleIndex idx = *iter;
            Matrix3 defgrad1=Matrix3(pFOld[idx](0,0),pFOld[idx](0,1),0.0,
                                     pFOld[idx](1,0),pFOld[idx](1,1),0.0,
                                     0.0,            0.0,            1.0);

            pCurSize[idx] = defgrad1*pSize[idx];
          }
        } else {
          for (ParticleSubset::iterator iter = pset->begin();
               iter != pset->end(); iter++){
            particleIndex idx = *iter;

            pCurSize[idx] = pFOld[idx]*pSize[idx];
          }
        }
      } else {
        pCurSize.copyData(pSize);
#if 0
        for (ParticleSubset::iterator iter = pset->begin();
             iter != pset->end(); iter++){
          particleIndex idx = *iter;

          pCurSize[idx] = pSize[idx];
        }
#endif
      }
    }
  }
}

void SerialMPM::applyExternalLoads(const ProcessorGroup* ,
                                   const PatchSubset* patches,
                                   const MaterialSubset*,
                                   DataWarehouse* old_dw,
                                   DataWarehouse* new_dw)
{
  // Get the current simulation time
  simTime_vartype simTimeVar;
  old_dw->get(simTimeVar, lb->simulationTimeLabel);
  double time = simTimeVar;

  if (cout_doing.active())
    cout_doing << "Current Time (applyExternalLoads) = " << time << endl;

  // Calculate the force vector at each particle for each pressure bc
  std::vector<double> forcePerPart;
  std::vector<double> torquePerPart;
  std::vector<PressureBC*> pbcP;
  std::vector<TorqueBC*> TBC;

  if (flags->d_useLoadCurves) {
    for (int ii = 0;ii < (int)MPMPhysicalBCFactory::mpmPhysicalBCs.size();ii++){
      string bcs_type = MPMPhysicalBCFactory::mpmPhysicalBCs[ii]->getType();
      if (bcs_type == "Pressure") {

        PressureBC* pbc =
          dynamic_cast<PressureBC*>(MPMPhysicalBCFactory::mpmPhysicalBCs[ii]);
        pbcP.push_back(pbc);

        // Calculate the force per particle at current time
        forcePerPart.push_back(pbc->forcePerParticle(time));
      } else if (bcs_type == "Torque") {

        TorqueBC* tbc =
          dynamic_cast<TorqueBC*>(MPMPhysicalBCFactory::mpmPhysicalBCs[ii]);
        TBC.push_back(tbc);

        // Calculate the force per particle at current time
        torquePerPart.push_back(tbc->torquePerParticle(time));
      }
    }
  }


  // Loop thru patches to update external force vector
  for(int p=0;p<patches->size();p++){
    const Patch* patch = patches->get(p);
    printTask(patches, patch,cout_doing,"Doing MPM::applyExternalLoads");

    unsigned int numMPMMatls=m_materialManager->getNumMatls( "MPM" );

    for(unsigned int m = 0; m < numMPMMatls; m++){
      MPMMaterial* mpm_matl =
                        (MPMMaterial*) m_materialManager->getMaterial("MPM", m);
      int dwi = mpm_matl->getDWIndex();
      ParticleSubset* pset = old_dw->getParticleSubset(dwi, patch);

      // Get the particle data
      constParticleVariable<Point>   px;
      constParticleVariable<Matrix3> psize;
      constParticleVariable<Matrix3> pDeformationMeasure;
      ParticleVariable<Vector>       pExternalForce_new;
      new_dw->allocateAndPut(pExternalForce_new,
                             lb->pExtForceLabel_preReloc,  pset);

      // pExternalForce is either:
      //  set to zero (default)
      //  set using load curves
      //  set using an MMS formulation

      ParticleSubset::iterator iter = pset->begin();
      for(;iter != pset->end(); iter++){
         particleIndex idx = *iter;
         pExternalForce_new[idx] = Vector(0.,0.,0.);
      }

      string mms_type = flags->d_mms_type;
      if (flags->d_useLoadCurves) {
        bool do_PressureBCs=false;
        bool do_TorqueBCs=false;
        int numPressureLCs = 0;
        int numTorqueLCs = 0;
        old_dw->get(px,    lb->pXLabel,    pset);
        for (int ii = 0;
             ii < (int)MPMPhysicalBCFactory::mpmPhysicalBCs.size(); ii++) {
          string bcs_type =
            MPMPhysicalBCFactory::mpmPhysicalBCs[ii]->getType();
          if (bcs_type == "Pressure") {
            do_PressureBCs=true;
            numPressureLCs++;
          } else if (bcs_type == "Torque") {
            do_TorqueBCs=true;
            numTorqueLCs++;
          }
        }

        // Get the load curve data
        constParticleVariable<IntVector> pLoadCurveID;
        ParticleVariable<IntVector> pLoadCurveID_new;
        // Recycle the loadCurveIDs
        old_dw->get(pLoadCurveID, lb->pLoadCurveIDLabel, pset);
        new_dw->allocateAndPut(pLoadCurveID_new,
                               lb->pLoadCurveIDLabel_preReloc, pset);
        pLoadCurveID_new.copyData(pLoadCurveID);

        // Get the load curve data
        if(do_PressureBCs){
          // Get the external force data and allocate new space for
          // external force on particle corners
          //constParticleVariable<Vector> pExternalForce;
          //old_dw->get(pExternalForce, lb->pExternalForceLabel, pset);

          ParticleVariable<Point> pExternalForceCorner1, pExternalForceCorner2,
                                  pExternalForceCorner3, pExternalForceCorner4;
          if (flags->d_useCBDI) {
            old_dw->get(psize,               lb->pSizeLabel,              pset);
            old_dw->get(pDeformationMeasure, lb->pDeformationMeasureLabel,pset);
            new_dw->allocateAndPut(pExternalForceCorner1,
                                  lb->pExternalForceCorner1Label, pset);
            new_dw->allocateAndPut(pExternalForceCorner2,
                                  lb->pExternalForceCorner2Label, pset);
            new_dw->allocateAndPut(pExternalForceCorner3,
                                  lb->pExternalForceCorner3Label, pset);
            new_dw->allocateAndPut(pExternalForceCorner4,
                                  lb->pExternalForceCorner4Label, pset);
          }

          // Iterate over the particles
          ParticleSubset::iterator iter = pset->begin();
          for(;iter != pset->end(); iter++){
           particleIndex idx = *iter;
           for(int k=0;k<3;k++){
            int loadCurveID = pLoadCurveID[idx](k)-1;
            if (loadCurveID >= 0 && loadCurveID < numPressureLCs) {
              PressureBC* pbc = pbcP[loadCurveID];
              double force = forcePerPart[loadCurveID];

              if (flags->d_useCBDI) {
               Vector dxCell = patch->dCell();
               pExternalForce_new[idx] += pbc->getForceVectorCBDI(px[idx],
                                    psize[idx], pDeformationMeasure[idx],
                                    force, time,
                                    pExternalForceCorner1[idx],
                                    pExternalForceCorner2[idx],
                                    pExternalForceCorner3[idx],
                                    pExternalForceCorner4[idx],
                                    dxCell);
              } else {
               pExternalForce_new[idx]+=pbc->getForceVector(px[idx],force,time);
              }
            } // loadCurveID >=0
           }  // loop over elements of the IntVector
          }
        }

        if(flags->d_keepPressBCNormalToSurface){
         old_dw->get(pDeformationMeasure, lb->pDeformationMeasureLabel,pset);
         for(ParticleSubset::iterator iter = pset->begin();
                                      iter != pset->end(); iter++){
            particleIndex idx = *iter;
            Matrix3 F = pDeformationMeasure[idx];
            Matrix3 R, V;
            F.polarDecompositionRMB(V, R);
            Vector pF = pExternalForce_new[idx];

            pExternalForce_new[idx] = R*pF;
          }
        }

        // Get the load curve data
        if(do_TorqueBCs){
          // Iterate over the particles
          ParticleSubset::iterator iter = pset->begin();
          for(;iter != pset->end(); iter++){
           particleIndex idx = *iter;
           for(int k=0;k<3;k++){
            //int loadCurveIndex = pLoadCurveID[idx](k)-numPressureLCs;
            int loadCurveIndex = pLoadCurveID[idx](k)-1;
            if (loadCurveIndex >= 0 && pLoadCurveID[idx](k) > numPressureLCs) {
              TorqueBC* tbc = TBC[loadCurveIndex - numPressureLCs];
              double torque = torquePerPart[loadCurveIndex-numPressureLCs];

              pExternalForce_new[idx]+=tbc->getForceVector(px[idx],torque,time);
            } // loadCurveID >=0
           }  // loop over elements of the IntVector
          }
        }
      } else if(!mms_type.empty()) {
        // MMS
        MMS MMSObject;
        MMSObject.computeExternalForceForMMS(old_dw,new_dw,time,pset,
                                            lb,flags,pExternalForce_new);
      }
    } // matl loop
  }  // patch loop
}

void SerialMPM::interpolateToParticlesAndUpdate(const ProcessorGroup*,
                                                const PatchSubset* patches,
                                                const MaterialSubset* matls ,
                                                DataWarehouse* old_dw,
                                                DataWarehouse* new_dw)
{
  for(int p=0;p<patches->size();p++){
    const Patch* patch = patches->get(p);
    printTask(patches, patch,cout_doing,
              "Doing MPM::interpolateToParticlesAndUpdate");

    ParticleInterpolator* interpolator = flags->d_interpolator->clone(patch);
    vector<IntVector> ni(interpolator->size());
    vector<double> S(interpolator->size());

    // Performs the interpolation from the cell vertices of the grid
    // acceleration and velocity to the particles to update their
    // velocity and position respectively

    unsigned int numMPMMatls=m_materialManager->getNumMatls( "MPM" );

    // DON'T MOVE THESE!!!
    map<int,double> zeroD = initializeMap(0.0);
    map<int,Vector> zeroV = initializeMap(Vector(0.));
    map<int,double> kineticEng = zeroD;
    map<int,double> thermalEng = zeroD;
    map<int,Vector> totalMom   = zeroV;
    map<int,Vector> CMX        = zeroV;

    double allMatls_kineticEng = 0.0;
    double allMatls_thermalEng = 0.0;
    Vector allMatls_totalMom(0.0,0.0,0.0);
    Vector allMatls_CMX(0.0,0.0,0.0);

    double totalConc    =   0.0;
    double minPatchConc =  5e11;
    double maxPatchConc = -5e11;

    delt_vartype delT;
    old_dw->get(delT, lb->delTLabel, getLevel(patches) );

    //Carry forward NC_CCweight (put outside of matl loop, only need for matl 0)
    constNCVariable<double> NC_CCweight;
    NCVariable<double> NC_CCweight_new;
    Ghost::GhostType  gnone = Ghost::None;
    old_dw->get(NC_CCweight,       lb->NC_CCweightLabel,  0, patch, gnone, 0);
    new_dw->allocateAndPut(NC_CCweight_new, lb->NC_CCweightLabel,0,patch);
    NC_CCweight_new.copyData(NC_CCweight);

    for(unsigned int m = 0; m < numMPMMatls; m++){
      MPMMaterial* mpm_matl =
                        (MPMMaterial*) m_materialManager->getMaterial("MPM", m);
      int dwi = mpm_matl->getDWIndex();

      // Get the arrays of particle values to be changed
      constParticleVariable<Point> px;
      constParticleVariable<Vector> pvelocity, pvelSSPlus, pdisp;
      constParticleVariable<Matrix3> psize, pFOld, pcursize;
      constParticleVariable<double> pmass, pVolumeOld, pTemperature;
      constParticleVariable<long64> pids;
      ParticleVariable<Point> pxnew;
      ParticleVariable<Vector> pvelnew, pdispnew;
      ParticleVariable<Matrix3> psizeNew;
      ParticleVariable<double> pmassNew,pTempNew;
      ParticleVariable<long64> pids_new;

      // for thermal stress analysis
      ParticleVariable<double> pTempPreNew;

      // Get the arrays of grid data on which the new part. values depend
      constNCVariable<Vector> gvelocity_star, gacceleration, gvelSPSSP;
      constNCVariable<double> gTemperatureRate;
      constNCVariable<double> dTdt, massBurnFrac, frictionTempRate;

      ParticleSubset* pset = old_dw->getParticleSubset(dwi, patch);

      old_dw->get(px,           lb->pXLabel,                         pset);
      old_dw->get(pdisp,        lb->pDispLabel,                      pset);
      old_dw->get(pmass,        lb->pMassLabel,                      pset);
      old_dw->get(pvelocity,    lb->pVelocityLabel,                  pset);
      old_dw->get(pTemperature, lb->pTemperatureLabel,               pset);
      old_dw->get(pVolumeOld,   lb->pVolumeLabel,                    pset);
      if(flags->d_XPIC2){
        new_dw->get(pvelSSPlus, lb->pVelocitySSPlusLabel,            pset);
      }

      new_dw->allocateAndPut(pxnew,      lb->pXLabel_preReloc,            pset);
      new_dw->allocateAndPut(pvelnew,    lb->pVelocityLabel_preReloc,     pset);
      new_dw->allocateAndPut(pdispnew,   lb->pDispLabel_preReloc,         pset);
      new_dw->allocateAndPut(pmassNew,   lb->pMassLabel_preReloc,         pset);
      new_dw->allocateAndPut(pTempPreNew,lb->pTempPreviousLabel_preReloc, pset);
      new_dw->allocateAndPut(pTempNew,   lb->pTemperatureLabel_preReloc,  pset);

      //Carry forward ParticleID and pSize
      old_dw->get(pids,                lb->pParticleIDLabel,          pset);
      old_dw->get(psize,               lb->pSizeLabel,                pset);
      new_dw->get(pcursize,            lb->pCurSizeLabel,             pset);
      new_dw->allocateAndPut(pids_new, lb->pParticleIDLabel_preReloc, pset);
      new_dw->allocateAndPut(psizeNew, lb->pSizeLabel_preReloc,       pset);
      pids_new.copyData(pids);

      //Carry forward color particle (debugging label)
      if (flags->d_with_color) {
        constParticleVariable<double> pColor;
        ParticleVariable<double>pColor_new;
        old_dw->get(pColor, lb->pColorLabel, pset);
        new_dw->allocateAndPut(pColor_new, lb->pColorLabel_preReloc, pset);
        pColor_new.copyData(pColor);
      }
      if(flags->d_refineParticles){
        constParticleVariable<int> pRefinedOld;
        ParticleVariable<int> pRefinedNew;
        old_dw->get(pRefinedOld,            lb->pRefinedLabel,          pset);
        new_dw->allocateAndPut(pRefinedNew, lb->pRefinedLabel_preReloc, pset);
        pRefinedNew.copyData(pRefinedOld);
      }

      Ghost::GhostType  gac = Ghost::AroundCells;
      new_dw->get(gvelocity_star,  lb->gVelocityStarLabel,   dwi,patch,gac,NGP);
      if(flags->d_XPIC2){
        new_dw->get(gvelSPSSP,     lb->gVelSPSSPLabel,       dwi,patch,gac,NGP);
      }
      new_dw->get(gacceleration,   lb->gAccelerationLabel,   dwi,patch,gac,NGP);
      new_dw->get(gTemperatureRate,lb->gTemperatureRateLabel,dwi,patch,gac,NGP);
      new_dw->get(frictionTempRate,lb->frictionalWorkLabel,  dwi,patch,gac,NGP);
      if(flags->d_with_ice){
        new_dw->get(dTdt,          lb->dTdt_NCLabel,         dwi,patch,gac,NGP);
        new_dw->get(massBurnFrac,  lb->massBurnFractionLabel,dwi,patch,gac,NGP);
      }
      else{
        NCVariable<double> dTdt_create,massBurnFrac_create;
        new_dw->allocateTemporary(dTdt_create,                   patch,gac,NGP);
        new_dw->allocateTemporary(massBurnFrac_create,           patch,gac,NGP);
        dTdt_create.initialize(0.);
        massBurnFrac_create.initialize(0.);
        dTdt = dTdt_create;                         // reference created data
        massBurnFrac = massBurnFrac_create;         // reference created data
      }

      double Cp=mpm_matl->getSpecificHeat();

      // Diffusion related - JBH
      double sdmMaxEffectiveConc = -999;
      double sdmMinEffectiveConc =  999;
      constParticleVariable<double> pConcentration;
      constNCVariable<double>       gConcentrationRate;

      ParticleVariable<double>      pConcentrationNew, pConcPreviousNew;
      if (flags->d_doScalarDiffusion) {
        // Grab min/max concentration and conc. tolerance for particle loop.
        ScalarDiffusionModel* sdm = mpm_matl->getScalarDiffusionModel();
        sdmMaxEffectiveConc = sdm->getMaxConcentration() 
                            - sdm->getConcentrationTolerance();
        sdmMinEffectiveConc = sdm->getMinConcentration() 
                            + sdm->getConcentrationTolerance();

        old_dw->get(pConcentration,     lb->diffusion->pConcentration,    pset);
        new_dw->get(gConcentrationRate, lb->diffusion->gConcentrationRate,
                                                         dwi,  patch, gac, NGP);

        new_dw->allocateAndPut(pConcentrationNew,
                                  lb->diffusion->pConcentration_preReloc, pset);
        new_dw->allocateAndPut(pConcPreviousNew,
                                  lb->diffusion->pConcPrevious_preReloc,  pset);
      }

      if(flags->d_XPIC2 && !mpm_matl->getIsRigid()){
        // Loop over particles
        for(ParticleSubset::iterator iter = pset->begin();
            iter != pset->end(); iter++){
          particleIndex idx = *iter;

          // Get the node indices that surround the cell
          int NN = interpolator->findCellAndWeights(px[idx], ni, S,
                                                    pcursize[idx]);
          Vector vel(0.0,0.0,0.0);
          Vector velSSPSSP(0.0,0.0,0.0);
          Vector acc(0.0,0.0,0.0);
          double fricTempRate = 0.0;
          double tempRate = 0.0;
          double concRate = 0.0;
          double burnFraction = 0.0;

          // Accumulate the contribution from each surrounding vertex
          for (int k = 0; k < NN; k++) {
            IntVector node = ni[k];
            vel      += gvelocity_star[node]  * S[k];
            velSSPSSP+= gvelSPSSP[node]       * S[k];
            acc      += gacceleration[node]   * S[k];

            fricTempRate = frictionTempRate[node]*flags->d_addFrictionWork;
            tempRate += (gTemperatureRate[node] + dTdt[node] +
                         fricTempRate)   * S[k];
            burnFraction += massBurnFrac[node]     * S[k];
          }

          // Update particle vel and pos using Nairn's XPIC(2) method
          pxnew[idx] = px[idx]    + vel*delT
                     - 0.5*(acc*delT + (pvelocity[idx] - 2.0*pvelSSPlus[idx])
                                                       + velSSPSSP)*delT;
          pvelnew[idx]  = 2.0*pvelSSPlus[idx] - velSSPSSP   + acc*delT;
          pdispnew[idx] = pdisp[idx] + (pxnew[idx]-px[idx]);
#if 0
          // PIC, or XPIC(1)
          pxnew[idx]    = px[idx]    + vel*delT
                     - 0.5*(acc*delT + (pvelocity[idx] - pvelSSPlus[idx]))*delT;
          pvelnew[idx]   = pvelSSPlus[idx]    + acc*delT;
#endif
          pTempNew[idx]    = pTemperature[idx] + tempRate*delT;
          pTempPreNew[idx] = pTemperature[idx]; // for thermal stress
          pmassNew[idx]    = Max(pmass[idx]*(1.    - burnFraction),0.);
          psizeNew[idx]    = (pmassNew[idx]/pmass[idx])*psize[idx];

          if (flags->d_doScalarDiffusion) {
            for (int k = 0; k < NN; ++k) {
              IntVector node = ni[k];
              concRate += gConcentrationRate[node] * S[k];
            }

            pConcentrationNew[idx] = pConcentration[idx] + concRate * delT;
            if (pConcentrationNew[idx] < sdmMinEffectiveConc) {
              pConcentrationNew[idx] = sdmMinEffectiveConc;
            }
            if (pConcentrationNew[idx] > sdmMaxEffectiveConc) {
              pConcentrationNew[idx] = sdmMaxEffectiveConc;
            }

            pConcPreviousNew[idx] = pConcentration[idx];
            if (mpm_matl->doConcReduction()) {
              if (flags->d_autoCycleUseMinMax) {
                if (pConcentrationNew[idx] > maxPatchConc)
                  maxPatchConc = pConcentrationNew[idx];
                if (pConcentrationNew[idx] < minPatchConc)
                  minPatchConc = pConcentrationNew[idx];
              } else {
                totalConc += pConcentration[idx];
              }
            }
          }

          //__________________________________
          // reduction variables

          Vector centerOfMass = (pxnew[idx]*pmass[idx]).asVector();
          CMX[dwi]      += centerOfMass;
          allMatls_CMX  += centerOfMass;

          double thermalEngy   = pTemperature[idx] * pmass[idx] * Cp;
          thermalEng[dwi]     += thermalEngy;
          allMatls_thermalEng += thermalEngy;

          double ke            = .5*pmass[idx]*pvelnew[idx].length2();
          kineticEng[dwi]     += ke;
          allMatls_kineticEng += ke;

          Vector mom         = pvelnew[idx]*pmass[idx];
          allMatls_totalMom += mom;
          totalMom[dwi]     += mom;
        }
      } else {  // Not XPIC(2)
        // Loop over particles
        for(ParticleSubset::iterator iter = pset->begin();
            iter != pset->end(); iter++){
          particleIndex idx = *iter;

          // Get the node indices that surround the cell
          int NN = interpolator->findCellAndWeights(px[idx], ni, S,
                                                    pcursize[idx]);
          Vector vel(0.0,0.0,0.0);
          Vector acc(0.0,0.0,0.0);
          double fricTempRate = 0.0;
          double tempRate = 0.0;
          double concRate = 0.0;
          double burnFraction = 0.0;

          // Accumulate the contribution from each surrounding vertex
          for (int k = 0; k < NN; k++) {
            IntVector node = ni[k];
            vel      += gvelocity_star[node]  * S[k];
            acc      += gacceleration[node]   * S[k];

            fricTempRate = frictionTempRate[node]*flags->d_addFrictionWork;
            tempRate += (gTemperatureRate[node] + dTdt[node] +
                         fricTempRate)   * S[k];
            burnFraction += massBurnFrac[node]     * S[k];
          }

          // Update the particle's pos and vel using std "FLIP" method
          pxnew[idx]   = px[idx]        + vel*delT;
          pdispnew[idx]= pdisp[idx]     + vel*delT;
          pvelnew[idx] = pvelocity[idx] + acc*delT;

          pTempNew[idx]    = pTemperature[idx] + tempRate*delT;
          pTempPreNew[idx] = pTemperature[idx]; // for thermal stress
          pmassNew[idx]    = Max(pmass[idx]*(1.    - burnFraction),0.);
          psizeNew[idx]    = (pmassNew[idx]/pmass[idx])*psize[idx];

          if (flags->d_doScalarDiffusion) {
            for (int k = 0; k < NN; ++k) {
              IntVector node = ni[k];
              concRate += gConcentrationRate[node] * S[k];
            }

            pConcentrationNew[idx] = pConcentration[idx] + concRate * delT;
            if (pConcentrationNew[idx] < sdmMinEffectiveConc) {
              pConcentrationNew[idx] = sdmMinEffectiveConc;
            }
            if (pConcentrationNew[idx] > sdmMaxEffectiveConc) {
              pConcentrationNew[idx] = sdmMaxEffectiveConc;
            }

            pConcPreviousNew[idx] = pConcentration[idx];
            if (mpm_matl->doConcReduction()) {
              if (flags->d_autoCycleUseMinMax) {
                if (pConcentrationNew[idx] > maxPatchConc)
                  maxPatchConc = pConcentrationNew[idx];
                if (pConcentrationNew[idx] < minPatchConc)
                  minPatchConc = pConcentrationNew[idx];
              } else {
                totalConc += pConcentration[idx];
              }
            }
          }

          //__________________________________
          // reduction variables

          Vector centerOfMass = (pxnew[idx]*pmass[idx]).asVector();
          CMX[dwi]      += centerOfMass;
          allMatls_CMX  += centerOfMass;

          double thermalEngy   = pTemperature[idx] * pmass[idx] * Cp;
          thermalEng[dwi]     += thermalEngy;
          allMatls_thermalEng += thermalEngy;

          double ke            = .5*pmass[idx]*pvelnew[idx].length2();
          kineticEng[dwi]     += ke;
          allMatls_kineticEng += ke;

          Vector mom = pvelnew[idx]*pmass[idx];
          allMatls_totalMom += mom;
          totalMom[dwi]     += mom;
        }
      } // use XPIC(2) or not
    }  // loop over materials

    // DON'T MOVE THESE!!!
    //__________________________________
    //  reduction variables
    if( flags->d_reductionVars->momentum ){
      new_dw->put( sumvec_vartype(allMatls_totalMom), 
                   lb->TotalMomentumLabel, nullptr, -1);

      new_dw->put_sum_vartype( totalMom,   lb->TotalMomentumLabel, matls );
    }

    if( flags->d_reductionVars->KE ){
      new_dw->put( sum_vartype(allMatls_kineticEng),  
                   lb->KineticEnergyLabel, nullptr, -1);

      new_dw->put_sum_vartype( kineticEng, lb->KineticEnergyLabel, matls );
    }

    if( flags->d_reductionVars->thermalEnergy ){
      new_dw->put( sum_vartype(allMatls_thermalEng),  
                   lb->ThermalEnergyLabel, nullptr, -1);

      new_dw->put_sum_vartype( thermalEng, lb->ThermalEnergyLabel, matls );

    }

    if(flags->d_reductionVars->centerOfMass){
      new_dw->put(sumvec_vartype(allMatls_CMX), 
                  lb->CenterOfMassPositionLabel, nullptr, -1);

      new_dw->put_sum_vartype( CMX,  lb->CenterOfMassPositionLabel, matls );
    }

    delete interpolator;
  }
}

void SerialMPM::computeParticleGradients(const ProcessorGroup*,
                                         const PatchSubset* patches,
                                         const MaterialSubset* ,
                                         DataWarehouse* old_dw,
                                         DataWarehouse* new_dw)
{
  for(int p=0;p<patches->size();p++){
    const Patch* patch = patches->get(p);
    printTask(patches, patch,cout_doing,
              "Doing MPM::computeParticleGradients");

    ParticleInterpolator* interpolator = flags->d_interpolator->clone(patch);
    vector<IntVector> ni(interpolator->size());
    vector<double> S(interpolator->size());
    vector<Vector> d_S(interpolator->size());
    Vector dx = patch->dCell();
    double oodx[3] = {1./dx.x(), 1./dx.y(), 1./dx.z()};

    delt_vartype delT;
    old_dw->get(delT, lb->delTLabel, getLevel(patches) );
    double partvoldef = 0.;

    unsigned int numMPMMatls=m_materialManager->getNumMatls( "MPM" );
    for(unsigned int m = 0; m < numMPMMatls; m++){
      MPMMaterial* mpm_matl = (MPMMaterial*) m_materialManager->getMaterial( "MPM",  m );
      int dwi = mpm_matl->getDWIndex();
      Ghost::GhostType  gac = Ghost::AroundCells;
      // Get the arrays of particle values to be changed
      constParticleVariable<Point> px;
      constParticleVariable<Matrix3> psize;
      constParticleVariable<double> pVolumeOld,pmass,pmassNew;
      constParticleVariable<int> pLocalized;
      constParticleVariable<Matrix3> pFOld;
      ParticleVariable<double> pvolume,pTempNew;
      ParticleVariable<Matrix3> pFNew,pVelGrad;
      ParticleVariable<Vector> pTempGrad;

      // Get the arrays of grid data on which the new part. values depend
      constNCVariable<Vector>  gvelocity_star;
      constNCVariable<double>  gTempStar;

      ParticleSubset* pset = old_dw->getParticleSubset(dwi, patch);

      old_dw->get(px,           lb->pXLabel,                         pset);
      new_dw->get(psize,        lb->pCurSizeLabel,                   pset);
      old_dw->get(pmass,        lb->pMassLabel,                      pset);
      new_dw->get(pmassNew,     lb->pMassLabel_preReloc,             pset);
      old_dw->get(pFOld,        lb->pDeformationMeasureLabel,        pset);
      old_dw->get(pVolumeOld,   lb->pVolumeLabel,                    pset);
      old_dw->get(pLocalized,   lb->pLocalizedMPMLabel,              pset);

      new_dw->allocateAndPut(pvolume,    lb->pVolumeLabel_preReloc,       pset);
      new_dw->allocateAndPut(pVelGrad,   lb->pVelGradLabel_preReloc,      pset);
      new_dw->allocateAndPut(pTempGrad,  lb->pTemperatureGradientLabel_preReloc,
                                                                          pset);
      new_dw->allocateAndPut(pFNew,      lb->pDeformationMeasureLabel_preReloc,
                                                                          pset);

      new_dw->get(gvelocity_star,  lb->gVelocityStarLabel,   dwi,patch,gac,NGP);
      if (flags->d_doExplicitHeatConduction){
        new_dw->get(gTempStar,     lb->gTemperatureStarLabel,dwi,patch,gac,NGP);
      }

      // Compute velocity gradient and deformation gradient on every particle
      // This can/should be combined into the loop above, once it is working
      Matrix3 Identity;
      Identity.Identity();

      // JBH -- Scalar diffusion related variables
      constParticleVariable<Vector> pArea;
      constNCVariable<double>       gConcStar;
      ParticleVariable<Vector>      pConcGradNew, pAreaNew;
      if (flags->d_doScalarDiffusion) {
        old_dw->get(pArea, lb->diffusion->pArea, pset);
        new_dw->get(gConcStar, lb->diffusion->gConcentrationStar,
                    dwi, patch, gac, NGP);

        new_dw->allocateAndPut(pAreaNew, lb->diffusion->pArea_preReloc,
                               pset);
        new_dw->allocateAndPut(pConcGradNew, lb->diffusion->pGradConcentration_preReloc,
                               pset);
      }

      for(ParticleSubset::iterator iter = pset->begin();
          iter != pset->end(); iter++){
        particleIndex idx = *iter;

        int NN=flags->d_8or27;
        Matrix3 tensorL(0.0);
        if(!flags->d_axisymmetric){
         // Get the node indices that surround the cell
         NN =interpolator->findCellAndShapeDerivatives(px[idx],ni,
                                                     d_S,psize[idx]);
         computeVelocityGradient(tensorL,ni,d_S, oodx, gvelocity_star,NN);
        } else {  // axi-symmetric kinematics
         // Get the node indices that surround the cell
         NN =interpolator->findCellAndWeightsAndShapeDerivatives(px[idx],ni,
                                                   S,d_S,psize[idx]);
         // x -> r, y -> z, z -> theta
         computeAxiSymVelocityGradient(tensorL,ni,d_S,S,oodx,gvelocity_star,
                                                                   px[idx],NN);
        }
        pVelGrad[idx]=tensorL;
        pTempGrad[idx] = Vector(0.0,0.0,0.0);
        if (flags->d_doExplicitHeatConduction){
         if(flags->d_axisymmetric){
           cout << "Fix the pTempGradient calc for axisymmetry" << endl;
         }
         // Get the node indices that surround the cell
          for (int k = 0; k < NN; k++){
            for (int j = 0; j<3; j++) {
              pTempGrad[idx][j] += gTempStar[ni[k]] * d_S[k][j]*oodx[j];
            }
          } // Loop over local node
        }

        if (flags->d_doScalarDiffusion) {
          pAreaNew[idx] = pArea[idx];
          pConcGradNew[idx] = Vector(0.0, 0.0, 0.0);
          for (int k = 0; k < NN; ++k) {
            for (int j = 0; j < 3; ++j) {
              pConcGradNew[idx][j] += gConcStar[ni[k]] * d_S[k][j] * oodx[j];
            }
          }
        }

        if(flags->d_min_subcycles_for_F>0){
          double Lnorm_dt = tensorL.Norm()*delT;
          int num_scs = min(max(flags->d_min_subcycles_for_F,
                                 2*((int) Lnorm_dt)),10000);
          //if(num_scs > 1000){
          //  cout << "NUM_SCS = " << num_scs << endl;
          //}
          double dtsc = delT/(double (num_scs));
          Matrix3 OP_tensorL_DT = Identity + tensorL*dtsc;
          Matrix3 F = pFOld[idx];
          for(int n=0;n<num_scs;n++){
            F=OP_tensorL_DT*F;
          }
          pFNew[idx]=F;
        }
        else{
          Matrix3 Amat = tensorL*delT;
          Matrix3 Finc = Amat.Exponential(abs(flags->d_min_subcycles_for_F));
          pFNew[idx] = Finc*pFOld[idx];
        }

        double J   =pFNew[idx].Determinant();
        double JOld=pFOld[idx].Determinant();
        pvolume[idx]=pVolumeOld[idx]*(J/JOld)*(pmassNew[idx]/pmass[idx]);
        partvoldef += pvolume[idx];
      }

      // The following is used only for pressure stabilization
      CCVariable<double> J_CC;
      new_dw->allocateTemporary(J_CC,       patch);

      if(flags->d_doPressureStabilization) {
        CCVariable<double> vol_0_CC;
        CCVariable<double> vol_CC;
        new_dw->allocateTemporary(vol_0_CC, patch);
        new_dw->allocateTemporary(vol_CC,   patch);

        J_CC.initialize(0.);
        vol_0_CC.initialize(0.);
        vol_CC.initialize(0.);
        for(ParticleSubset::iterator iter = pset->begin();
            iter != pset->end(); iter++){
          particleIndex idx = *iter;

          // get the volumetric part of the deformation
          double J = pFNew[idx].Determinant();

          IntVector cell_index;
          patch->findCell(px[idx],cell_index);

          vol_CC[cell_index]  +=pvolume[idx];
          vol_0_CC[cell_index]+=pvolume[idx]/J;
        }

        for(CellIterator iter=patch->getCellIterator(); !iter.done();iter++){
          IntVector c = *iter;
          J_CC[c]=vol_CC[c]/vol_0_CC[c];
        }

        double ThreedelT  = 3.0*delT;
        for(ParticleSubset::iterator iter = pset->begin();
            iter != pset->end(); iter++){
          particleIndex idx = *iter;
          IntVector cell_index;
          patch->findCell(px[idx],cell_index);

          // get the original volumetric part of the deformation
          double J = pFNew[idx].Determinant();

          // Change F such that the determinant is equal to the average for
          // the cell
          pFNew[idx]*=cbrt(J_CC[cell_index]/J);
          // Change L such that it is consistent with the F
          pVelGrad[idx]+= Identity*((log(J_CC[cell_index]/J))/ThreedelT);

          double JOld=pFOld[idx].Determinant();
          pvolume[idx]=pVolumeOld[idx]*(J/JOld)*(pmassNew[idx]/pmass[idx]);
        }
      } //end of pressureStabilization loop  at the patch level

      //__________________________________
      //  Apply Erosion
      ErosionModel* em = mpm_matl->getErosionModel();
      em->updateVariables_Erosion( pset, pLocalized, pFOld, pFNew, pVelGrad );

    }  // for materials

    if(flags->d_reductionVars->volDeformed){
      new_dw->put(sum_vartype(partvoldef),     lb->TotalVolumeDeformedLabel);
    }

    delete interpolator;
  }

}

void SerialMPM::finalParticleUpdate(const ProcessorGroup*,
                                    const PatchSubset* patches,
                                    const MaterialSubset* ,
                                    DataWarehouse* old_dw,
                                    DataWarehouse* new_dw)
{
  for(int p=0;p<patches->size();p++){
    const Patch* patch = patches->get(p);
    printTask(patches, patch,cout_doing,
              "Doing MPM::finalParticleUpdate");

    delt_vartype delT;
    old_dw->get(delT, lb->delTLabel, getLevel(patches) );

    unsigned int numMPMMatls=m_materialManager->getNumMatls( "MPM" );
    for(unsigned int m = 0; m < numMPMMatls; m++){
      MPMMaterial* mpm_matl = (MPMMaterial*) m_materialManager->getMaterial( "MPM",  m );
      int dwi = mpm_matl->getDWIndex();
      // Get the arrays of particle values to be changed
      constParticleVariable<int> pLocalized;
      constParticleVariable<double> pdTdt,pmassNew;
      ParticleVariable<double> pTempNew;

      ParticleSubset* pset = old_dw->getParticleSubset(dwi, patch);
      ParticleSubset* delset = scinew ParticleSubset(0, dwi, patch);

      new_dw->get(pdTdt,        lb->pdTdtLabel,                      pset);
      new_dw->get(pmassNew,     lb->pMassLabel_preReloc,             pset);
      new_dw->get(pLocalized,   lb->pLocalizedMPMLabel_preReloc,     pset);

      new_dw->getModifiable(pTempNew, lb->pTemperatureLabel_preReloc,pset);

      // Loop over particles
      for(ParticleSubset::iterator iter = pset->begin();
          iter != pset->end(); iter++){
        particleIndex idx = *iter;
        pTempNew[idx] += pdTdt[idx]*delT;

        // Delete particles whose mass is too small (due to combustion),
        // whose pLocalized flag has been set to -999 or who have
        // a negative temperature
        if ((pmassNew[idx] <= flags->d_min_part_mass) || pTempNew[idx] < 0. ||
            (pLocalized[idx]==-999)){
          delset->addParticle(idx);
        }

      } // particles
      new_dw->deleteParticles(delset);
    } // materials
  } // patches
}

void SerialMPM::insertParticles(const ProcessorGroup*,
                                const PatchSubset* patches,
                                const MaterialSubset* ,
                                DataWarehouse* old_dw,
                                DataWarehouse* new_dw)
{
  for(int p=0;p<patches->size();p++){
    const Patch* patch = patches->get(p);
    printTask(patches, patch,cout_doing, "Doing MPM::insertParticles");

    // Get the current simulation time
    simTime_vartype simTimeVar;
    old_dw->get(simTimeVar, lb->simulationTimeLabel);
    double time = simTimeVar;

    delt_vartype delT;
    old_dw->get(delT, lb->delTLabel, getLevel(patches) );

    // activate materials if it is their time
    unsigned int numMPMMatls=m_materialManager->getNumMatls( "MPM" );
    for(unsigned int m = 0; m < numMPMMatls; m++){
      MPMMaterial* mpm_matl =
                       (MPMMaterial*) m_materialManager->getMaterial("MPM", m);
      if(time >= mpm_matl->getActivationTime()){
         mpm_matl->setIsActive(true);
      }
    }

    int index = -999;
    for(int i = 0; i<(int) d_IPTimes.size(); i++){
      if(time+delT > d_IPTimes[i] && time <= d_IPTimes[i]){
        index = i;
        if(index>=0){
          unsigned int numMPMMatls=m_materialManager->getNumMatls( "MPM" );
          for(unsigned int m = 0; m < numMPMMatls; m++){
            MPMMaterial* mpm_matl = (MPMMaterial*) m_materialManager->getMaterial( "MPM",  m );
            int dwi = mpm_matl->getDWIndex();
            ParticleSubset* pset = old_dw->getParticleSubset(dwi, patch);

            // Get the arrays of particle values to be changed
            ParticleVariable<Point> px;
            ParticleVariable<Vector> pvelocity;
            constParticleVariable<double> pcolor;

            old_dw->get(pcolor,             lb->pColorLabel,              pset);
            new_dw->getModifiable(px,       lb->pXLabel_preReloc,         pset);
            new_dw->getModifiable(pvelocity,lb->pVelocityLabel_preReloc,  pset);

            // Loop over particles here
            for(ParticleSubset::iterator iter  = pset->begin();
                                         iter != pset->end();   iter++){
              particleIndex idx = *iter;
              if(pcolor[idx]==d_IPColor[index]){
               pvelocity[idx]=d_IPVelNew[index];
               px[idx] = px[idx] + d_IPTranslate[index];
              } // end if
            }   // end for
          }     // end for
        }       // end if
      }         // end if
    }           // end for
  }             // end for
}

void SerialMPM::addParticles(const ProcessorGroup*,
                             const PatchSubset* patches,
                             const MaterialSubset* ,
                             DataWarehouse* old_dw,
                             DataWarehouse* new_dw)
{
  for(int p=0;p<patches->size();p++){
    const Patch* patch = patches->get(p);
    Vector dx = patch->dCell();
    printTask(patches, patch,cout_doing, "Doing MPM::addParticles");
    unsigned int numMPMMatls=m_materialManager->getNumMatls( "MPM" );

    //Carry forward CellNAPID
    constCCVariable<int> NAPID;
    CCVariable<int> NAPID_new;
    Ghost::GhostType  gnone = Ghost::None;
    old_dw->get(NAPID,               lb->pCellNAPIDLabel,    0,patch,gnone,0);
    new_dw->allocateAndPut(NAPID_new,lb->pCellNAPIDLabel,    0,patch);
    NAPID_new.copyData(NAPID);

    for(unsigned int m = 0; m < numMPMMatls; m++){
      MPMMaterial* mpm_matl = (MPMMaterial*) m_materialManager->getMaterial( "MPM",  m );
      int dwi = mpm_matl->getDWIndex();
      ParticleSubset* pset = old_dw->getParticleSubset(dwi, patch);
      ConstitutiveModel* cm = mpm_matl->getConstitutiveModel();

      ParticleVariable<Point> px;
      ParticleVariable<Matrix3> pF,pSize,pstress,pvelgrad,pscalefac;
      ParticleVariable<long64> pids;
      ParticleVariable<double> pvolume,pmass,ptemp,ptempP,pcolor;
      ParticleVariable<double> pESF;
      ParticleVariable<Vector> pvelocity,pextforce,pdisp,ptempgrad;
      ParticleVariable<int> pref,ploc,prefOld,pSplitR1R2R3;
      ParticleVariable<IntVector> pLoadCID;
      new_dw->getModifiable(px,       lb->pXLabel_preReloc,            pset);
      new_dw->getModifiable(pids,     lb->pParticleIDLabel_preReloc,   pset);
      new_dw->getModifiable(pmass,    lb->pMassLabel_preReloc,         pset);
      new_dw->getModifiable(pSize,    lb->pSizeLabel_preReloc,         pset);
      new_dw->getModifiable(pdisp,    lb->pDispLabel_preReloc,         pset);
      new_dw->getModifiable(pstress,  lb->pStressLabel_preReloc,       pset);
      new_dw->getModifiable(pvolume,  lb->pVolumeLabel_preReloc,       pset);
      new_dw->getModifiable(pvelocity,lb->pVelocityLabel_preReloc,     pset);
      if(flags->d_computeScaleFactor){
        new_dw->getModifiable(pscalefac,lb->pScaleFactorLabel_preReloc,pset);
      }
      new_dw->getModifiable(pextforce,lb->pExtForceLabel_preReloc,     pset);
      new_dw->getModifiable(ptemp,    lb->pTemperatureLabel_preReloc,  pset);
      new_dw->getModifiable(ptempgrad,lb->pTemperatureGradientLabel_preReloc,
                                                                       pset);
      new_dw->getModifiable(ptempP,   lb->pTempPreviousLabel_preReloc, pset);
      new_dw->getModifiable(pref,     lb->pRefinedLabel_preReloc,      pset);
      new_dw->getModifiable(ploc,     lb->pLocalizedMPMLabel_preReloc, pset);
      new_dw->getModifiable(pvelgrad, lb->pVelGradLabel_preReloc,      pset);
      new_dw->getModifiable(pF,  lb->pDeformationMeasureLabel_preReloc,pset);
      if (flags->d_with_color) {
        new_dw->getModifiable(pcolor, lb->pColorLabel_preReloc,        pset);
      }
      // JBH -- Scalard diffusion variables
      ParticleVariable<double> pConc, pConcPrev, pD, pESFlux;
      ParticleVariable<Vector> pGradConc, pArea;
      if (flags->d_doScalarDiffusion) {
        new_dw->getModifiable(pConc,      lb->diffusion->pConcentration_preReloc,     pset);
        new_dw->getModifiable(pConcPrev,  lb->diffusion->pConcPrevious_preReloc,      pset);
        new_dw->getModifiable(pGradConc,  lb->diffusion->pGradConcentration_preReloc, pset);
        new_dw->getModifiable(pESFlux,    lb->diffusion->pExternalScalarFlux_preReloc,pset);
        new_dw->getModifiable(pArea,      lb->diffusion->pArea_preReloc,              pset);
        new_dw->getModifiable(pD,         lb->diffusion->pDiffusivity_preReloc,       pset);
      }
      if (flags->d_useLoadCurves) {
        new_dw->getModifiable(pLoadCID,lb->pLoadCurveIDLabel_preReloc, pset);
      }

      new_dw->allocateTemporary(prefOld,       pset);
      new_dw->allocateTemporary(pSplitR1R2R3,  pset);

      unsigned int numNewPartNeeded=0;
      bool splitForStretch=false;
      bool splitForAny=false;
      // Put refinement criteria here
      const unsigned int origNParticles = pset->addParticles(0);
      for( unsigned int pp=0; pp<origNParticles; ++pp ){
       prefOld[pp] = pref[pp];
       // Conditions to refine particle based on physical state
       // TODO:  Check below, should be < or <= in first conditional
       bool splitCriteria=false;
       //__________________________________
       // Only set the refinement flags for certain materials
       for(int i = 0; i< (int)d_thresholdVars.size(); i++ ){
          thresholdVar data = d_thresholdVars[i];
          string name  = data.name;
          double thresholdValue = data.value;

          if((int)m==data.matl){
            pSplitR1R2R3[pp]=0;
            if(name=="stressNorm"){
               double stressNorm = pstress[pp].Norm();
               if(stressNorm > thresholdValue){
                 splitCriteria = true;
                 splitForAny = true;
               }
            }
            if(name=="stretchRatio"){
              // This is the same R-vector equation used in CPDI interpolator
              // The "size" is relative to the grid cell size at this point
//              Matrix3 dsize = pF[pp]*pSize[pp];
              Matrix3 dsize = pF[pp]*pSize[pp]*Matrix3(dx[0],0,0,
                                                       0,dx[1],0,
                                                       0,0,dx[2]);
              Vector R1(dsize(0,0), dsize(1,0), dsize(2,0));
              Vector R2(dsize(0,1), dsize(1,1), dsize(2,1));
              Vector R3(dsize(0,2), dsize(1,2), dsize(2,2));
              double R1L=R1.length2();
              double R2L=R2.length2();
              double R3L=R3.length2();
              double R1_R2_ratSq = R1L/R2L;
              double R1_R3_ratSq = R1L/R3L;
              double R2_R3_ratSq = R2L/R3L;
              double tVSq = thresholdValue*thresholdValue;
              double tV_invSq = 1.0/tVSq;
//              cout << "R1L = " << R1L << endl;
//              cout << "R2L = " << R2L << endl;
//              cout << "R3L = " << R3L << endl;
              if (R1_R2_ratSq > tVSq){
                pSplitR1R2R3[pp]=1;
              } else if (R1_R2_ratSq < tV_invSq) {
                pSplitR1R2R3[pp]=-1;
              } else if (R1_R3_ratSq > tVSq && flags->d_ndim==3){
                pSplitR1R2R3[pp]=2;
              } else if (R1_R3_ratSq < tV_invSq && flags->d_ndim==3){
                pSplitR1R2R3[pp]=-2;
              } else if (R2_R3_ratSq > tVSq && flags->d_ndim==3){
                 pSplitR1R2R3[pp]=3;
              } else if (R2_R3_ratSq < tV_invSq && flags->d_ndim==3){
                 pSplitR1R2R3[pp]=-3;
              } else {
                 pSplitR1R2R3[pp]=0;
              }

              if(pSplitR1R2R3[pp]){
//                cout << "pSplit = " << pSplitR1R2R3[pp] << endl;
                splitCriteria  = true;
                splitForStretch = true;
                splitForAny = true;
              }
           }
         } // if this matl is in the list
       } // loop over criteria

       if(splitCriteria && prefOld[pp]==0){
         pref[pp]++;
         numNewPartNeeded++;
       }
      }  // Loop over original particles

      int fourOrEight=pow(2,flags->d_ndim);
      if(splitForStretch){
        fourOrEight=4;
      }
      double fourthOrEighth = 1./((double) fourOrEight);
      numNewPartNeeded*=(fourOrEight+0);

      const unsigned int oldNumPar = pset->addParticles(numNewPartNeeded);

//      cout << "oldNumPar = " << oldNumPar << endl;
//      cout << "numNewPartNeeded = " << numNewPartNeeded << endl;
//      const unsigned int newNumPar = pset->addParticles(0);
//      cout << "newNumPar = " << newNumPar << endl;

      ParticleVariable<Point> pxtmp;
      ParticleVariable<Matrix3> pFtmp,psizetmp,pstrstmp,pvgradtmp,pSFtmp;
      ParticleVariable<long64> pidstmp;
      ParticleVariable<double> pvoltmp, pmasstmp,ptemptmp,ptempPtmp,pcolortmp;
      ParticleVariable<Vector> pveltmp,pextFtmp,pdisptmp,ptempgtmp;
      ParticleVariable<int> preftmp,ploctmp;
      ParticleVariable<IntVector> pLoadCIDtmp;
      new_dw->allocateTemporary(pidstmp,  pset);
      new_dw->allocateTemporary(pxtmp,    pset);
      new_dw->allocateTemporary(pvoltmp,  pset);
      new_dw->allocateTemporary(pveltmp,  pset);
      if(flags->d_computeScaleFactor){
        new_dw->allocateTemporary(pSFtmp, pset);
      }
      new_dw->allocateTemporary(pextFtmp, pset);
      new_dw->allocateTemporary(ptemptmp, pset);
      new_dw->allocateTemporary(ptempgtmp,pset);
      new_dw->allocateTemporary(ptempPtmp,pset);
      new_dw->allocateTemporary(pFtmp,    pset);
      new_dw->allocateTemporary(psizetmp, pset);
      new_dw->allocateTemporary(pdisptmp, pset);
      new_dw->allocateTemporary(pstrstmp, pset);
      new_dw->allocateTemporary(pmasstmp, pset);
      new_dw->allocateTemporary(preftmp,  pset);
      new_dw->allocateTemporary(ploctmp,  pset);
      new_dw->allocateTemporary(pvgradtmp,pset);
      if (flags->d_with_color) {
        new_dw->allocateTemporary(pcolortmp,pset);
      }

      // JBH - Scalar Diffusion Variables
      ParticleVariable<double> pConcTmp, pConcPrevTmp, pESFluxTmp, pDTmp;
      ParticleVariable<Vector> pGradConcTmp, pAreaTmp;
      if (flags->d_doScalarDiffusion) {
        new_dw->allocateTemporary(pConcTmp,     pset);
        new_dw->allocateTemporary(pConcPrevTmp, pset);
        new_dw->allocateTemporary(pGradConcTmp, pset);
        new_dw->allocateTemporary(pESFluxTmp,   pset);
        new_dw->allocateTemporary(pDTmp,        pset);
        new_dw->allocateTemporary(pAreaTmp,     pset);
      }

      if (flags->d_useLoadCurves) {
        new_dw->allocateTemporary(pLoadCIDtmp,  pset);
      }

      // copy data from old variables for particle IDs and the position vector
      for( unsigned int pp=0; pp<oldNumPar; ++pp ){
        pidstmp[pp]  = pids[pp];
        pxtmp[pp]    = px[pp];
        pvoltmp[pp]  = pvolume[pp];
        pveltmp[pp]  = pvelocity[pp];
        pextFtmp[pp] = pextforce[pp];
        ptemptmp[pp] = ptemp[pp];
        ptempgtmp[pp]= ptempgrad[pp];
        ptempPtmp[pp]= ptempP[pp];
        pFtmp[pp]    = pF[pp];
        psizetmp[pp] = pSize[pp];
        pdisptmp[pp] = pdisp[pp];
        pstrstmp[pp] = pstress[pp];
        if(flags->d_computeScaleFactor){
          pSFtmp[pp]   = pscalefac[pp];
        }
        if (flags->d_with_color) {
          pcolortmp[pp]= pcolor[pp];
        }
        if (flags->d_useLoadCurves) {
          pLoadCIDtmp[pp]= pLoadCID[pp];
        }
        pmasstmp[pp] = pmass[pp];
        preftmp[pp]  = pref[pp];
        ploctmp[pp]  = ploc[pp];
        pvgradtmp[pp]= pvelgrad[pp];
      }

      if (flags->d_doScalarDiffusion) {
        for (unsigned int pp=0; pp < oldNumPar; ++pp) {
          pConcTmp[pp]      = pConc[pp];
          pConcPrevTmp[pp]  = pConcPrev[pp];
          pGradConcTmp[pp]  = pGradConc[pp];
          pESFluxTmp[pp]    = pESFlux[pp];
          pAreaTmp[pp]      = pArea[pp];
          pDTmp[pp]         = pD[pp];
        }
      }

      int numRefPar=0;
      if(splitForAny){
       // Don't loop over particles unless at least one needs to be refined
      for( unsigned int idx=0; idx<oldNumPar; ++idx ){
       if(pref[idx]!=prefOld[idx]){  // do refinement!
        IntVector c_orig;
        patch->findCell(px[idx],c_orig);
        vector<Point> new_part_pos;

        Matrix3 dsize = (pF[idx]*pSize[idx]*Matrix3(dx[0],0,0,
                                                    0,dx[1],0,
                                                    0,0,dx[2]));

        // Find vectors to new particle locations, based on particle size and
        // deformation (patterned after CPDI interpolator code)
        Vector r[4];
        if(fourOrEight==8){
          r[0]=Vector(-dsize(0,0)-dsize(0,1)+dsize(0,2),
                      -dsize(1,0)-dsize(1,1)+dsize(1,2),
                      -dsize(2,0)-dsize(2,1)+dsize(2,2))*0.25;
          r[1]=Vector( dsize(0,0)-dsize(0,1)+dsize(0,2),
                       dsize(1,0)-dsize(1,1)+dsize(1,2),
                       dsize(2,0)-dsize(2,1)+dsize(2,2))*0.25;
          r[2]=Vector( dsize(0,0)+dsize(0,1)+dsize(0,2),
                       dsize(1,0)+dsize(1,1)+dsize(1,2),
                       dsize(2,0)+dsize(2,1)+dsize(2,2))*0.25;
          r[3]=Vector(-dsize(0,0)+dsize(0,1)+dsize(0,2),
                      -dsize(1,0)+dsize(1,1)+dsize(1,2),
                      -dsize(2,0)+dsize(2,1)+dsize(2,2))*0.25;

          new_part_pos.push_back(px[idx]+r[0]);
          new_part_pos.push_back(px[idx]+r[1]);
          new_part_pos.push_back(px[idx]+r[2]);
          new_part_pos.push_back(px[idx]+r[3]);
          new_part_pos.push_back(px[idx]-r[0]);
          new_part_pos.push_back(px[idx]-r[1]);
          new_part_pos.push_back(px[idx]-r[2]);
          new_part_pos.push_back(px[idx]-r[3]);
        } else if(fourOrEight==4){
          if(pSplitR1R2R3[idx]){
            // divide the particle in the direction of longest relative R-vector
            Vector R(0.,0.,0.);
            if(pSplitR1R2R3[idx]==1 || pSplitR1R2R3[idx]==2){
              //cout << "split in R1-direction!" << endl;
              R = Vector(dsize(0,0), dsize(1,0), dsize(2,0));
            } else if(pSplitR1R2R3[idx]==3 || pSplitR1R2R3[idx]==-1){
              //cout << "split in R2-direction!" << endl;
              R = Vector(dsize(0,1), dsize(1,1), dsize(2,1));
            } else if(pSplitR1R2R3[idx]==-2 || pSplitR1R2R3[idx]==-3){
              // Grab the third R-vector
              R = Vector(dsize(0,2), dsize(1,2), dsize(2,2));
              //cout << "split in R3-direction!" << endl;
            }
            new_part_pos.push_back(px[idx]-.375*R);
            new_part_pos.push_back(px[idx]-.125*R);
            new_part_pos.push_back(px[idx]+.125*R);
            new_part_pos.push_back(px[idx]+.375*R);
          } else {
            // divide the particle along x and y direction
            r[0]=Vector(-dsize(0,0)-dsize(0,1),
                        -dsize(1,0)-dsize(1,1),
                         0.0)*0.25;
            r[1]=Vector( dsize(0,0)-dsize(0,1),
                         dsize(1,0)-dsize(1,1),
                         0.0)*0.25;

            new_part_pos.push_back(px[idx]+r[0]);
            new_part_pos.push_back(px[idx]+r[1]);
            new_part_pos.push_back(px[idx]-r[0]);
            new_part_pos.push_back(px[idx]-r[1]);
          }
        }

        int comp = 0;
        int last_index = -999;
        for(int i = 0;i<fourOrEight;i++){
          long64 cellID = ((long64)c_orig.x() << 16) |
                          ((long64)c_orig.y() << 32) |
                          ((long64)c_orig.z() << 48);

          int& myCellNAPID = NAPID_new[c_orig];
          int new_index;
          if(i==0){
             new_index=idx;
          } else {
             new_index=(oldNumPar-1)+(fourOrEight-1)*numRefPar+i;
          }
          pidstmp[new_index]    = (cellID | (long64) myCellNAPID);
          pxtmp[new_index]      = new_part_pos[i];
          pvoltmp[new_index]    = fourthOrEighth*pvolume[idx];
          pmasstmp[new_index]   = fourthOrEighth*pmass[idx];
          pveltmp[new_index]    = pvelocity[idx];
          if (flags->d_useLoadCurves) {
            pLoadCIDtmp[new_index]  = pLoadCID[idx];
          }
          if (flags->d_with_color) {
            pcolortmp[new_index]  = pcolor[idx];
          }
          if(fourOrEight==8){
            if(flags->d_computeScaleFactor){
              pSFtmp[new_index]   = 0.5*pscalefac[idx];
            }
            psizetmp[new_index]   = 0.5*pSize[idx];
          } else if(fourOrEight==4){
           if(pSplitR1R2R3[idx]){
            // Divide psize in the direction of the biggest R-vector
            Matrix3 dSNew;
            if(pSplitR1R2R3[idx]==1 || pSplitR1R2R3[idx]==2){
              // Split across the first R-vector
              comp=0;
              dSNew = Matrix3(0.25*dsize(0,0), dsize(0,1), dsize(0,2),
                              0.25*dsize(1,0), dsize(1,1), dsize(1,2),
                              0.25*dsize(2,0), dsize(2,1), dsize(2,2));
            } else if(pSplitR1R2R3[idx]==3 || pSplitR1R2R3[idx]==-1){
              // Split across the second R-vector
              comp=1;
              dSNew = Matrix3(dsize(0,0), 0.25*dsize(0,1), dsize(0,2),
                              dsize(1,0), 0.25*dsize(1,1), dsize(1,2),
                              dsize(2,0), 0.25*dsize(2,1), dsize(2,2));
            } else if(pSplitR1R2R3[idx]==-2 || pSplitR1R2R3[idx]==-3){
              // Split across the third R-vector
              comp=2;
              dSNew = Matrix3(dsize(0,0), dsize(0,1), 0.25*dsize(0,2),
                              dsize(1,0), dsize(1,1), 0.25*dsize(1,2),
                              dsize(2,0), dsize(2,1), 0.25*dsize(2,2));
            }
            if(flags->d_computeScaleFactor){
              pSFtmp[new_index]  = dSNew;
            }
            psizetmp[new_index]= pF[idx].Inverse()*dSNew*Matrix3(1./dx[0],0.,0.,
                                                              0.,1./dx[1],0.,
                                                              0.,0.,1./dx[2]);
           } else {
              // Divide psize by two in both x and y directions
            if(flags->d_computeScaleFactor){
              Matrix3 ps=pscalefac[idx];
              Matrix3 tmp(0.5*ps(0,0), 0.5*ps(0,1), 0.0,
                          0.5*ps(1,0), 0.5*ps(1,1), 0.0,
                          0.0,         0.0,         ps(2,2));
              pSFtmp[new_index]     = tmp;
             }
             Matrix3 ps = pSize[idx];
             Matrix3 tmp(0.5*ps(0,0), 0.5*ps(0,1), 0.0,
                         0.5*ps(1,0), 0.5*ps(1,1), 0.0,
                         0.0,         0.0,         ps(2,2));
             psizetmp[new_index]   = tmp;
           }
          } // if fourOrEight==4
          pextFtmp[new_index]   = pextforce[idx];
          pFtmp[new_index]      = pF[idx];
          pdisptmp[new_index]   = pdisp[idx];
          pstrstmp[new_index]   = pstress[idx];
          if (flags->d_doScalarDiffusion) {
            pConcTmp[new_index]     = pConc[idx];
            pConcPrevTmp[new_index] = pConcPrev[idx];
            pGradConcTmp[new_index] = pGradConc[idx];
            pESFluxTmp[new_index]   = pESFlux[idx];
            pDTmp[new_index]        = pD[idx];
            if(( fabs(pArea[idx].x()) > 0.0 && fabs(pArea[idx].y()) > 0.0) ||
               ( fabs(pArea[idx].x()) > 0.0 && fabs(pArea[idx].z()) > 0.0) ||
               ( fabs(pArea[idx].y()) > 0.0 && fabs(pArea[idx].z()) > 0.0) ||
               ( fabs(pArea[idx][comp]) < 1.e-12)) {
                 pAreaTmp[new_index] = fourthOrEighth*pArea[idx];
            } else {
              if (i==0) {
                pAreaTmp[new_index] = pArea[idx];
              } else {
                if (  pxtmp[new_index].asVector().length2() >
                      pxtmp[last_index].asVector().length2()  ) {
                  pAreaTmp[last_index]    = 0.0;
                  pAreaTmp[new_index]     = pArea[idx];
                  pLoadCIDtmp[last_index] = IntVector(0.0, 0.0, 0.0);
                  pLoadCIDtmp[new_index]  = pLoadCID[idx];
                } else {
                  pAreaTmp[new_index]     = 0.0;
                  pLoadCIDtmp[new_index]  = IntVector(0.0, 0.0, 0.0);
                } // if pxtmp
              } // if i==0
            } // if pArea
          } // if diffusion
          ptemptmp[new_index]   = ptemp[idx];
          ptempgtmp[new_index]  = ptempgrad[idx];
          ptempPtmp[new_index]  = ptempP[idx];
          preftmp[new_index]    = 1;
          ploctmp[new_index]    = ploc[idx];
          pvgradtmp[new_index]  = pvelgrad[idx];
          NAPID_new[c_orig]++;
          last_index = new_index;
        }
        numRefPar++;
       }  // if particle flagged for refinement
      } // for particles
      } // if any particles flagged for refinement

      cm->splitCMSpecificParticleData(patch, dwi, fourOrEight, prefOld, pref,
                                      oldNumPar, numNewPartNeeded,
                                      old_dw, new_dw);

      if (flags->d_doScalarDiffusion) {
        ScalarDiffusionModel* sdm = mpm_matl->getScalarDiffusionModel();
        sdm->splitSDMSpecificParticleData(patch, dwi, fourOrEight, prefOld, pref,
                                          oldNumPar, numNewPartNeeded, old_dw, new_dw);
      }
      // put back temporary data
      new_dw->put(pidstmp,  lb->pParticleIDLabel_preReloc,           true);
      new_dw->put(pxtmp,    lb->pXLabel_preReloc,                    true);
      new_dw->put(pvoltmp,  lb->pVolumeLabel_preReloc,               true);
      new_dw->put(pveltmp,  lb->pVelocityLabel_preReloc,             true);
      if(flags->d_computeScaleFactor){
        new_dw->put(pSFtmp, lb->pScaleFactorLabel_preReloc,          true);
      }
      new_dw->put(pextFtmp, lb->pExtForceLabel_preReloc,             true);
      new_dw->put(pmasstmp, lb->pMassLabel_preReloc,                 true);
      new_dw->put(ptemptmp, lb->pTemperatureLabel_preReloc,          true);
      new_dw->put(ptempgtmp,lb->pTemperatureGradientLabel_preReloc,  true);
      new_dw->put(ptempPtmp,lb->pTempPreviousLabel_preReloc,         true);
      new_dw->put(psizetmp, lb->pSizeLabel_preReloc,                 true);
      new_dw->put(pdisptmp, lb->pDispLabel_preReloc,                 true);
      new_dw->put(pstrstmp, lb->pStressLabel_preReloc,               true);
      if (flags->d_with_color) {
        new_dw->put(pcolortmp,lb->pColorLabel_preReloc,              true);
      }
      if (flags->d_doScalarDiffusion) {
        new_dw->put(pConcTmp,     lb->diffusion->pConcentration_preReloc, true);
        new_dw->put(pConcPrevTmp, lb->diffusion->pConcPrevious_preReloc,  true);
        new_dw->put(pGradConcTmp, lb->diffusion->pGradConcentration_preReloc,   true);
        new_dw->put(pESFluxTmp,   lb->diffusion->pExternalScalarFlux_preReloc,  true);
        new_dw->put(pAreaTmp,     lb->diffusion->pArea_preReloc,          true);
        new_dw->put(pDTmp,        lb->diffusion->pDiffusivity_preReloc,   true);
      }

      if (flags->d_useLoadCurves) {
        new_dw->put(pLoadCIDtmp,lb->pLoadCurveIDLabel_preReloc,      true);
      }
      new_dw->put(pFtmp,    lb->pDeformationMeasureLabel_preReloc,   true);
      new_dw->put(preftmp,  lb->pRefinedLabel_preReloc,              true);
      new_dw->put(ploctmp,  lb->pLocalizedMPMLabel_preReloc,         true);
      new_dw->put(pvgradtmp,lb->pVelGradLabel_preReloc,              true);
    }  // for matls
  }    // for patches
}

void SerialMPM::computeParticleScaleFactor(const ProcessorGroup*,
                                           const PatchSubset* patches,
                                           const MaterialSubset* ,
                                           DataWarehouse* old_dw,
                                           DataWarehouse* new_dw)
{
  // This task computes the particles initial physical size, to be used
  // in scaling particles for the deformed particle vis feature

  for(int p=0;p<patches->size();p++){
    const Patch* patch = patches->get(p);
    printTask(patches,patch,cout_doing,"Doing MPM::computeParticleScaleFactor");

    unsigned int numMPMMatls=m_materialManager->getNumMatls( "MPM" );
    for(unsigned int m = 0; m < numMPMMatls; m++){
      MPMMaterial* mpm_matl =
                       (MPMMaterial*) m_materialManager->getMaterial("MPM", m);
      int dwi = mpm_matl->getDWIndex();
      ParticleSubset* pset = old_dw->getParticleSubset(dwi, patch);

      constParticleVariable<Matrix3> psize,pF;
      ParticleVariable<Matrix3> pScaleFactor;
      new_dw->get(psize,        lb->pSizeLabel_preReloc,                  pset);
      new_dw->get(pF,           lb->pDeformationMeasureLabel_preReloc,    pset);
      new_dw->allocateAndPut(pScaleFactor, lb->pScaleFactorLabel_preReloc,pset);

      if(m_output->isOutputTimeStep()){
        Vector dx = patch->dCell();
        for(ParticleSubset::iterator iter  = pset->begin();
                                     iter != pset->end(); iter++){
          particleIndex idx = *iter;
          pScaleFactor[idx] = (pF[idx]*(Matrix3(dx[0],0,0,
                                               0,dx[1],0,
                                               0,0,dx[2])*psize[idx]));

        } // for particles
      } // isOutputTimestep
    } // matls
  } // patches

}

void
SerialMPM::setParticleDefault(ParticleVariable<double>& pvar,
                              const VarLabel* label,
                              ParticleSubset* pset,
                              DataWarehouse* new_dw,
                              double val)
{
  new_dw->allocateAndPut(pvar, label, pset);
  ParticleSubset::iterator iter = pset->begin();
  for (; iter != pset->end(); iter++) {
    pvar[*iter] = val;
  }
}

void
SerialMPM::setParticleDefault(ParticleVariable<Vector>& pvar,
                              const VarLabel* label,
                              ParticleSubset* pset,
                              DataWarehouse* new_dw,
                              const Vector& val)
{
  new_dw->allocateAndPut(pvar, label, pset);
  ParticleSubset::iterator iter = pset->begin();
  for (; iter != pset->end(); iter++) {
    pvar[*iter] = val;
  }
}

void
SerialMPM::setParticleDefault(ParticleVariable<Matrix3>& pvar,
                              const VarLabel* label,
                              ParticleSubset* pset,
                              DataWarehouse* new_dw,
                              const Matrix3& val)
{
  new_dw->allocateAndPut(pvar, label, pset);
  ParticleSubset::iterator iter = pset->begin();
  for (; iter != pset->end(); iter++) {
    pvar[*iter] = val;
  }
}


void SerialMPM::printParticleLabels(vector<const VarLabel*> labels,
                                    DataWarehouse* dw, int dwi,
                                    const Patch* patch)
{
  for (vector<const VarLabel*>::const_iterator it = labels.begin();
       it != labels.end(); it++) {
    if (dw->exists(*it,dwi,patch))
      cout << (*it)->getName() << " does exists" << endl;
    else
      cout << (*it)->getName() << " does NOT exists" << endl;
  }
}

//______________________________________________________________________
void
SerialMPM::initialErrorEstimate(const ProcessorGroup*,
                                const PatchSubset* patches,
                                const MaterialSubset* /*matls*/,
                                DataWarehouse*,
                                DataWarehouse* new_dw)
{
  for(int p=0;p<patches->size();p++){
    const Patch* patch = patches->get(p);
    printTask(patches, patch,cout_doing,"Doing MPM::initialErrorEstimate");

    CCVariable<int> refineFlag;
    PerPatch<PatchFlagP> refinePatchFlag;
    new_dw->getModifiable(refineFlag, m_regridder->getRefineFlagLabel(),
                          0, patch);
    new_dw->get(refinePatchFlag, m_regridder->getRefinePatchFlagLabel(),
                0, patch);

    PatchFlag* refinePatch = refinePatchFlag.get().get_rep();


    for(unsigned int m = 0; m < m_materialManager->getNumMatls( "MPM" ); m++){
      MPMMaterial* mpm_matl = (MPMMaterial*) m_materialManager->getMaterial( "MPM",  m );
      int dwi = mpm_matl->getDWIndex();
      // Loop over particles
      ParticleSubset* pset = new_dw->getParticleSubset(dwi, patch);
      constParticleVariable<Point> px;
      new_dw->get(px, lb->pXLabel, pset);

      for(ParticleSubset::iterator iter = pset->begin();
          iter != pset->end(); iter++){
        refineFlag[patch->getLevel()->getCellIndex(px[*iter])] = true;
        refinePatch->set();
      }
    }
  }
}
//______________________________________________________________________
void
SerialMPM::errorEstimate(const ProcessorGroup* group,
                         const PatchSubset* coarsePatches,
                         const MaterialSubset* matls,
                         DataWarehouse* old_dw,
                         DataWarehouse* new_dw)
{
  const Level* coarseLevel = getLevel(coarsePatches);
  if (coarseLevel->getIndex() == coarseLevel->getGrid()->numLevels()-1) {
    // on finest level, we do the same thing as initialErrorEstimate, so call it
    initialErrorEstimate(group, coarsePatches, matls, old_dw, new_dw);
  }
  else {
    // coarsen the errorflag.
    const Level* fineLevel = coarseLevel->getFinerLevel().get_rep();

    for(int p=0;p<coarsePatches->size();p++){
      const Patch* coarsePatch = coarsePatches->get(p);
      printTask(coarsePatches, coarsePatch,cout_doing,
                "Doing MPM::errorEstimate");

      CCVariable<int> refineFlag;
      PerPatch<PatchFlagP> refinePatchFlag;

      new_dw->getModifiable(refineFlag, m_regridder->getRefineFlagLabel(),
                            0, coarsePatch);
      new_dw->get(refinePatchFlag, m_regridder->getRefinePatchFlagLabel(),
                  0, coarsePatch);

      PatchFlag* refinePatch = refinePatchFlag.get().get_rep();

      Level::selectType finePatches;
      coarsePatch->getFineLevelPatches(finePatches);

      // coarsen the fineLevel flag
      for(unsigned int i=0;i<finePatches.size();i++){
        const Patch* finePatch = finePatches[i];

        IntVector cl, ch, fl, fh;
        getFineLevelRange(coarsePatch, finePatch, cl, ch, fl, fh);

        if (fh.x() <= fl.x() || fh.y() <= fl.y() || fh.z() <= fl.z()) {
          continue;
        }
        constCCVariable<int> fineErrorFlag;
        new_dw->getRegion(fineErrorFlag,
                          m_regridder->getRefineFlagLabel(), 0,
                          fineLevel,fl, fh, false);

        //__________________________________
        //if the fine level flag has been set
        // then set the corrsponding coarse level flag
        for(CellIterator iter(fl, fh); !iter.done(); iter++){

          IntVector coarseCell(fineLevel->mapCellToCoarser(*iter));

          if (fineErrorFlag[*iter]) {
            refineFlag[coarseCell] = 1;
            refinePatch->set();
          }
        }
      }  // fine patch loop
    } // coarse patch loop
  }
}

void
SerialMPM::refine(const ProcessorGroup*,
                  const PatchSubset* patches,
                  const MaterialSubset* /*matls*/,
                  DataWarehouse*,
                  DataWarehouse* new_dw)
{
  // just create a particle subset if one doesn't exist
  // and initialize NC_CCweights

  for (int p = 0; p<patches->size(); p++) {
    const Patch* patch = patches->get(p);
    printTask(patches, patch,cout_doing,"Doing MPM::refine");

    unsigned int numMPMMatls=m_materialManager->getNumMatls( "MPM" );

    // First do NC_CCweight
    NCVariable<double> NC_CCweight;
    new_dw->allocateAndPut(NC_CCweight, lb->NC_CCweightLabel,  0, patch);
    //__________________________________
    // - Initialize NC_CCweight = 0.125
    // - Find the walls with symmetry BC and
    //   double NC_CCweight
    NC_CCweight.initialize(0.125);
    vector<Patch::FaceType>::const_iterator iter;
    vector<Patch::FaceType> bf;
    patch->getBoundaryFaces(bf);

    for (iter  = bf.begin(); iter != bf.end(); ++iter){
      Patch::FaceType face = *iter;
      int mat_id = 0;
      if (patch->haveBC(face,mat_id,"symmetry","Symmetric")) {

        for(CellIterator iter = patch->getFaceIterator(face,Patch::FaceNodes);
            !iter.done(); iter++) {
          NC_CCweight[*iter] = 2.0*NC_CCweight[*iter];
        }
      }
    }

    for(unsigned int m = 0; m < numMPMMatls; m++){
      MPMMaterial* mpm_matl = (MPMMaterial*) m_materialManager->getMaterial( "MPM",  m );
      int dwi = mpm_matl->getDWIndex();

      if (cout_doing.active()) {
        cout_doing <<"Doing refine on patch "
                   << patch->getID() << " material # = " << dwi << endl;
      }

      // this is a new patch, so create empty particle variables.
      if (!new_dw->haveParticleSubset(dwi, patch)) {
        ParticleSubset* pset = new_dw->createParticleSubset(0, dwi, patch);

        // Create arrays for the particle data
        ParticleVariable<Point>  px;
        ParticleVariable<double> pmass, pvolume, pTemperature;
        ParticleVariable<Vector> pvelocity, pexternalforce, pdisp,pTempGrad;
        ParticleVariable<Matrix3> psize, pVelGrad, pcursize;
        ParticleVariable<double> pTempPrev,p_q;
        ParticleVariable<IntVector> pLoadCurve,pLoc;
        ParticleVariable<long64> pID;
        ParticleVariable<Matrix3> pdeform, pstress;

        new_dw->allocateAndPut(px,             lb->pXLabel,             pset);
        new_dw->allocateAndPut(p_q,            lb->p_qLabel,            pset);
        new_dw->allocateAndPut(pmass,          lb->pMassLabel,          pset);
        new_dw->allocateAndPut(pvolume,        lb->pVolumeLabel,        pset);
        new_dw->allocateAndPut(pvelocity,      lb->pVelocityLabel,      pset);
        new_dw->allocateAndPut(pVelGrad,       lb->pVelGradLabel,       pset);
        new_dw->allocateAndPut(pTempGrad,      lb->pTemperatureGradientLabel,
                                                                        pset);
        new_dw->allocateAndPut(pTemperature,   lb->pTemperatureLabel,   pset);
        new_dw->allocateAndPut(pTempPrev,      lb->pTempPreviousLabel,  pset);
        new_dw->allocateAndPut(pexternalforce, lb->pExternalForceLabel, pset);
        new_dw->allocateAndPut(pID,            lb->pParticleIDLabel,    pset);
        new_dw->allocateAndPut(pdisp,          lb->pDispLabel,          pset);
        new_dw->allocateAndPut(pLoc,           lb->pLocalizedMPMLabel,  pset);
        if (flags->d_useLoadCurves){
          new_dw->allocateAndPut(pLoadCurve,   lb->pLoadCurveIDLabel,   pset);
        }
        new_dw->allocateAndPut(psize,          lb->pSizeLabel,          pset);
        new_dw->allocateAndPut(pcursize,       lb->pCurSizeLabel,       pset);

        mpm_matl->getConstitutiveModel()->initializeCMData(patch,
                                                           mpm_matl,new_dw);
#if 0
          if(flags->d_with_color) {
            ParticleVariable<double> pcolor;
            int index = mpm_matl->getDWIndex();
            ParticleSubset* pset = new_dw->getParticleSubset(index, patch);
            setParticleDefault(pcolor, lb->pColorLabel, pset, new_dw, 0.0);
          }
#endif
      }
    }
  }

} // end refine()

//
void SerialMPM::scheduleComputeNormals(SchedulerP   & sched,
                                       const PatchSet * patches,
                                       const MaterialSet * matls )
{
  printSchedule(patches,cout_doing,"MPM::scheduleComputeNormals");

  Task* t = scinew Task("MPM::computeNormals", this,
                        &SerialMPM::computeNormals);

  MaterialSubset* z_matl = scinew MaterialSubset();
  z_matl->add(0);
  z_matl->addReference();

  t->requires(Task::WhichDW::OldDW, lb->pXLabel,                  particle_ghost_type, particle_ghost_layer);
  t->requires(Task::WhichDW::OldDW, lb->pMassLabel,               particle_ghost_type, particle_ghost_layer);
  t->requires(Task::WhichDW::OldDW, lb->pVolumeLabel,             particle_ghost_type, particle_ghost_layer);
  t->requires(Task::WhichDW::NewDW, lb->pCurSizeLabel,            particle_ghost_type, particle_ghost_layer);
  t->requires(Task::WhichDW::OldDW, lb->pStressLabel,             particle_ghost_type, particle_ghost_layer);
  t->requires(Task::WhichDW::NewDW, lb->gMassLabel,             Ghost::AroundNodes, 1);
  t->requires(Task::WhichDW::OldDW, lb->NC_CCweightLabel,z_matl,Ghost::None);

  t->computes(lb->gSurfNormLabel);
  t->computes(lb->gStressLabel);
  t->computes(lb->gNormTractionLabel);
  t->computes(lb->gPositionLabel);

  sched->addTask(t, patches, matls);

  if (z_matl->removeReference())
    delete z_matl; // shouln't happen, but...
}

//______________________________________________________________________
//
void SerialMPM::computeNormals(const ProcessorGroup *,
                               const PatchSubset    * patches,
                               const MaterialSubset * ,
                                     DataWarehouse  * old_dw,
                                     DataWarehouse  * new_dw)
{
  Ghost::GhostType  gan   = Ghost::AroundNodes;
  Ghost::GhostType  gnone = Ghost::None;

  unsigned int numMPMMatls = m_materialManager->getNumMatls( "MPM" );
  std::vector<constNCVariable<double> >  gmass(numMPMMatls);
  std::vector<NCVariable<Point> >        gposition(numMPMMatls);
  std::vector<NCVariable<Vector> >       gsurfnorm(numMPMMatls);
  std::vector<NCVariable<double> >       gnormtraction(numMPMMatls);
  std::vector<NCVariable<Matrix3> >      gstress(numMPMMatls);

  for (int p = 0; p<patches->size(); p++) {
    const Patch* patch = patches->get(p);

    printTask(patches, patch, cout_doing, "Doing MPM::computeNormals");

    Vector dx = patch->dCell();
    double oodx[3];
    oodx[0] = 1.0/dx.x();
    oodx[1] = 1.0/dx.y();
    oodx[2] = 1.0/dx.z();

    constNCVariable<double>    NC_CCweight;
    old_dw->get(NC_CCweight,   lb->NC_CCweightLabel,  0, patch, gnone, 0);

    ParticleInterpolator* interpolator = flags->d_interpolator->clone(patch);
    vector<IntVector> ni(interpolator->size());
    vector<double> S(interpolator->size());
    vector<Vector> d_S(interpolator->size());
    string interp_type = flags->d_interpolator_type;

    // Find surface normal at each material based on a gradient of nodal mass
    for(unsigned int m = 0; m < numMPMMatls; m++){
      MPMMaterial* mpm_matl =
                    (MPMMaterial*) m_materialManager->getMaterial( "MPM",  m );
      int dwi = mpm_matl->getDWIndex();
      new_dw->get(gmass[m],                lb->gMassLabel,   dwi,patch,gan,  1);

      new_dw->allocateAndPut(gsurfnorm[m],    lb->gSurfNormLabel,    dwi,patch);
      new_dw->allocateAndPut(gposition[m],    lb->gPositionLabel,    dwi,patch);
      new_dw->allocateAndPut(gstress[m],      lb->gStressLabel,      dwi,patch);
      new_dw->allocateAndPut(gnormtraction[m],lb->gNormTractionLabel,dwi,patch);

      ParticleSubset* pset = old_dw->getParticleSubset(dwi, patch,
                                                       gan, NGP, lb->pXLabel);

      constParticleVariable<Point> px;
      constParticleVariable<double> pmass, pvolume;
      constParticleVariable<Matrix3> psize, pstress;
      constParticleVariable<Matrix3> deformationGradient;

      old_dw->get(px,                  lb->pXLabel,                  pset);
      old_dw->get(pmass,               lb->pMassLabel,               pset);
      old_dw->get(pvolume,             lb->pVolumeLabel,             pset);
      new_dw->get(psize,               lb->pCurSizeLabel,            pset);
      old_dw->get(pstress,             lb->pStressLabel,             pset);

      gsurfnorm[m].initialize(Vector(0.0,0.0,0.0));
      gposition[m].initialize(Point(0.0,0.0,0.0));
      gnormtraction[m].initialize(0.0);
      gstress[m].initialize(Matrix3(0.0));

      if(flags->d_axisymmetric){
        for(ParticleSubset::iterator it=pset->begin();it!=pset->end();it++){
          particleIndex idx = *it;

          int NN = interpolator->findCellAndWeightsAndShapeDerivatives(
                                                   px[idx],ni,S,d_S,psize[idx]);
          double rho = pmass[idx]/pvolume[idx];
          for(int k = 0; k < NN; k++) {
            if (patch->containsNode(ni[k])){
              Vector G(d_S[k].x(),d_S[k].y(),0.0);
              gsurfnorm[m][ni[k]] += rho * G;
              gposition[m][ni[k]] += px[idx].asVector()*pmass[idx] * S[k];
              gstress[m][ni[k]]   += pstress[idx] * S[k];
            }
          }
        }
      } else {
        for(ParticleSubset::iterator it=pset->begin();it!=pset->end();it++){
          particleIndex idx = *it;

          int NN = interpolator->findCellAndWeightsAndShapeDerivatives(
                                                   px[idx],ni,S,d_S,psize[idx]);
          for(int k = 0; k < NN; k++) {
            if (patch->containsNode(ni[k])){
              Vector grad(d_S[k].x()*oodx[0],d_S[k].y()*oodx[1],
                          d_S[k].z()*oodx[2]);
              gsurfnorm[m][ni[k]] += pmass[idx] * grad;
              gposition[m][ni[k]] += px[idx].asVector()*pmass[idx] * S[k];
              gstress[m][ni[k]]   += pstress[idx] * S[k];
            }
          }
        }
      } // axisymmetric conditional
    }   // matl loop

#if 0
    // Make normal vectors colinear by setting all norms to be
    // in the opposite direction of the norm with the largest magnitude
    if(flags->d_computeColinearNormals){
      //cout << "Fix colinearNormals" << endl;
      for(NodeIterator iter=patch->getExtraNodeIterator();
                       !iter.done();iter++){
        IntVector c = *iter;
        double max_mag = gsurfnorm[0][c].length();
        unsigned int max_mag_matl = 0;
        for(unsigned int m=1; m<numMPMMatls; m++){
          double mag = gsurfnorm[m][c].length();
          if(mag > max_mag){
             max_mag = mag;
             max_mag_matl = m;
          }
        }  // loop over matls

        for(unsigned int m=0; m<numMPMMatls; m++){
         if(m!=max_mag_matl){
           gsurfnorm[m][c] = -gsurfnorm[max_mag_matl][c];
         }
        }  // loop over matls
      }
    }
#endif

    // Make normal vectors colinear by taking an average with the
    // other materials at a node
    if(flags->d_computeColinearNormals){
     for(NodeIterator iter=patch->getExtraNodeIterator(); !iter.done();iter++){
      IntVector c = *iter;
      vector<Vector> norm_temp(numMPMMatls);
      for(unsigned int m=0; m<numMPMMatls; m++){
       norm_temp[m]=Vector(0.,0.,0);
       if(gmass[m][c]>1.e-200){
        Vector mWON(0.,0.,0.);
        double mON=0.0;
        for(unsigned int n=0; n<numMPMMatls; n++){
          if(n!=m){
            mWON += gmass[n][c]*gsurfnorm[n][c];
            mON  += gmass[n][c];
          }
        }  // loop over other matls
        mWON/=(mON+1.e-100);
        norm_temp[m]=0.5*(gsurfnorm[m][c] - mWON);

       } // If node has mass
      }  // Outer loop over materials

      // Now put temporary norm into main array
      for(unsigned int m=0; m<numMPMMatls; m++){
        gsurfnorm[m][c] = norm_temp[m];
      }  // Outer loop over materials

     }   // Loop over nodes
    }    // if(flags..)

    // Make traditional norms unit length, compute gnormtraction
    for(unsigned int m=0;m<numMPMMatls;m++){
      MPMMaterial* mpm_matl =
                   (MPMMaterial*) m_materialManager->getMaterial( "MPM",  m );
      int dwi = mpm_matl->getDWIndex();
      MPMBoundCond bc;
      bc.setBoundaryCondition(patch,dwi,"Symmetric",  gsurfnorm[m],interp_type);

      for(NodeIterator iter=patch->getExtraNodeIterator();
                       !iter.done();iter++){
         IntVector c = *iter;
         double length = gsurfnorm[m][c].length();
         if(length>1.0e-15){
            gsurfnorm[m][c] = gsurfnorm[m][c]/length;
         }
         Vector norm = gsurfnorm[m][c];
         gnormtraction[m][c] = Dot((norm*gstress[m][c]),norm);
         gposition[m][c]    /= gmass[m][c];
      }
    }

    delete interpolator;
  }    // patches
}

//
void SerialMPM::scheduleComputeLogisticRegression(SchedulerP   & sched,
                                                  const PatchSet * patches,
                                                  const MaterialSet * matls )
{
  printSchedule(patches,cout_doing,"MPM::scheduleComputeLogisticRegression");

  Task* t = scinew Task("MPM::computeLogisticRegression", this,
                        &SerialMPM::computeLogisticRegression);

  MaterialSubset* z_matl = scinew MaterialSubset();
  z_matl->add(0);
  z_matl->addReference();

  t->requires(Task::WhichDW::OldDW, lb->pXLabel,                  particle_ghost_type, particle_ghost_layer);
  t->requires(Task::WhichDW::NewDW, lb->pCurSizeLabel,            particle_ghost_type, particle_ghost_layer);
  t->requires(Task::WhichDW::NewDW, lb->pSurfLabel_preReloc,      particle_ghost_type, particle_ghost_layer);
  t->requires(Task::WhichDW::NewDW, lb->gMassLabel,             Ghost::None);
  t->requires(Task::WhichDW::NewDW, lb->gMassLabel,
           m_materialManager->getAllInOneMatls(),Task::OutOfDomain,Ghost::None);
  t->requires(Task::WhichDW::OldDW, lb->NC_CCweightLabel,z_matl,Ghost::None);

  t->computes(lb->gMatlProminenceLabel);
  t->computes(lb->gAlphaMaterialLabel);
  t->computes(lb->gNormAlphaToBetaLabel,z_matl);

  sched->addTask(t, patches, matls);

  if (z_matl->removeReference())
    delete z_matl; // shouln't happen, but...
}

//______________________________________________________________________
//
void SerialMPM::computeLogisticRegression(const ProcessorGroup *,
                                          const PatchSubset    * patches,
                                          const MaterialSubset * ,
                                                DataWarehouse  * old_dw,
                                                DataWarehouse  * new_dw)
{

  // As of 5/22/19, this uses John Nairn's and Chad Hammerquist's
  // Logistic Regression method for finding normals used in contact.
  // These "NormAlphaToBeta" are then used to find each material's
  // greatest prominence at a node.  That is, the portion of a
  // particle that projects farthest along the direction of that normal.
  // One material at each multi-material node is identified as the
  // alpha material, this is the material with the most mass at the node.
  // All other materials are beta materials, and the NormAlphaToBeta
  // is perpendicular to the plane separating those materials
  Ghost::GhostType  gan   = Ghost::AroundNodes;
  Ghost::GhostType  gnone = Ghost::None;

  unsigned int numMPMMatls = m_materialManager->getNumMatls( "MPM" );
  std::vector<constNCVariable<double> >  gmass(numMPMMatls);
  std::vector<constParticleVariable<Point> > px(numMPMMatls);

  for (int p = 0; p<patches->size(); p++) {
    const Patch* patch = patches->get(p);

    printTask(patches, patch,cout_doing,"Doing MPM::computeLogisticRegression");

    Vector dx = patch->dCell();

    constNCVariable<double>    NC_CCweight;
    old_dw->get(NC_CCweight,   lb->NC_CCweightLabel,  0, patch, gnone, 0);

    ParticleInterpolator* interpolator = flags->d_interpolator->clone(patch);
    vector<IntVector> ni(interpolator->size());
    vector<double> S(interpolator->size());
    vector<Vector> d_S(interpolator->size());
    string interp_type = flags->d_interpolator_type;

    // Declare and allocate storage for use in the Logistic Regression
    NCVariable<int> alphaMaterial;
    NCVariable<int> NumMatlsOnNode;
    NCVariable<int> NumParticlesOnNode;
    NCVariable<Vector> normAlphaToBeta;
    std::vector<NCVariable<Int130> > ParticleList(numMPMMatls);
    std::vector<bool> IsRigidMaterial(numMPMMatls);

    new_dw->allocateAndPut(alphaMaterial,  lb->gAlphaMaterialLabel,   0, patch);
    new_dw->allocateAndPut(normAlphaToBeta,lb->gNormAlphaToBetaLabel, 0, patch);
    new_dw->allocateTemporary(NumMatlsOnNode,     patch);
    new_dw->allocateTemporary(NumParticlesOnNode, patch);
    alphaMaterial.initialize(-99);
    NumMatlsOnNode.initialize(0);
    NumParticlesOnNode.initialize(0);
    normAlphaToBeta.initialize(Vector(-99.-99.-99.));

    // Get out the mass first, need access to the mass of all materials
    // at each node.
    // Also, at each multi-material node, we need the position of the
    // particles around that node.  Rather than store the positions, for now,
    // store a list of particle indices for each material at each node and
    // use those to point into the particle set to get the particle positions
    constNCVariable<double>  gmassglobal;
    new_dw->get(gmassglobal,  lb->gMassLabel,
         m_materialManager->getAllInOneMatls()->get(0), patch, gnone, 0);

    for(unsigned int m = 0; m < numMPMMatls; m++){
      MPMMaterial* mpm_matl =
                    (MPMMaterial*) m_materialManager->getMaterial( "MPM",  m );
      int dwi = mpm_matl->getDWIndex();
      new_dw->get(gmass[m],                lb->gMassLabel,   dwi,patch,gnone,0);
      new_dw->allocateTemporary(ParticleList[m], patch);
      IsRigidMaterial[m] = mpm_matl->getIsRigid();
    }

    // Here, find out two things:
    // 1.  How many materials have mass on a node
    // 2.  Which material has the most mass on a node.  That is the alpha matl.
    for(NodeIterator iter =patch->getExtraNodeIterator();!iter.done();iter++){
      IntVector c = *iter;
      double maxMass=-9.e99;
      for(unsigned int m = 0; m < numMPMMatls; m++){
        if(gmass[m][c] > 1.e-8*gmassglobal[c] && gmass[m][c] > 1.e-16){
          NumMatlsOnNode[c]++;
          if(gmass[m][c]>maxMass){
            // This is the alpha material, all other matls are beta
            alphaMaterial[c]=m;
            maxMass=gmass[m][c];
          }
        }
      } // Loop over materials

      double maxRigidMass=1.e-90;
      for(unsigned int m = 0; m < numMPMMatls; m++){
        if(IsRigidMaterial[m]){
          if(gmass[m][c] > maxRigidMass){
            maxRigidMass=gmass[m][c];
            alphaMaterial[c]=m;
          }
        }
      } // Loop over materials

      if(NumMatlsOnNode[c]<2){
        alphaMaterial[c]=-99;
      }
    }   // Node Iterator

    // In this section of code, we find the particles that are in the
    // vicinity of a multi-material node and put their indices in a list
    // so we can retrieve their positions later.

    // I hope to improve on this ParticleList later, but for now,
    // the last element in the array holds the number of entries in the
    // array.  I don't yet know how to allocate an STL container on the nodes.
    for(unsigned int m = 0; m < numMPMMatls; m++){
      MPMMaterial* mpm_matl =
                    (MPMMaterial*) m_materialManager->getMaterial( "MPM",  m );
      int dwi = mpm_matl->getDWIndex();

      ParticleSubset* pset = old_dw->getParticleSubset(dwi, patch,
                                                       gan, NGP, lb->pXLabel);
      constParticleVariable<Matrix3> cursize;

      old_dw->get(px[m],                lb->pXLabel,               pset);
      new_dw->get(cursize,              lb->pCurSizeLabel,         pset);

      // Initialize the ParticleList
      for(NodeIterator iter =patch->getExtraNodeIterator();!iter.done();iter++){
        IntVector c = *iter;
        for(unsigned int p = 0; p < 400; p++){
          ParticleList[m][c][p]=0;
        }
      }

      // Loop over particles and find which multi-mat nodes they contribute to
      for(ParticleSubset::iterator it=pset->begin();it!=pset->end();it++){
        particleIndex idx = *it;

        int NN = interpolator->findCellAndWeights(px[m][idx],ni,S,cursize[idx]);

        set<IntVector> nodeList;

        for(int k = 0; k < NN; k++) {
          if (patch->containsNode(ni[k]) &&
              NumMatlsOnNode[ni[k]]>1    &&
              S[k]>1.e-8){
            nodeList.insert(ni[k]);
          } // conditional
        }   // loop over nodes returned by interpolator
        for (set<IntVector>::iterator it1 = nodeList.begin();
                                      it1!= nodeList.end();  it1++){
          if(ParticleList[m][*it1][399] < 399){
            ParticleList[m][*it1][ParticleList[m][*it1][399]]=idx;
            ParticleList[m][*it1][399]++;
            NumParticlesOnNode[*it1]++;
          }
        }
        nodeList.clear();
      }    // Loop over Particles
    }  // Loop over materials

    // Do an additional check to make sure that nodes identified as
    // multi-material have multiple materials with particles contributing
    // If not, set alphaMaterial back to -99
    for(NodeIterator iter =patch->getNodeIterator();!iter.done();iter++){
      IntVector c = *iter;
      int numMatlsWParticles=0;
      for(unsigned int m = 0; m < numMPMMatls; m++){
        if(ParticleList[m][c][399] > 0){
          numMatlsWParticles++;
        }
      }  // Loop over materials
      if(numMatlsWParticles<2){
        alphaMaterial[c]=-99;
      }
    }  // Loop over nodes

    // This is the Logistic Regression code that finds the normal to the
    // plane that separates two materials.  This is as directly as possible
    // from Nairn & Hammerquist, 2019.
    double lam = 1.e-7*dx.x()*dx.x();
    double lambda[4]={lam,lam,lam,0};
    double wp = 1.0;
    double RHS[4];
    for(NodeIterator iter =patch->getNodeIterator();!iter.done();iter++){
      IntVector c = *iter;
      // Only work on multi-material nodes
      if(alphaMaterial[c]>=0){
       bool converged = false;
       int num_iters=0;
       double tol = 1.e-7;
       double phi[4]={0.,0.,0.,0.};
       Vector nhat_k(phi[0],phi[1],phi[2]);
       Vector nhat_backup(0.);
       double error_min=1.0;
       while(!converged){
        num_iters++;
        // Initialize the coefficient matrix
        FastMatrix FMJtWJ(4,4);
        FMJtWJ.zero();
        for(int i = 0; i<4; i++){
          FMJtWJ(i,i) = lambda[i];
        }
        for(int i = 0; i<4; i++){
          RHS[i] = -1.0*lambda[i]*phi[i];
        }
        for(unsigned int m = 0; m < numMPMMatls; m++){
          double cp=0.;
          if(alphaMaterial[c]==(int) m){
            cp=-1.;
          } else {
            cp=1.;
          }
          for(int p=0;p<ParticleList[m][c][399];p++){
            Point xp = px[m][ParticleList[m][c][p]];
            double xp4[4]={xp.x(),xp.y(),xp.z(),1.0};
            double XpDotPhi = xp4[0]*phi[0]
                            + xp4[1]*phi[1]
                            + xp4[2]*phi[2]
                            + xp4[3]*phi[3];
            double expterm = exp(-XpDotPhi);
            double num     = 2.0*expterm;
            double denom   = (1.0 + expterm)*(1.0 + expterm);
            double fEq20   = 2./(1+expterm) - 1.0;
            double psi = num/denom;
            double psi2wp = psi*psi*wp;
            // Construct coefficient matrix, Eqs. 54 and 55
            // Inner terms
            for(int i = 0; i<3; i++){
              for(int j = 0; j<3; j++){
                FMJtWJ(i,j)+=psi2wp*xp(i)*xp(j);
              }
            }
            // Other terms
            FMJtWJ(0,3)+=psi2wp*xp(0);
            FMJtWJ(1,3)+=psi2wp*xp(1);
            FMJtWJ(2,3)+=psi2wp*xp(2);
            FMJtWJ(3,0)=FMJtWJ(0,3);
            FMJtWJ(3,1)=FMJtWJ(1,3);
            FMJtWJ(3,2)=FMJtWJ(2,3);
            FMJtWJ(3,3)+=psi2wp;
            // Construct RHS
            for(int i = 0; i<4; i++){
              RHS[i]+=psi*wp*(cp - fEq20)*xp4[i];
            }
          } // Loop over each material's particle list
        }     // Loop over materials

        // Solve (FMJtWJ)^(-1)*RHS.  The solution comes back in the RHS array
        FMJtWJ.destructiveSolve(RHS);

        for(int i = 0; i<4; i++){
          phi[i]+=RHS[i];
        }
        Vector nhat_kp1(phi[0],phi[1],phi[2]);
        nhat_kp1/=(nhat_kp1.length()+1.e-100);
        double error = 1.0 - Dot(nhat_kp1,nhat_k);
        if(error < error_min){
          error_min = error;
          nhat_backup = nhat_kp1;
        }
        if(error < tol || num_iters > 50){
          converged=true;
          if(num_iters > 50){
           normAlphaToBeta[c] = nhat_backup;
          } else {
           normAlphaToBeta[c] = nhat_kp1;
          }
        } else{
          nhat_k=nhat_kp1;
        }
       } // while(!converged) loop
      }  // If this node has more than one particle on it
    }    // Loop over nodes

    MPMBoundCond bc;
    bc.setBoundaryCondition(patch,0,"Symmetric", normAlphaToBeta, interp_type);

    // Renormalize normal vectors after setting BCs
    for(NodeIterator iter =patch->getExtraNodeIterator();!iter.done();iter++){
      IntVector c = *iter;
      normAlphaToBeta[c]/=(normAlphaToBeta[c].length()+1.e-100);
      if(alphaMaterial[c]==-99){
        normAlphaToBeta[c]=Vector(0.);
      }
      if(!(normAlphaToBeta[c].length() >= 0.0)){
        cout << "Node  = " << c << endl;
        cout << "normAlphaToBeta[c] = " << normAlphaToBeta[c] << endl;
        cout << "alphaMaterial[c] = " << alphaMaterial[c] << endl;
        cout << "NumMatlsOnNode[c] = " << NumMatlsOnNode[c] << endl;
        cout << "NumParticlesOnNode[c] = " << NumParticlesOnNode[c] << endl;
      }
    }    // Loop over nodes

    // Loop over all the particles, find the nodes they interact with
    // For the alpha material (alphaMaterial) find g.position as the
    // maximum of the dot product between each particle corner and the
    // gNormalAlphaToBeta vector.
    // For the beta materials (every other material) find g.position as the
    // minimum of the dot product between each particle corner and the
    // gNormalAlphaToBeta vector.
    // Compute "MatlProminence" as the min/max of the dot product between
    // the normal and the particle corners

    std::vector<NCVariable<double> >      d_x_p_dot_n(numMPMMatls);

    for(unsigned int m=0;m<numMPMMatls;m++){
      MPMMaterial* mpm_matl =
                   (MPMMaterial*) m_materialManager->getMaterial( "MPM",  m );
      int dwi = mpm_matl->getDWIndex();

      ParticleSubset* pset = old_dw->getParticleSubset(dwi, patch,
                                                       gan, NGP, lb->pXLabel);

      constParticleVariable<Matrix3> pcursize;
      constParticleVariable<double> psurf;

      new_dw->get(pcursize,                 lb->pCurSizeLabel,         pset);
      new_dw->get(psurf,                    lb->pSurfLabel_preReloc,   pset);
      new_dw->allocateAndPut(d_x_p_dot_n[m],lb->gMatlProminenceLabel,dwi,patch);

      d_x_p_dot_n[m].initialize(-99.);

      NCVariable<double> projMax, projMin;
      new_dw->allocateTemporary(projMax,                  patch,    gnone);
      new_dw->allocateTemporary(projMin,                  patch,    gnone);
      projMax.initialize(-9.e99);
      projMin.initialize( 9.e99);

      for(ParticleSubset::iterator it=pset->begin();it!=pset->end();it++){
        particleIndex idx = *it;

      if(psurf[idx]>0.9){
       int NN = interpolator->findCellAndWeights(px[m][idx],ni,S,pcursize[idx]);

        Matrix3 dsize = pcursize[idx]*Matrix3(dx[0],0,0,
                                              0,dx[1],0,
                                              0,0,dx[2]);

#if 0
        // This version uses particle corners to compute prominence
        // Compute vectors from particle center to the corners
        Vector RNL[8];
        RNL[0] = Vector(-dsize(0,0)-dsize(0,1)+dsize(0,2),
                        -dsize(1,0)-dsize(1,1)+dsize(1,2),
                        -dsize(2,0)-dsize(2,1)+dsize(2,2))*0.5;
        RNL[1] = Vector( dsize(0,0)-dsize(0,1)+dsize(0,2),
                         dsize(1,0)-dsize(1,1)+dsize(1,2),
                         dsize(2,0)-dsize(2,1)+dsize(2,2))*0.5;
        RNL[2] = Vector( dsize(0,0)+dsize(0,1)+dsize(0,2),
                         dsize(1,0)+dsize(1,1)+dsize(1,2),
                         dsize(2,0)+dsize(2,1)+dsize(2,2))*0.5;
        RNL[3] = Vector(-dsize(0,0)+dsize(0,1)+dsize(0,2),
                        -dsize(1,0)+dsize(1,1)+dsize(1,2),
                        -dsize(2,0)+dsize(2,1)+dsize(2,2))*0.5;
        RNL[4] = Vector(-dsize(0,0)-dsize(0,1)-dsize(0,2),
                        -dsize(1,0)-dsize(1,1)-dsize(1,2),
                        -dsize(2,0)-dsize(2,1)-dsize(2,2))*0.5;
        RNL[5] = Vector( dsize(0,0)-dsize(0,1)-dsize(0,2),
                         dsize(1,0)-dsize(1,1)-dsize(1,2),
                         dsize(2,0)-dsize(2,1)-dsize(2,2))*0.5;
        RNL[6] = Vector( dsize(0,0)+dsize(0,1)-dsize(0,2),
                         dsize(1,0)+dsize(1,1)-dsize(1,2),
                         dsize(2,0)+dsize(2,1)-dsize(2,2))*0.5;
        RNL[7] = Vector(-dsize(0,0)+dsize(0,1)-dsize(0,2),
                        -dsize(1,0)+dsize(1,1)-dsize(1,2),
                        -dsize(2,0)+dsize(2,1)-dsize(2,2))*0.5;

        for(int k = 0; k < NN; k++) {
          if (patch->containsNode(ni[k])){
            if(S[k] > 0. && NumParticlesOnNode[ni[k]] > 1){
              for(int ic=0;ic<8;ic++){
                Vector xp_xi = (px[m][idx].asVector()+RNL[ic]);
                double proj = Dot(xp_xi, normAlphaToBeta[ni[k]]);
                if((int) m==alphaMaterial[ni[k]]){
                  if(proj>projMax[ni[k]]){
                     projMax[ni[k]]=proj;
                     d_x_p_dot_n[m][ni[k]] = proj;
                  }
                } else {
                  if(proj<projMin[ni[k]]){
                     projMin[ni[k]]=proj;
                     d_x_p_dot_n[m][ni[k]] = proj;
                  }
                }
              } // Loop over all 8 particle corners
            }  // Only deal with nodes that this particle affects
          }  // If node is on the patch
        } // Loop over nodes near this particle
#endif
#if 0
        // This version uses constant particle radius, here assuming 2 PPC
        // in each direction
        double Rp = 0.25*dx.x();
        for(int k = 0; k < NN; k++) {
          if (patch->containsNode(ni[k])){
            if(S[k] > 0. && NumParticlesOnNode[ni[k]] > 1){
//              Point xi = patch->getNodePosition(ni[k]);
              for(int ic=0;ic<8;ic++){
                Vector xp_xi = (px[m][idx].asVector());// - xi;
                double proj = Dot(xp_xi, normAlphaToBeta[ni[k]]);
                if((int) m==alphaMaterial[ni[k]]){
                  proj+=Rp;
                  if(proj>projMax[ni[k]]){
                     projMax[ni[k]]=proj;
                     d_x_p_dot_n[m][ni[k]] = proj;
                  }
                } else {
                  proj-=Rp;
                  if(proj<projMin[ni[k]]){
                     projMin[ni[k]]=proj;
                     d_x_p_dot_n[m][ni[k]] = proj;
                  }
                }
              } // Loop over all 8 particle corners
            }  // Only deal with nodes that this particle affects
          }  // If node is on the patch
        } // Loop over nodes near this particle
#endif

#if 1
        // This version uses particle faces to compute prominence.
        // Compute vectors from particle center to the faces
        Vector RFL[6];
        RFL[0] = Vector(-dsize(0,0),-dsize(1,0),-dsize(2,0))*0.5;
        RFL[1] = Vector( dsize(0,0), dsize(1,0), dsize(2,0))*0.5;
        RFL[2] = Vector(-dsize(0,1),-dsize(1,1),-dsize(2,1))*0.5;
        RFL[3] = Vector( dsize(0,1), dsize(1,1), dsize(2,1))*0.5;
        RFL[4] = Vector(-dsize(0,2),-dsize(1,2),-dsize(2,2))*0.5;
        RFL[5] = Vector( dsize(0,2), dsize(1,2), dsize(2,2))*0.5;

        for(int k = 0; k < NN; k++) {
          if (patch->containsNode(ni[k])){
            if(S[k] > 0. && NumParticlesOnNode[ni[k]] > 1){
              for(int ic=0;ic<6;ic++){
                Vector xp_xi = (px[m][idx].asVector()+RFL[ic]);
                double proj = Dot(xp_xi, normAlphaToBeta[ni[k]]);
                if((int) m==alphaMaterial[ni[k]]){
                  if(proj>projMax[ni[k]]){
                     projMax[ni[k]]=proj;
                     d_x_p_dot_n[m][ni[k]] = proj;
                  }
                } else {
                  if(proj<projMin[ni[k]]){
                     projMin[ni[k]]=proj;
                     d_x_p_dot_n[m][ni[k]] = proj;
                  }
                }
              } // Loop over all 8 particle corners
            }  // Only deal with nodes that this particle affects
          }  // If node is on the patch
        } // Loop over nodes near this particle
#endif
       } // Is a surface particle
      } // end Particle loop
    }  // loop over matls

    delete interpolator;
  }    // patches
}

//
void SerialMPM::scheduleFindSurfaceParticles(SchedulerP   & sched,
                                             const PatchSet * patches,
                                             const MaterialSet * matls )
{
  printSchedule(patches,cout_doing,"SerialMPM::scheduleFindSurfaceParticles");

  Task* t = scinew Task("MPM::findSurfaceParticles", this,
                        &SerialMPM::findSurfaceParticles);

  Ghost::GhostType  gp;
  int ngc_p;
  getParticleGhostLayer(gp, ngc_p);

  t->requires(Task::WhichDW::OldDW, lb->pSurfLabel,               gp, ngc_p);
  t->computes(lb->pSurfLabel_preReloc);

  sched->addTask(t, patches, matls);
}

//______________________________________________________________________
//
void SerialMPM::findSurfaceParticles(const ProcessorGroup *,
                                     const PatchSubset    * patches,
                                     const MaterialSubset * ,
                                           DataWarehouse  * old_dw,
                                           DataWarehouse  * new_dw)
{
  unsigned int numMPMMatls = m_materialManager->getNumMatls("MPM");

  for (int p = 0; p<patches->size(); p++) {
    const Patch* patch = patches->get(p);

    printTask(patches, patch, cout_doing, "Doing findSurfaceParticles");

    for(unsigned int m = 0; m < numMPMMatls; m++){
      MPMMaterial*  mpm_matl  =
                       (MPMMaterial*) m_materialManager->getMaterial( "MPM", m);
      int dwi = mpm_matl->getDWIndex();

      ParticleSubset* pset = old_dw->getParticleSubset(dwi, patch);

      constParticleVariable<double> pSurfOld;
      ParticleVariable<double> pSurf;

      old_dw->get(pSurfOld,            lb->pSurfLabel,               pset);
      new_dw->allocateAndPut(pSurf,    lb->pSurfLabel_preReloc,      pset);

      // For now carry forward the particle surface data
      for (ParticleSubset::iterator iter = pset->begin();
           iter != pset->end();
           iter++){
         particleIndex idx = *iter;
         pSurf[idx]=pSurfOld[idx];
      }
    }   // matl loop
  }    // patches
}


//
void SerialMPM::scheduleConcInterpolated(       SchedulerP  & sched
                                        , const PatchSet    * patches
                                        , const MaterialSet * matls)
{
  if (!flags->doMPMOnLevel(getLevel(patches)->getIndex(),
                           getLevel(patches)->getGrid()->numLevels())) return;

  printSchedule(patches,cout_doing,"MPM::scheduleConcInterpolated");

  d_sdInterfaceModel->addComputesAndRequiresInterpolated(sched, patches, matls);

}

void SerialMPM::scheduleComputeFlux(       SchedulerP  & sched
                                   , const PatchSet    * patches
                                   , const MaterialSet * matls)
{
  if (!flags->doMPMOnLevel(getLevel(patches)->getIndex(),
                           getLevel(patches)->getGrid()->numLevels())) return;

  printSchedule(patches,cout_doing,"MPM::scheduleComputeFlux");

  Task* t = scinew Task("SerialMPM::computeFlux",
                        this, &SerialMPM::computeFlux);

  unsigned int numMPM = m_materialManager->getNumMatls( "MPM" );
  for (unsigned int m = 0; m < numMPM; ++m) {
    MPMMaterial* mpm_matl = (MPMMaterial*) m_materialManager->getMaterial( "MPM", m);
    ScalarDiffusionModel* sdm = mpm_matl->getScalarDiffusionModel();
    sdm->scheduleComputeFlux(t, mpm_matl, patches);
  }

  sched->addTask(t, patches, matls);

}

void SerialMPM::computeFlux(  const ProcessorGroup  *
                           ,  const PatchSubset     * patches
                           ,  const MaterialSubset  * matls
                           ,        DataWarehouse   * old_dw
                           ,        DataWarehouse   * new_dw  )
{
  for (int p = 0; p < patches->size(); ++p) {
    const Patch* patch = patches->get(p);
    printTask(patches, patch, cout_doing, "Doing MPM::computeFlux");

    unsigned int numMatls = m_materialManager->getNumMatls( "MPM" );

    for(unsigned int m = 0; m < numMatls; ++m) {
      MPMMaterial*          mpm_matl  = (MPMMaterial*) m_materialManager->getMaterial( "MPM", m);
      ScalarDiffusionModel* sdm       = mpm_matl->getScalarDiffusionModel();
      sdm->computeFlux(patch, mpm_matl, old_dw, new_dw);
    }
  }
}

void SerialMPM::scheduleComputeDivergence(       SchedulerP  & sched
                                         , const PatchSet    * patches
                                         , const MaterialSet * matls)
{
  if (!flags->doMPMOnLevel(getLevel(patches)->getIndex(),
                           getLevel(patches)->getGrid()->numLevels())) return;

  printSchedule(patches,cout_doing,"MPM::scheduleComputeDivergence");

  Task* t = scinew Task("SerialMPM::computeDivergence",
                        this, &SerialMPM::computeDivergence);

  unsigned int numMPM = m_materialManager->getNumMatls( "MPM" );
  for (unsigned int m = 0; m < numMPM; ++m) {
    MPMMaterial*          mpm_matl  = (MPMMaterial*) m_materialManager->getMaterial( "MPM", m);
    ScalarDiffusionModel* sdm       = mpm_matl->getScalarDiffusionModel();
    sdm->scheduleComputeDivergence(t, mpm_matl, patches);
  }

  sched->addTask(t, patches, matls);
}

// JBH -- Check these simple compute functions; they seem to ignore the input
//        material list and always run on the global list. FIXME TODO
void SerialMPM::computeDivergence(  const ProcessorGroup  *
                                 ,  const PatchSubset     * patches
                                 ,  const MaterialSubset  * matls
                                 ,        DataWarehouse   * old_dw
                                 ,        DataWarehouse   * new_dw  )
{
  for (int p = 0; p < patches->size(); ++p) {
    const Patch* patch = patches->get(p);
    printTask(patches, patch, cout_doing, "Doing MPM::computeDivergence");

    unsigned int numMatls = m_materialManager->getNumMatls( "MPM" );

    for (unsigned int m = 0; m < numMatls; m++) {
      MPMMaterial*  mpm_matl = (MPMMaterial*) m_materialManager->getMaterial( "MPM", m);
      ScalarDiffusionModel* sdm = mpm_matl->getScalarDiffusionModel();
      sdm->computeDivergence(patch, mpm_matl, old_dw, new_dw);
    }
  }
}

void SerialMPM::scheduleDiffusionInterfaceDiv(       SchedulerP  & sched
                                             , const PatchSet    * patches
                                             , const MaterialSet * matls)
{
  if (!flags->doMPMOnLevel(getLevel(patches)->getIndex(),
                           getLevel(patches)->getGrid()->numLevels())) return;

  printSchedule(patches,cout_doing,"MPM::scheduleDiffusionInterfaceDiv");

  d_sdInterfaceModel->addComputesAndRequiresDivergence(sched, patches, matls);
}

//______________________________________________________________________
//
double SerialMPM::recomputeDelT( const double delT )
{
  return delT * 0.1;
}<|MERGE_RESOLUTION|>--- conflicted
+++ resolved
@@ -935,17 +935,13 @@
   }
 
   if (flags->d_useLoadCurves || flags->d_useCBDI) {
-<<<<<<< HEAD
     t->requires(Task::WhichDW::OldDW,    lb->pXLabel,                  Ghost::None);
     t->requires(Task::WhichDW::OldDW,    lb->pLoadCurveIDLabel,        Ghost::None);
-=======
-    t->requires(Task::OldDW,    lb->pXLabel,                  Ghost::None);
-    t->requires(Task::OldDW,    lb->pLoadCurveIDLabel,        Ghost::None);
     if(flags->d_keepPressBCNormalToSurface){
-      t->requires(Task::OldDW,  lb->pDeformationMeasureLabel, Ghost::None);
+      t->requires(Task::WhichDW::OldDW,  lb->pDeformationMeasureLabel, Ghost::None);
     }
->>>>>>> ef6a5341
-    t->computes(                lb->pLoadCurveIDLabel_preReloc);
+
+    t->computes(lb->pLoadCurveIDLabel_preReloc);
     if (flags->d_useCBDI) {
        t->requires(Task::WhichDW::OldDW, lb->pSizeLabel,               Ghost::None);
        t->requires(Task::WhichDW::OldDW, lb->pDeformationMeasureLabel, Ghost::None);
@@ -975,19 +971,13 @@
                         this,&SerialMPM::interpolateParticlesToGrid);
   Ghost::GhostType  gan = Ghost::AroundNodes;
 
-<<<<<<< HEAD
   t->requires(Task::WhichDW::OldDW, lb->pMassLabel,             gan,NGP);
+  if (flags->d_with_color) {
+   t->requires(Task::WhichDW::OldDW, lb->pColorLabel,            gan,NGP);
+  }
   t->requires(Task::WhichDW::OldDW, lb->pVolumeLabel,           gan,NGP);
-//  t->requires(Task::WhichDW::OldDW, lb->pColorLabel,            gan,NGP);
   t->requires(Task::WhichDW::OldDW, lb->pVelocityLabel,         gan,NGP);
-=======
-  t->requires(Task::OldDW, lb->pMassLabel,             gan,NGP);
-  if (flags->d_with_color) {
-   t->requires(Task::OldDW, lb->pColorLabel,            gan,NGP);
-  }
-  t->requires(Task::OldDW, lb->pVolumeLabel,           gan,NGP);
-  t->requires(Task::OldDW, lb->pVelocityLabel,         gan,NGP);
->>>>>>> ef6a5341
+
   if (flags->d_GEVelProj) {
     t->requires(Task::WhichDW::OldDW, lb->pVelGradLabel,             gan,NGP);
     t->requires(Task::WhichDW::OldDW, lb->pTemperatureGradientLabel, gan,NGP);
@@ -1539,12 +1529,8 @@
 
   // Carry Forward particle refinement flag
   if(flags->d_refineParticles){
-<<<<<<< HEAD
-    t->requires(Task::WhichDW::OldDW, lb->pRefinedLabel,                Ghost::None);
-=======
-    t->requires(Task::OldDW, lb->pRefinedLabel,  Ghost::None);
->>>>>>> ef6a5341
-    t->computes(             lb->pRefinedLabel_preReloc);
+    t->requires(Task::WhichDW::OldDW, lb->pRefinedLabel,  Ghost::None);
+    t->computes(                      lb->pRefinedLabel_preReloc);
   }
 
   MaterialSubset* z_matl = scinew MaterialSubset();
@@ -1861,15 +1847,9 @@
   Task * t = scinew Task( "MPM::computeParticleScaleFactor",this,
                           &SerialMPM::computeParticleScaleFactor );
 
-<<<<<<< HEAD
-  t->requires( Task::WhichDW::NewDW, lb->pSizeLabel_preReloc,                Ghost::None );
-  t->requires( Task::WhichDW::NewDW, lb->pDeformationMeasureLabel_preReloc,  Ghost::None );
-  t->computes( lb->pScaleFactorLabel_preReloc );
-=======
-  t->requires(Task::NewDW, lb->pSizeLabel_preReloc,               Ghost::None);
-  t->requires(Task::NewDW, lb->pDeformationMeasureLabel_preReloc, Ghost::None);
+  t->requires(Task::WhichDW::NewDW, lb->pSizeLabel_preReloc,               Ghost::None);
+  t->requires(Task::WhichDW::NewDW, lb->pDeformationMeasureLabel_preReloc, Ghost::None);
   t->computes(lb->pScaleFactorLabel_preReloc );
->>>>>>> ef6a5341
 
   sched->addTask( t, patches, matls );
 }
