/*
 * The MIT License
 *
 * Copyright (c) 1997-2019 The University of Utah
 *
 * Permission is hereby granted, free of charge, to any person obtaining a copy
 * of this software and associated documentation files (the "Software"), to
 * deal in the Software without restriction, including without limitation the
 * rights to use, copy, modify, merge, publish, distribute, sublicense, and/or
 * sell copies of the Software, and to permit persons to whom the Software is
 * furnished to do so, subject to the following conditions:
 *
 * The above copyright notice and this permission notice shall be included in
 * all copies or substantial portions of the Software.
 *
 * THE SOFTWARE IS PROVIDED "AS IS", WITHOUT WARRANTY OF ANY KIND, EXPRESS OR
 * IMPLIED, INCLUDING BUT NOT LIMITED TO THE WARRANTIES OF MERCHANTABILITY,
 * FITNESS FOR A PARTICULAR PURPOSE AND NONINFRINGEMENT. IN NO EVENT SHALL THE
 * AUTHORS OR COPYRIGHT HOLDERS BE LIABLE FOR ANY CLAIM, DAMAGES OR OTHER
 * LIABILITY, WHETHER IN AN ACTION OF CONTRACT, TORT OR OTHERWISE, ARISING
 * FROM, OUT OF OR IN CONNECTION WITH THE SOFTWARE OR THE USE OR OTHER DEALINGS
 * IN THE SOFTWARE.
 */

#include <CCA/Ports/Output.h>

#include <CCA/Components/MPM/Core/MPMFlags.h>
#include <Core/Exceptions/ProblemSetupException.h>
#include <Core/Grid/LinearInterpolator.h>
#include <Core/Grid/AxiLinearInterpolator.h>
#include <Core/Grid/GIMPInterpolator.h>
#include <Core/Grid/AxiGIMPInterpolator.h>
#include <Core/Grid/cpdiInterpolator.h>
#include <Core/Grid/fastCpdiInterpolator.h>
#include <Core/Grid/axiCpdiInterpolator.h>
#include <Core/Grid/cptiInterpolator.h>
#include <Core/Grid/axiCptiInterpolator.h>
#include <Core/Grid/TOBSplineInterpolator.h>
#include <Core/Grid/BSplineInterpolator.h>
#include <Core/Parallel/ProcessorGroup.h>
#include <Core/Util/DebugStream.h>
#include <iostream>

using namespace Uintah;
using namespace std;

static DebugStream dbg("MPMFlags", false);

MPMFlags::MPMFlags(const ProcessorGroup* myworld)
{
  d_particle_ghost_type           = Ghost::None;
  d_particle_ghost_layer          = 0;

  d_gravity                       =  Vector(0.,0.,0.);
  d_interpolator_type             =  "linear";
  d_integrator_type               =  "explicit";
  d_integrator                    =  Explicit;
  d_AMR                           =  false;
  d_SingleFieldMPM                =  false;
  d_axisymmetric                  =  false;
  d_artificial_viscosity          =  false;
  d_artificial_viscosity_heating  =  false;
  d_artificialViscCoeff1          =  0.2;
  d_artificialViscCoeff2          =  2.0;
  d_useLoadCurves                 =  false;
  d_useCBDI                       =  false;
  d_useCPTI                       =  false;
  d_useCohesiveZones              =  false;
  d_with_color                    =  false;
  d_fracture                      =  false;
  d_minGridLevel                  =  0;
  d_maxGridLevel                  =  1000;
  d_doThermalExpansion            =  true;
  d_refineParticles               =  false;
  d_canAddParticles               =  false;
  d_XPIC2                         =  false;
  d_artificialDampCoeff           =  0.0;
  d_interpolator                  =  scinew LinearInterpolator();
  d_do_contact_friction           =  false;
  d_computeNormals                =  false;
  d_useLogisticRegression         =  false;
<<<<<<< HEAD
  d_doingDissolution              =  false;
  d_computeColinearNormals        =  true;
  d_restartOnLargeNodalVelocity   =  false;
  d_addFrictionWork               =  0.0;
=======
  d_computeColinearNormals        =  true;
  d_restartOnLargeNodalVelocity   =  false;
>>>>>>> f53397a7
  d_ndim                          =  3;
  d_addFrictionWork               =  0.0;               // don't do frictional heating by default

  d_extraSolverFlushes                 =  0;            // Have PETSc do more flushes to save memory
  d_doImplicitHeatConduction           =  false;
  d_doExplicitHeatConduction           =  true;
  d_deleteGeometryObjects              =  false;
  d_doPressureStabilization            =  false;
  d_computeNodalHeatFlux               =  false;
  d_computeScaleFactor                 =  false;
  d_doTransientImplicitHeatConduction  =  true;
  d_prescribeDeformation               =  false;
  d_prescribedDeformationFile          =  "time_defgrad_rotation";
  d_exactDeformation                   =  false;
  d_doAuthigenesis                     =  false;
  d_changeGrainMaterials               =  false;
  d_authigenesisBaseFilename           =  "";
  d_insertParticles                    =  false;
  d_doGridReset                        =  true;
  d_min_part_mass                      =  3.e-15;
  d_min_subcycles_for_F                =  1;
  d_min_mass_for_acceleration          =  1.1e-200;            // Min mass to allow division by in computing acceleration
  d_min_partVolToCellVolRatio          =  1.1e-100;
  d_maxVelStarToDx_DtRatio             =  100.;
  d_max_vel                            =  3.e105;
  d_with_ice                           =  false;
  d_with_arches                        =  false;
  d_myworld                            =  myworld;
  
  // Cyberstone
  d_containerMaterial                  = -999;
  d_containerRadius                    =  9.e99;
  d_KEMaterial                         = -999;
  d_useTracers                         =  false;
  d_outputDataOnLoadCurveChange        =  true;
  
  d_reductionVars = scinew reductionVars();
  d_reductionVars->mass             = false;
  d_reductionVars->momentum         = false;
  d_reductionVars->thermalEnergy    = false;
  d_reductionVars->strainEnergy     = false;
  d_reductionVars->accStrainEnergy  = false;
  d_reductionVars->KE               = false;
  d_reductionVars->volDeformed      = false;
  d_reductionVars->centerOfMass     = false;

  //******* Reactive Flow Component
  d_doScalarDiffusion   =  false;  // for diffusion component found  in ReactiveFlow
  d_doAutoCycleBC       =  false;  // for scalar flux boundary conditions
  d_autoCycleUseMinMax  =  false;
  d_autoCycleMax        =  .9;
  d_autoCycleMin        =  .1;
  d_withGaussSolver     =  false;

  // MMS
  if(d_mms_type=="AxisAligned"){
    d_mms_type = "AxisAligned";
  } else if(d_mms_type=="GeneralizedVortex"){
    d_mms_type = "GeneralizedVortex";
  } else if(d_mms_type=="ExpandingRing"){
    d_mms_type = "ExpandingRing";
  } else if(d_mms_type=="AxisAligned3L"){
    d_mms_type = "AxisAligned3L";
  }
}

MPMFlags::~MPMFlags()
{
  delete d_interpolator;
  delete d_reductionVars;
}

void
MPMFlags::readMPMFlags(ProblemSpecP& ps, Output* dataArchive)
{
  ProblemSpecP root = ps->getRootNode();
  ProblemSpecP mpm_flag_ps = root->findBlock("MPM");
  ProblemSpecP phys_cons_ps = root->findBlock("PhysicalConstants");

  if(phys_cons_ps){
    phys_cons_ps->require("gravity",d_gravity);
  } else if (mpm_flag_ps) {
    mpm_flag_ps->require("gravity",d_gravity);
  } else{
    d_gravity=Vector(0,0,0);
  }

  //__________________________________
  //  Set the on/off flags to determine which
  // reduction variables are computed
  d_reductionVars->mass           = dataArchive->isLabelSaved("TotalMass");
  d_reductionVars->momentum       = dataArchive->isLabelSaved("TotalMomentum");
  d_reductionVars->thermalEnergy  = dataArchive->isLabelSaved("ThermalEnergy");
  d_reductionVars->KE             = dataArchive->isLabelSaved("KineticEnergy");
  d_reductionVars->strainEnergy   = dataArchive->isLabelSaved("StrainEnergy");
  d_reductionVars->accStrainEnergy= dataArchive->isLabelSaved("AccStrainEnergy");
  d_reductionVars->volDeformed    = dataArchive->isLabelSaved("TotalVolumeDeformed");
  d_reductionVars->centerOfMass   = dataArchive->isLabelSaved("CenterOfMassPosition");
 
  if (!mpm_flag_ps)
    return;

  mpm_flag_ps->get("time_integrator", d_integrator_type);
  if (d_integrator_type == "implicit") 
    d_integrator = Implicit;
  else if (d_integrator_type == "fracture") {
    d_integrator = Fracture;
    d_fracture = true;
  }
  else{
    d_integrator = Explicit;
  }
  int junk=0;
  mpm_flag_ps->get("nodes8or27", junk);
  if(junk!=0){
     cerr << "nodes8or27 is deprecated, use " << endl;
     cerr << "<interpolator>type</interpolator>" << endl;
     cerr << "where type is one of the following:" << endl;
     cerr << "linear, gimp, 3rdorderBS, cpdi, cpti" << endl;
    exit(1);
  }

  mpm_flag_ps->get("interpolator", d_interpolator_type);
  mpm_flag_ps->getWithDefault("cpdi_lcrit", d_cpdi_lcrit, 1.e10);
  mpm_flag_ps->get("AMR", d_AMR);
  mpm_flag_ps->get("axisymmetric", d_axisymmetric);
  mpm_flag_ps->get("withColor",  d_with_color);
  mpm_flag_ps->get("artificial_damping_coeff", d_artificialDampCoeff);
  mpm_flag_ps->get("artificial_viscosity",     d_artificial_viscosity);
  mpm_flag_ps->get("CanAddParticles",          d_canAddParticles);
  mpm_flag_ps->get("XPIC2",                    d_XPIC2);
  if(d_artificial_viscosity){
    d_artificial_viscosity_heating=true;
  }
  mpm_flag_ps->get("artificial_viscosity_heating",d_artificial_viscosity_heating);
  mpm_flag_ps->get("artificial_viscosity_coeff1", d_artificialViscCoeff1);
  mpm_flag_ps->get("artificial_viscosity_coeff2", d_artificialViscCoeff2);
  mpm_flag_ps->get("use_load_curves",             d_useLoadCurves);
  mpm_flag_ps->get("use_CBDI_boundary_condition", d_useCBDI);
  mpm_flag_ps->get("exactDeformation",            d_exactDeformation);
  mpm_flag_ps->get("use_cohesive_zones",          d_useCohesiveZones);

  if(d_artificial_viscosity && d_integrator_type == "implicit"){
    if (d_myworld->myRank() == 0){
      cerr << "artificial viscosity is not implemented" << endl;
      cerr << "with implicit time integration" << endl;
    }
  }

  if(!d_artificial_viscosity && d_artificial_viscosity_heating){
    ostringstream warn;
    warn << "ERROR:MPM: You can't have heating due to artificial viscosity "
         << "if artificial_viscosity is not enabled." << endl;
    throw ProblemSetupException(warn.str(), __FILE__, __LINE__ );
  }

  mpm_flag_ps->get("DoImplicitHeatConduction",          d_doImplicitHeatConduction);
  mpm_flag_ps->get("DoTransientImplicitHeatConduction", d_doTransientImplicitHeatConduction);
  mpm_flag_ps->get("DoExplicitHeatConduction",          d_doExplicitHeatConduction);
  mpm_flag_ps->get("DeleteGeometryObjects",             d_deleteGeometryObjects);
  mpm_flag_ps->get("DoPressureStabilization",           d_doPressureStabilization);
  mpm_flag_ps->get("DoThermalExpansion",                d_doThermalExpansion);
  mpm_flag_ps->getWithDefault("UseGradientEnhancedVelocityProjection",  d_GEVelProj,false);
  mpm_flag_ps->get("do_grid_reset",                     d_doGridReset);
  mpm_flag_ps->get("minimum_particle_mass",             d_min_part_mass);
  mpm_flag_ps->get("MinimumPartVolToCellVolRatio",      d_min_partVolToCellVolRatio);
  mpm_flag_ps->get("MaximumVelStarToDx_DtRatio",        d_maxVelStarToDx_DtRatio);
  mpm_flag_ps->get("minimum_subcycles_for_F",           d_min_subcycles_for_F);
  mpm_flag_ps->get("minimum_mass_for_acc",              d_min_mass_for_acceleration);
  mpm_flag_ps->get("maximum_particle_velocity",         d_max_vel);
  mpm_flag_ps->get("UsePrescribedDeformation",          d_prescribeDeformation);

  if(d_prescribeDeformation){
    mpm_flag_ps->get("PrescribedDeformationFile",d_prescribedDeformationFile);
  }

  // Cyberstone
  mpm_flag_ps->get("containerMaterial", d_containerMaterial);
  mpm_flag_ps->get("containerRadius",   d_containerRadius);
  mpm_flag_ps->get("KEMaterial",        d_KEMaterial);
  mpm_flag_ps->get("use_tracers",       d_useTracers);
  mpm_flag_ps->get("OutputDataOnLoadCurveChange",       
                                        d_outputDataOnLoadCurveChange);

  mpm_flag_ps->get("DoAuthigenesis",     d_doAuthigenesis);
  mpm_flag_ps->get("AuthigenesisBaseFilename",d_authigenesisBaseFilename);
  mpm_flag_ps->get("ChangeGrainMaterials",    d_changeGrainMaterials);
  if(mpm_flag_ps->get("AcceptorMaterialIndex", d_acceptorMaterialIndex)) {
    for(vector<int>::const_iterator mit(d_acceptorMaterialIndex.begin());
        mit!=d_acceptorMaterialIndex.end();mit++) {
      if(*mit<0){
        throw ProblemSetupException("Invalid material index in contact block",
                                     __FILE__, __LINE__);
      }
    }
  }

  //MMS
  mpm_flag_ps->get("RunMMSProblem",d_mms_type);
  // Flag for CPTI interpolator
  if(d_interpolator_type=="cpti"){
    d_useCPTI = true;
  }
  mpm_flag_ps->get("InsertParticles",d_insertParticles);
  if(d_insertParticles){
    mpm_flag_ps->require("InsertParticlesFile",d_insertParticlesFile);
  }

  mpm_flag_ps->get("do_contact_friction_heating", d_do_contact_friction);
  mpm_flag_ps->get("computeNormals",              d_computeNormals);
  mpm_flag_ps->get("useLogisticRegression",       d_useLogisticRegression);
  mpm_flag_ps->get("doingDissolution",            d_doingDissolution);
  mpm_flag_ps->get("computeColinearNormals",      d_computeColinearNormals);
  mpm_flag_ps->get("d_ndim",                      d_ndim);
  mpm_flag_ps->get("do_contact_friction_heating",d_do_contact_friction);
<<<<<<< HEAD
=======
  mpm_flag_ps->get("computeNormals",             d_computeNormals);
  mpm_flag_ps->get("useLogisticRegression",       d_useLogisticRegression);
>>>>>>> f53397a7
  mpm_flag_ps->get("computeColinearNormals",     d_computeColinearNormals);
  mpm_flag_ps->get("d_ndim",                      d_ndim);
  mpm_flag_ps->get("restartOnLargeNodalVelocity",d_restartOnLargeNodalVelocity);
  if (!d_do_contact_friction){
    d_addFrictionWork = 0.0;
  }

  // Setting Scalar Diffusion
  mpm_flag_ps->get("do_scalar_diffusion", d_doScalarDiffusion);
  mpm_flag_ps->get("do_auto_cycle_bc", d_doAutoCycleBC);
  mpm_flag_ps->get("auto_cycle_use_minmax", d_autoCycleUseMinMax);
  mpm_flag_ps->get("auto_cycle_max", d_autoCycleMax);
  mpm_flag_ps->get("auto_cycle_min", d_autoCycleMin);
  mpm_flag_ps->get("with_gauss_solver", d_withGaussSolver);
  
  
  d_computeScaleFactor = dataArchive->isLabelSaved("p.scalefactor");


  // d_doComputeHeatFlux if the label g.HeatFlux is saved or if
  // flatPlat_heatFlux analysis module is used.
  d_computeNodalHeatFlux   = dataArchive->isLabelSaved("g.HeatFlux");

  ProblemSpecP da_ps = root->findBlock("DataAnalysis");

  if (da_ps) {
    for( ProblemSpecP module_ps = da_ps->findBlock("Module"); module_ps != nullptr; module_ps = module_ps->findNextBlock( "Module" ) ) {
      if( module_ps ){
        map<string,string> attributes;
        module_ps->getAttributes(attributes);
        if ( attributes["name"]== "flatPlate_heatFlux") {
          d_computeNodalHeatFlux = true;
        }
      }
    }
  }
  // restart problem spec
  mpm_flag_ps->get("computeNodalHeatFlux",d_computeNodalHeatFlux);
  mpm_flag_ps->get("computeScaleFactor",  d_computeScaleFactor);
  
  delete d_interpolator;

  if(d_interpolator_type=="linear"){
    if(d_axisymmetric){
      d_interpolator = scinew AxiLinearInterpolator();
    } else{
      d_interpolator = scinew LinearInterpolator();
    }
  } else if(d_interpolator_type=="gimp"){
    if(d_axisymmetric){
      d_interpolator = scinew AxiGIMPInterpolator();
    } else{
      d_interpolator = scinew GIMPInterpolator();
    }
  } else if(d_interpolator_type=="3rdorderBS"){
    if(!d_axisymmetric){
      d_interpolator = scinew TOBSplineInterpolator();
    } else{
      ostringstream warn;
      warn << "ERROR:MPM: invalid interpolation type ("<<d_interpolator_type << ")"
           << "Can't be used with axisymmetry at this time \n" << endl;
      throw ProblemSetupException(warn.str(), __FILE__, __LINE__ );
    }
  } else if(d_interpolator_type=="4thorderBS"){
    if(!d_axisymmetric){
      d_interpolator = scinew BSplineInterpolator();
    } else{
      ostringstream warn;
      warn << "ERROR:MPM: invalid interpolation type ("<<d_interpolator_type << ")"
           << "Can't be used with axisymmetry at this time \n" << endl;
      throw ProblemSetupException(warn.str(), __FILE__, __LINE__ );
    }
  } else if(d_interpolator_type=="cpdi"){
    if(d_axisymmetric){
      d_interpolator = scinew axiCpdiInterpolator();
    } else{
      d_interpolator = scinew cpdiInterpolator();
      d_interpolator->setLcrit(d_cpdi_lcrit);
    }
  } else if(d_interpolator_type=="fast_cpdi"){
    if(d_axisymmetric){
      d_interpolator = scinew axiCpdiInterpolator();
    } else{
      d_interpolator = scinew fastCpdiInterpolator();
      d_interpolator->setLcrit(d_cpdi_lcrit);
    }
  } else if(d_interpolator_type=="cpti"){
    if(d_axisymmetric){
      d_interpolator = scinew axiCptiInterpolator();
    } else{
      d_interpolator = scinew cptiInterpolator();
      d_interpolator->setLcrit(d_cpdi_lcrit);
    }
  }
else{
    ostringstream warn;
    warn << "ERROR:MPM: invalid interpolation type ("<<d_interpolator_type << ")"
         << "Valid options are: \n"
         << "linear\n"
         << "gimp\n"
         << "cpdi\n"
         << "cpti\n"
         << "3rdorderBS\n"
         << "4thorderBS\n"<< endl;
    throw ProblemSetupException(warn.str(), __FILE__, __LINE__ );
  }
  // Get the size of the vectors associated with the interpolator
  d_8or27=d_interpolator->size();

  mpm_flag_ps->get("extra_solver_flushes", d_extraSolverFlushes);
  mpm_flag_ps->get("boundary_traction_faces", d_bndy_face_txt_list);

  if (dbg.active()) {
    dbg << "---------------------------------------------------------\n";
    dbg << "MPM Flags " << endl;
    dbg << "---------------------------------------------------------\n";
    dbg << " Time Integration            = " << d_integrator_type << endl;
    dbg << " Interpolation type          = " << d_interpolator_type << endl;
    dbg << " With Color                  = " << d_with_color << endl;
    dbg << " Artificial Damping Coeff    = " << d_artificialDampCoeff << endl;
    dbg << " Artificial Viscosity On     = " << d_artificial_viscosity<< endl;
    dbg << " Artificial Viscosity Htng   = " << d_artificial_viscosity_heating<< endl;
    dbg << " Artificial Viscosity Coeff1 = " << d_artificialViscCoeff1<< endl;
    dbg << " Artificial Viscosity Coeff2 = " << d_artificialViscCoeff2<< endl;
    dbg << " CanAddParticles             = " << d_canAddParticles << endl;
    dbg << " XPIC2                       = " << d_XPIC2 << endl;
    dbg << " Use Load Curves             = " << d_useLoadCurves << endl;
    dbg << " Use CBDI boundary condition = " << d_useCBDI << endl;
    dbg << " Use Cohesive Zones          = " << d_useCohesiveZones << endl;
    dbg << " Contact Friction Heating    = " << d_addFrictionWork << endl;
    dbg << " Extra Solver flushes        = " << d_extraSolverFlushes << endl;
    // Cyberstone
    dbg << " containerMaterial           = " << d_containerMaterial << endl;
    dbg << " containerRadius             = " << d_containerRadius   << endl;
    dbg << " KEMaterial                  = " << d_KEMaterial << endl;
    dbg << " Use Tracers                 = " << d_useTracers << endl;
    dbg << " OutputDataOnLoadCurveChange = " << d_outputDataOnLoadCurveChange 
                                                             << endl;
    dbg << "---------------------------------------------------------\n";
  }
}

void
MPMFlags::outputProblemSpec(ProblemSpecP& ps)
{

  ps->appendElement("gravity", d_gravity);
  ps->appendElement("time_integrator", d_integrator_type);

  ps->appendElement("interpolator",                       d_interpolator_type);
  ps->appendElement("cpdi_lcrit",                         d_cpdi_lcrit);
  ps->appendElement("AMR",                                d_AMR);
  ps->appendElement("SingleFieldMPM",                     d_SingleFieldMPM);
  ps->appendElement("axisymmetric",                       d_axisymmetric);
  ps->appendElement("withColor",                          d_with_color);
  ps->appendElement("artificial_damping_coeff",           d_artificialDampCoeff);
  ps->appendElement("artificial_viscosity",               d_artificial_viscosity);
  ps->appendElement("artificial_viscosity_heating",       d_artificial_viscosity_heating);
  ps->appendElement("artificial_viscosity_coeff1",        d_artificialViscCoeff1);
  ps->appendElement("artificial_viscosity_coeff2",        d_artificialViscCoeff2);
  ps->appendElement("CanAddParticles",                    d_canAddParticles);
  ps->appendElement("XPIC2",                              d_XPIC2);
  ps->appendElement("use_cohesive_zones",                 d_useCohesiveZones);
  ps->appendElement("use_load_curves",                    d_useLoadCurves);
  ps->appendElement("use_CBDI_boundary_condition",        d_useCBDI);
  ps->appendElement("exactDeformation",                   d_exactDeformation);
  ps->appendElement("DoImplicitHeatConduction",           d_doImplicitHeatConduction);
  ps->appendElement("DoTransientImplicitHeatConduction",  d_doTransientImplicitHeatConduction);
  ps->appendElement("DoExplicitHeatConduction",           d_doExplicitHeatConduction);
  ps->appendElement("DeleteGeometryObjects",              d_deleteGeometryObjects);
  ps->appendElement("DoPressureStabilization",            d_doPressureStabilization);
  ps->appendElement("computeNodalHeatFlux",               d_computeNodalHeatFlux);
  ps->appendElement("computeScaleFactor",                 d_computeScaleFactor);
  ps->appendElement("DoThermalExpansion",                 d_doThermalExpansion);
  ps->appendElement("UseGradientEnhancedVelocityProjection",  d_GEVelProj);
  ps->appendElement("do_grid_reset",                      d_doGridReset);
  ps->appendElement("minimum_particle_mass",              d_min_part_mass);
  ps->appendElement("MinimumPartVolToCellVolRatio",       d_min_partVolToCellVolRatio);
  ps->appendElement("MaximumVelStarToDx_DtRatio",         d_maxVelStarToDx_DtRatio);
  ps->appendElement("minimum_subcycles_for_F",            d_min_subcycles_for_F);
  ps->appendElement("minimum_mass_for_acc",               d_min_mass_for_acceleration);
  ps->appendElement("maximum_particle_velocity",          d_max_vel);
  ps->appendElement("UsePrescribedDeformation",           d_prescribeDeformation);

  if(d_prescribeDeformation){
    ps->appendElement("PrescribedDeformationFile",d_prescribedDeformationFile);
  }
  //MMS
  ps->appendElement("RunMMSProblem",d_mms_type);
  ps->appendElement("InsertParticles",d_insertParticles);
  if(d_insertParticles){
    ps->appendElement("InsertParticlesFile",d_insertParticlesFile);
  }

<<<<<<< HEAD
  ps->appendElement("do_contact_friction_heating", d_do_contact_friction);
  ps->appendElement("computeNormals",              d_computeNormals);
  ps->appendElement("useLogisticRegression",       d_useLogisticRegression);
  ps->appendElement("doingDissolution",            d_doingDissolution);
  ps->appendElement("computeColinearNormals",      d_computeColinearNormals);
  ps->appendElement("extra_solver_flushes",        d_extraSolverFlushes);
  ps->appendElement("boundary_traction_faces",     d_bndy_face_txt_list);
  ps->appendElement("do_scalar_diffusion",         d_doScalarDiffusion);
  ps->appendElement("d_ndim",                      d_ndim);

  // Cyberstone
  ps->appendElement("containerMaterial", d_containerMaterial);
  ps->appendElement("containerRadius",   d_containerRadius);
  ps->appendElement("KEMaterial",        d_KEMaterial);
  ps->appendElement("use_tracers",       d_useTracers);
  ps->appendElement("OutputDataOnLoadCurveChange",
                                         d_outputDataOnLoadCurveChange);
  ps->appendElement("DoAuthigenesis",    d_doAuthigenesis);
  ps->appendElement("AuthigenesisBaseFilename",d_authigenesisBaseFilename);
  ps->appendElement("ChangeGrainMaterials",    d_changeGrainMaterials);
  ps->appendElement("AcceptorMaterialIndex",   d_acceptorMaterialIndex);
  ps->appendElement("restartOnLargeNodalVelocity",d_restartOnLargeNodalVelocity);
=======
  ps->appendElement("do_contact_friction_heating",d_do_contact_friction);
  ps->appendElement("computeNormals",             d_computeNormals);
  ps->appendElement("useLogisticRegression",       d_useLogisticRegression);
  ps->appendElement("computeColinearNormals",     d_computeColinearNormals);
  ps->appendElement("restartOnLargeNodalVelocity",d_restartOnLargeNodalVelocity);
  ps->appendElement("extra_solver_flushes", d_extraSolverFlushes);
  ps->appendElement("boundary_traction_faces", d_bndy_face_txt_list);
  ps->appendElement("do_scalar_diffusion", d_doScalarDiffusion);
  ps->appendElement("d_ndim",                      d_ndim);
>>>>>>> f53397a7
}

bool
MPMFlags::doMPMOnLevel(int level, int numLevels) const
{
  return (level >= d_minGridLevel && level <= d_maxGridLevel) ||
          (d_minGridLevel < 0 && level == numLevels + d_minGridLevel);
}<|MERGE_RESOLUTION|>--- conflicted
+++ resolved
@@ -79,15 +79,9 @@
   d_do_contact_friction           =  false;
   d_computeNormals                =  false;
   d_useLogisticRegression         =  false;
-<<<<<<< HEAD
   d_doingDissolution              =  false;
   d_computeColinearNormals        =  true;
   d_restartOnLargeNodalVelocity   =  false;
-  d_addFrictionWork               =  0.0;
-=======
-  d_computeColinearNormals        =  true;
-  d_restartOnLargeNodalVelocity   =  false;
->>>>>>> f53397a7
   d_ndim                          =  3;
   d_addFrictionWork               =  0.0;               // don't do frictional heating by default
 
@@ -303,11 +297,7 @@
   mpm_flag_ps->get("computeColinearNormals",      d_computeColinearNormals);
   mpm_flag_ps->get("d_ndim",                      d_ndim);
   mpm_flag_ps->get("do_contact_friction_heating",d_do_contact_friction);
-<<<<<<< HEAD
-=======
-  mpm_flag_ps->get("computeNormals",             d_computeNormals);
   mpm_flag_ps->get("useLogisticRegression",       d_useLogisticRegression);
->>>>>>> f53397a7
   mpm_flag_ps->get("computeColinearNormals",     d_computeColinearNormals);
   mpm_flag_ps->get("d_ndim",                      d_ndim);
   mpm_flag_ps->get("restartOnLargeNodalVelocity",d_restartOnLargeNodalVelocity);
@@ -502,7 +492,6 @@
     ps->appendElement("InsertParticlesFile",d_insertParticlesFile);
   }
 
-<<<<<<< HEAD
   ps->appendElement("do_contact_friction_heating", d_do_contact_friction);
   ps->appendElement("computeNormals",              d_computeNormals);
   ps->appendElement("useLogisticRegression",       d_useLogisticRegression);
@@ -525,17 +514,7 @@
   ps->appendElement("ChangeGrainMaterials",    d_changeGrainMaterials);
   ps->appendElement("AcceptorMaterialIndex",   d_acceptorMaterialIndex);
   ps->appendElement("restartOnLargeNodalVelocity",d_restartOnLargeNodalVelocity);
-=======
-  ps->appendElement("do_contact_friction_heating",d_do_contact_friction);
-  ps->appendElement("computeNormals",             d_computeNormals);
-  ps->appendElement("useLogisticRegression",       d_useLogisticRegression);
-  ps->appendElement("computeColinearNormals",     d_computeColinearNormals);
-  ps->appendElement("restartOnLargeNodalVelocity",d_restartOnLargeNodalVelocity);
-  ps->appendElement("extra_solver_flushes", d_extraSolverFlushes);
-  ps->appendElement("boundary_traction_faces", d_bndy_face_txt_list);
-  ps->appendElement("do_scalar_diffusion", d_doScalarDiffusion);
   ps->appendElement("d_ndim",                      d_ndim);
->>>>>>> f53397a7
 }
 
 bool
