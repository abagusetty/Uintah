--- conflicted
+++ resolved
@@ -5,11 +5,7 @@
 /*
  * The MIT License
  *
-<<<<<<< HEAD
- * Copyright (c) 1997-2019 The University of Utah
-=======
  * Copyright (c) 1997-2020 The University of Utah
->>>>>>> 89148391
  *
  * Permission is hereby granted, free of charge, to any person obtaining a copy
  * of this software and associated documentation files (the "Software"), to
@@ -35,10 +31,7 @@
 #include <CCA/Components/Arches/GridTools.h>
 #include <CCA/Components/Arches/Directives.h>
 #include <iomanip>
-<<<<<<< HEAD
 #include <Core/Parallel/LoopExecution.hpp>
-=======
->>>>>>> 89148391
 
 #ifdef DO_TIMINGS
 #  include <spatialops/util/TimeLogger.h>
@@ -53,7 +46,6 @@
 
     KFEUpdate<T>( std::string task_name, int matl_index, bool do_time_ave );
     ~KFEUpdate<T>(){}
-<<<<<<< HEAD
 
     TaskAssignedExecutionSpace loadTaskComputeBCsFunctionPointers();
 
@@ -64,8 +56,6 @@
     TaskAssignedExecutionSpace loadTaskTimestepInitFunctionPointers();
 
     TaskAssignedExecutionSpace loadTaskRestartInitFunctionPointers();
-=======
->>>>>>> 89148391
 
     /** @brief Input file interface **/
     void problemSetup( ProblemSpecP& db );
@@ -104,15 +94,9 @@
     template <typename ExecSpace, typename MemSpace>
     void eval( const Patch* patch, ArchesTaskInfoManager* tsk_info, ExecutionObject<ExecSpace, MemSpace>& execObj );
 
-<<<<<<< HEAD
 protected:
 
     void register_initialize( std::vector<ArchesFieldContainer::VariableInformation>& variable_registry, const bool pack_tasks){}
-=======
-    void register_compute_bcs( std::vector<ArchesFieldContainer::VariableInformation>& variable_registry, const int time_substep , const bool packed_tasks);
-
-    void compute_bcs( const Patch* patch, ArchesTaskInfoManager* tsk_info );
->>>>>>> 89148391
 
     void register_timestep_init( std::vector<ArchesFieldContainer::VariableInformation>& variable_registry, const bool packed_tasks){}
 
@@ -162,7 +146,6 @@
 
   //------------------------------------------------------------------------------------------------
   template <typename T>
-<<<<<<< HEAD
   TaskAssignedExecutionSpace KFEUpdate<T>::loadTaskComputeBCsFunctionPointers()
   {
     return create_portable_arches_tasks<TaskInterface::BC>( this
@@ -207,13 +190,6 @@
   //--------------------------------------------------------------------------------------------------
   template <typename T>
   void KFEUpdate<T>::problemSetup( ProblemSpecP& db ){
-=======
-  void KFEUpdate<T>::problemSetup( ProblemSpecP& db ){
-
-    std::string eqn_grp_name = strip_class_name();
-
-    m_volFraction_name = "volFraction";
->>>>>>> 89148391
 
     std::string eqn_grp_name = strip_class_name();
 
@@ -315,7 +291,6 @@
       } else {
         // weight:  w is transported
         m_transported_eqn_names.push_back(scalar_name);// for weights in DQMOM
-<<<<<<< HEAD
 
         //Scaling Constant only for weight
         if ( eqn_db->findBlock("scaling") ){
@@ -329,21 +304,6 @@
           scaling_w.constant    = scaling_constant;
           m_scaling_info.insert(std::make_pair(scalar_name, scaling_w));
 
-=======
-
-        //Scaling Constant only for weight
-        if ( eqn_db->findBlock("scaling") ){
-
-          double scaling_constant;
-          eqn_db->findBlock("scaling")->getAttribute("value", scaling_constant);
-          //m_scaling_info.insert(std::make_pair(scalar_name, scaling_constant));
-
-          Scaling_info scaling_w ;
-          scaling_w.unscaled_var = "w_" + env_number ;
-          scaling_w.constant    = scaling_constant;
-          m_scaling_info.insert(std::make_pair(scalar_name, scaling_w));
-
->>>>>>> 89148391
         }
       }
     }
@@ -403,7 +363,6 @@
     int ceqn = 0;
     for ( SV::iterator ieqn = _eqn_names.begin(); ieqn != _eqn_names.end(); ieqn++){
 
-<<<<<<< HEAD
       auto phi = tsk_info->get_field<T, double, MemSpace>(m_transported_eqn_names[ceqn]);
       auto rhs = tsk_info->get_field<T, double, MemSpace>(m_transported_eqn_names[ceqn]+"_RHS");
       auto old_phi = tsk_info->get_field<CT, const double, MemSpace>(m_transported_eqn_names[ceqn], ArchesFieldContainer::OLDDW);
@@ -411,15 +370,6 @@
       auto x_flux = tsk_info->get_field<CFXT, const double, MemSpace>(*ieqn+"_x_flux");
       auto y_flux = tsk_info->get_field<CFYT, const double, MemSpace>(*ieqn+"_y_flux");
       auto z_flux = tsk_info->get_field<CFZT, const double, MemSpace>(*ieqn+"_z_flux");
-=======
-      T& phi = tsk_info->get_field<T>(m_transported_eqn_names[ceqn]);
-      T& rhs = tsk_info->get_field<T>(m_transported_eqn_names[ceqn]+"_RHS");
-      CT& old_phi = tsk_info->get_field<CT>(m_transported_eqn_names[ceqn], ArchesFieldContainer::OLDDW);
-      ceqn +=1;
-      CFXT& x_flux = tsk_info->get_field<CFXT>(*ieqn+"_x_flux");
-      CFYT& y_flux = tsk_info->get_field<CFYT>(*ieqn+"_y_flux");
-      CFZT& z_flux = tsk_info->get_field<CFZT>(*ieqn+"_z_flux");
->>>>>>> 89148391
 
       Vector Dx = patch->dCell();
       double ax = Dx.y() * Dx.z();
@@ -428,20 +378,7 @@
 
       if ( time_substep == 0  || !m_do_time_ave ){
 
-<<<<<<< HEAD
         BlockRange range;
-=======
-        auto fe_update = [&](int i, int j, int k){
-
-
-          rhs(i,j,k) = rhs(i,j,k) - ( ax * ( x_flux(i+1,j,k) - x_flux(i,j,k) ) +
-                                      ay * ( y_flux(i,j+1,k) - y_flux(i,j,k) ) +
-                                      az * ( z_flux(i,j,k+1) - z_flux(i,j,k) ) );
-
-          phi(i,j,k) = phi(i,j,k) + dt/V * rhs(i,j,k);
-
-        };
->>>>>>> 89148391
 
         if ( m_dir == ArchesCore::XDIR ){
           GET_EXTRACELL_FX_BUFFERED_PATCH_RANGE(1,0);
@@ -482,7 +419,6 @@
           range2 = Uintah::BlockRange(patch->getCellLowIndex(), patch->getCellHighIndex());
         }
 
-<<<<<<< HEAD
         const double alpha = _alpha[time_substep];
         const double beta = _beta[time_substep];
 
@@ -498,8 +434,6 @@
 
       }
 
-=======
->>>>>>> 89148391
     }
 
     // unscaling
@@ -507,7 +441,6 @@
 
       std::string varname = ieqn->first;
       Scaling_info info = ieqn->second;
-<<<<<<< HEAD
       const double ScalingConstant = info.constant;
       auto vol_fraction = tsk_info->get_field<constCCVariable<double>, const double, MemSpace>(m_volFraction_name);
 
@@ -515,25 +448,12 @@
       auto phi_unscaled = tsk_info->get_field<T, double, MemSpace>(info.unscaled_var);
 
       Uintah::parallel_initialize( execObj, 0.0, phi_unscaled );
-=======
-      //const double scaling_constant = ieqn->second;
-      constCCVariable<double>& vol_fraction = tsk_info->get_field<constCCVariable<double> >(m_volFraction_name);
-
-      T& phi = tsk_info->get_field<T>(varname);
-      T& phi_unscaled = tsk_info->get_field<T>(info.unscaled_var);
-
-      phi_unscaled.initialize(0.0);
->>>>>>> 89148391
 
       Uintah::BlockRange range3( patch->getCellLowIndex(), patch->getCellHighIndex() );
 
       Uintah::parallel_for(execObj, range3, KOKKOS_LAMBDA(int i, int j, int k){
 
-<<<<<<< HEAD
         phi_unscaled(i,j,k) = phi(i,j,k) * ScalingConstant * vol_fraction(i,j,k);
-=======
-        phi_unscaled(i,j,k) = phi(i,j,k) * info.constant * vol_fraction(i,j,k);
->>>>>>> 89148391
 
       });
     }
@@ -553,7 +473,6 @@
     }
   }
 //--------------------------------------------------------------------------------------------------
-<<<<<<< HEAD
   template <typename T >
   template <typename ExecSpace, typename MemSpace>
   void KFEUpdate<T >::compute_bcs( const Patch* patch, ArchesTaskInfoManager* tsk_info, ExecutionObject<ExecSpace, MemSpace>& execObj ){
@@ -567,19 +486,6 @@
   for ( auto ieqn = m_scaling_info.begin(); ieqn != m_scaling_info.end(); ieqn++ ){
     auto phi = tsk_info->get_field<CT, const double, MemSpace>(ieqn->first);
     auto phi_unscaled = tsk_info->get_field<T, double, MemSpace>((ieqn->second).unscaled_var);
-=======
-  template <typename T > void
-  KFEUpdate<T >::compute_bcs( const Patch* patch, ArchesTaskInfoManager* tsk_info ){
-  const BndMapT& bc_info = m_bcHelper->get_boundary_information();
-  ArchesCore::VariableHelper<T> helper;
-  typedef typename ArchesCore::VariableHelper<T>::ConstType CT;
-  constCCVariable<double>& vol_fraction = tsk_info->get_field<constCCVariable<double> >(m_volFraction_name);
-
-
-  for ( auto ieqn = m_scaling_info.begin(); ieqn != m_scaling_info.end(); ieqn++ ){
-    CT& phi = tsk_info->get_field<CT>(ieqn->first);
-    T& phi_unscaled = tsk_info->get_field<T>((ieqn->second).unscaled_var);
->>>>>>> 89148391
 
     for ( auto i_bc = bc_info.begin(); i_bc != bc_info.end(); i_bc++ ){
       const bool on_this_patch = i_bc->second.has_patch(patch->getID());
@@ -588,17 +494,11 @@
       if ( on_this_patch ){
         Uintah::ListOfCellsIterator& cell_iter = m_bcHelper->get_uintah_extra_bnd_mask( i_bc->second, patch->getID());
 
-<<<<<<< HEAD
         const double scalConstant=(ieqn->second).constant;
 
         parallel_for_unstructured(execObj,cell_iter.get_ref_to_iterator<MemSpace>(),cell_iter.size(), KOKKOS_LAMBDA (const int i,const int j,const int k) {
           phi_unscaled(i,j,k) = phi(i,j,k) *scalConstant *vol_fraction(i,j,k) ;
         });
-=======
-            parallel_for(cell_iter.get_ref_to_iterator(),cell_iter.size(), [&] (const int i,const int j,const int k) {
-            phi_unscaled(i,j,k) = phi(i,j,k) * (ieqn->second).constant*vol_fraction(i,j,k) ;
-          });
->>>>>>> 89148391
         }
     }
   }
