--- conflicted
+++ resolved
@@ -1344,23 +1344,15 @@
   for ( IntrusionMap::iterator i = _intrusion_map_org.begin(); i != _intrusion_map_org.end(); ++i ){
 
     if ( i->second.type == INLET ){
-<<<<<<< HEAD
-      tsk->requires( Task::WhichDW::NewDW, i->second.inlet_bc_area );
-=======
-      tsk0->requires( Task::NewDW, i->second.inlet_bc_area );
->>>>>>> ef6a5341
-    }
-    tsk0->requires( Task::NewDW, i->second.wetted_surface_area );
+      tsk0->requires( Task::WhichDW::NewDW, i->second.inlet_bc_area );
+    }
+    tsk0->requires( Task::WhichDW::NewDW, i->second.wetted_surface_area );
   }
 
   sched->addTask(tsk0, zeroPatch, matls);
 
-<<<<<<< HEAD
-    tsk->requires( Task::WhichDW::NewDW, i->second.wetted_surface_area );
-=======
   // write out information to a file in the uda
   Task* tsk1 = scinew Task("IntrusionBC::writeIntrusionInformation", this, &IntrusionBC::writeIntrusionInformation);
->>>>>>> ef6a5341
 
   for ( IntrusionMap::iterator i = _intrusion_map_org.begin(); i != _intrusion_map_org.end(); ++i ){
 
