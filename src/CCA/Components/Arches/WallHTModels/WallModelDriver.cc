/*
 * The MIT License
 *
 * Copyright (c) 1997-2019 The University of Utah
 *
  is hereby granted, free of charge, to any person obtaining a copy
 * of this software and associated documentation files (the "Software"), to
 * deal in the Software without restriction, including without limitation the
 * rights to use, copy, modify, merge, publish, distribute, sublicense, and/or
 * sell copies of the Software, and to permit persons to whom the Software is
 * furnished to do so, subject to the following conditions:
 *
 * The above copyright notice and this permission notice shall be included in
 * all copies or substantial portions of the Software.
 *
 * THE SOFTWARE IS PROVIDED "AS IS", WITHOUT WARRANTY OF ANY KIND, EXPRESS OR
 * IMPLIED, INCLUDING BUT NOT LIMITED TO THE WARRANTIES OF MERCHANTABILITY,
 * FITNESS FOR A PARTICULAR PURPOSE AND NONINFRINGEMENT. IN NO EVENT SHALL THE
 * AUTHORS OR COPYRIGHT HOLDERS BE LIABLE FOR ANY CLAIM, DAMAGES OR OTHER
 * LIABILITY, WHETHER IN AN ACTION OF CONTRACT, TORT OR OTHERWISE, ARISING
 * FROM, OUT OF OR IN CONNECTION WITH THE SOFTWARE OR THE USE OR OTHER DEALINGS
 * IN THE SOFTWARE.
 */

#include <Core/Grid/Task.h>
#include <CCA/Ports/Scheduler.h>
#include <Core/Grid/MaterialManager.h>
#include <Core/Grid/Variables/VarLabel.h>
#include <Core/Exceptions/InvalidValue.h>
#include <Core/Grid/Variables/CCVariable.h>
#include <CCA/Components/Arches/ArchesMaterial.h>
#include <CCA/Components/Arches/WallHTModels/WallModelDriver.h>
#include <CCA/Components/Arches/BoundaryCond_new.h>
#include <Core/Grid/Box.h>
#include <CCA/Components/Arches/ParticleModels/ParticleTools.h>
#include <Core/Grid/Variables/PerPatch.h>

#include <Core/Parallel/Parallel.h>
#include <iostream>
#include <fstream>
#include <iomanip>


using namespace std;
using namespace Uintah;

//_________________________________________
WallModelDriver::WallModelDriver( MaterialManagerP& materialManager ) :
_materialManager( materialManager )
{

  const TypeDescription* CC_double = CCVariable<double>::getTypeDescription();

  m_matl_index = _materialManager->getMaterial( "Arches",  0 )->getDWIndex();

  _T_copy_label = VarLabel::create( "T_copy", CC_double );
  _True_T_Label = VarLabel::create( "true_wall_temperature", CC_double);

  // Time Step

  _simulationTimeLabel = VarLabel::find(simTime_name); 

  // delta t
  VarLabel* nonconstDelT =
    VarLabel::create(delT_name, delt_vartype::getTypeDescription() );
  nonconstDelT->allowMultipleComputes();
  _delTLabel = nonconstDelT;
}

//_________________________________________
WallModelDriver::~WallModelDriver()
{

  std::vector<WallModelDriver::HTModelBase*>::iterator iter;
  for ( iter = _all_ht_models.begin(); iter != _all_ht_models.end(); iter++ ){

    delete *iter;

  }

  VarLabel::destroy(_delTLabel);

  VarLabel::destroy( _T_copy_label );
  VarLabel::destroy( _True_T_Label );
  if (do_coal_region){
    VarLabel::destroy( _deposit_thickness_label );
    VarLabel::destroy( _deposit_thickness_sb_s_label );
    VarLabel::destroy( _deposit_thickness_sb_l_label );
    VarLabel::destroy( _emissivity_label );
    VarLabel::destroy( _thermal_cond_en_label );
    VarLabel::destroy( _thermal_cond_sb_s_label );
    VarLabel::destroy( _thermal_cond_sb_l_label );
  }
}

//_________________________________________
void
WallModelDriver::problemSetup( const ProblemSpecP& input_db )
{

  ProblemSpecP db = input_db;

  //db->getWithDefault( "temperature_label", _T_label_name, "radiation_temperature" );
  _T_label_name = "radiation_temperature";

  bool found_radiation_model = false;
  if ( db->getRootNode()->findBlock("CFD")->findBlock("ARCHES")->findBlock("TransportEqns")->findBlock("Sources") ){

    ProblemSpecP sources_db = db->getRootNode()->findBlock("CFD")->findBlock("ARCHES")->findBlock("TransportEqns")->findBlock("Sources");

    for( ProblemSpecP src_db = sources_db->findBlock("src"); src_db != nullptr; src_db = src_db->findNextBlock("src") ) {

      string type;
      src_db->getAttribute("type", type);

      if ( type == "do_radiation"  || type == "rmcrt_radiation" ){
        src_db->getWithDefault("calc_frequency", _calc_freq,3);  //default matches the default of the DOradiation solve
        found_radiation_model = true;
      }
    }

  } else {

    // no sources found
    throw InvalidValue("Error: No validate radiation model found for the wall heat transfer model (no <Sources> found in <TransportEqn>).", __FILE__, __LINE__);

  }

  if ( !found_radiation_model ){
    throw InvalidValue("Error: No validate radiation model found for the wall heat transfer model (no src attribute matched a recognized radiation model).", __FILE__, __LINE__);
  }


  do_coal_region = false;

  db->getWithDefault("relaxation_coef", _relax, 1.0);


  for ( ProblemSpecP db_model = db->findBlock( "model" ); db_model != nullptr; db_model = db_model->findNextBlock( "model" ) ){

    std::string type = "not_assigned";

    db_model->getAttribute("type", type);

    if ( type == "simple_ht" ) {

      HTModelBase* simple_ht = scinew SimpleHT();

      simple_ht->problemSetup( db_model );

      _all_ht_models.push_back( simple_ht );

    } else if ( type == "region_ht" ){

      HTModelBase* alstom_ht = scinew RegionHT();

      alstom_ht->problemSetup( db_model );

      _all_ht_models.push_back( alstom_ht );

    } else if ( type == "coal_region_ht" ){

      do_coal_region = true;
      HTModelBase* coal_ht = scinew CoalRegionHT();

      coal_ht->problemSetup( db_model );

      _all_ht_models.push_back( coal_ht );

      _dep_vel_name = get_dep_vel_name( db_model );
      _k_ash_uncertain = get_k_ash_uncertain( db_model );
      _extra_src_flux_names = get_extra_src_flux_names( db_model );
      _num_extra_src = 0;
      for(std::vector<string>::const_iterator i = _extra_src_flux_names.begin(); i != _extra_src_flux_names.end(); ++i) {
        _num_extra_src += 1;
      }
      _Nenv = ArchesCore::get_num_env( db_model, ArchesCore::DQMOM_METHOD );

    } else {

      throw InvalidValue("Error: Wall Heat Transfer model not recognized.", __FILE__, __LINE__);

    }
  }

  if (do_coal_region){
    const TypeDescription* CC_double = CCVariable<double>::getTypeDescription();
    _deposit_thickness_label = VarLabel::create( "deposit_thickness", CC_double );
    _deposit_thickness_sb_s_label = VarLabel::create( "deposit_thickness_sb_s", CC_double );
    _deposit_thickness_sb_l_label = VarLabel::create( "deposit_thickness_sb_l", CC_double );
    _emissivity_label = VarLabel::create( "emissivity", CC_double );
    _thermal_cond_en_label = VarLabel::create( "thermal_cond_en", CC_double );
    _thermal_cond_sb_s_label = VarLabel::create( "thermal_cond_sb_l", CC_double );
    _thermal_cond_sb_l_label = VarLabel::create( "thermal_cond_sb_s", CC_double );
  }

}

//_________________________________________
void
WallModelDriver::sched_doWallHT( const LevelP& level, SchedulerP& sched, const int time_subset )
{
  int Rad_TG=1; // solve radiation in this taskgraph 
  int no_Rad_TG=0; // don't solve radiation in this taskgraph

  m_arches = sched->getApplication();

  Task* task = scinew Task( "WallModelDriver::doWallHT", this,
                           &WallModelDriver::doWallHT, time_subset );

  _T_label        = VarLabel::find( _T_label_name );
  _cellType_label = VarLabel::find( "cellType" );
  _cc_vel_label   = VarLabel::find( "CCVelocity" );

  _HF_E_label     = VarLabel::find( "radiationFluxE" );
  _HF_W_label     = VarLabel::find( "radiationFluxW" );
  _HF_N_label     = VarLabel::find( "radiationFluxN" );
  _HF_S_label     = VarLabel::find( "radiationFluxS" );
  _HF_T_label     = VarLabel::find( "radiationFluxT" );
  _HF_B_label     = VarLabel::find( "radiationFluxB" );

  if (do_coal_region){
    for(int i=0; i<_num_extra_src; i++) {
      VarLabel * extra_src_varlabel_temp = VarLabel::find(_extra_src_flux_names[i]);
      _extra_src_varlabels.push_back(extra_src_varlabel_temp);
    }
    _ave_dep_vel_label = VarLabel::find(_dep_vel_name);
    for(int i=0; i<_Nenv; i++) {
      const std::string d_vol_ave_num_s = ArchesCore::append_env("d_vol_ave_num",i);
      const std::string d_vol_ave_den_s = ArchesCore::append_env("d_vol_ave_den",i);
      VarLabel * particle_flow_rate_d_temp = VarLabel::find(d_vol_ave_num_s);
      VarLabel * particle_flow_rate_temp = VarLabel::find(d_vol_ave_den_s);
      _particle_flow_rate_varlabels.push_back(particle_flow_rate_temp);
      _particle_flow_rate_d_varlabels.push_back(particle_flow_rate_d_temp);
    }
  }

  if ( !check_varlabels() ){
    throw InvalidValue("Error: One of the varlabels for the wall model was not found.", __FILE__, __LINE__);
  }

  task->modifies(_T_label);


  if ( time_subset == 0 ) {

    task->computes( _T_copy_label );
    task->computes( _True_T_Label );
    task->requires( Task::OldDW , _cc_vel_label   , Ghost::None , 0 );
    task->requires( Task::OldDW , _T_label        , Ghost::None , 0 );
    //Use the restart information from the gas temperature label since the
    //True wall temperature may not exisit.
    //This is a band-aid for cases that were run previously without the
    //true wall temperature variable.
    task->requires( Task::OldDW, VarLabel::find("temperature"), Ghost::None, 0 );
    if (do_coal_region){
      task->computes( _deposit_thickness_label );
      task->computes( _deposit_thickness_sb_s_label );
      task->computes( _deposit_thickness_sb_l_label );
      task->computes( _emissivity_label );
      task->computes( _thermal_cond_en_label );
      task->computes( _thermal_cond_sb_s_label );
      task->computes( _thermal_cond_sb_l_label );
      task->requires( Task::OldDW, _deposit_thickness_label, Ghost::None, 0 );
      task->requires( Task::OldDW, _deposit_thickness_sb_s_label, Ghost::None, 0 );
      task->requires( Task::OldDW, _deposit_thickness_sb_l_label, Ghost::None, 0 );
      task->requires( Task::OldDW, _emissivity_label, Ghost::None, 0 );
      task->requires( Task::OldDW, _thermal_cond_en_label, Ghost::None, 0 );
      task->requires( Task::OldDW, _thermal_cond_sb_s_label, Ghost::None, 0 );
      task->requires( Task::OldDW, _thermal_cond_sb_l_label, Ghost::None, 0 );
      task->requires( Task::OldDW, _ave_dep_vel_label, Ghost::None, 0 );
      for(int i=0; i<_num_extra_src; i++) {
        task->requires( Task::OldDW, _extra_src_varlabels[i] , Ghost::None, 0 );
      }
      for(int i=0; i<_Nenv; i++) {
        task->requires( Task::OldDW, _particle_flow_rate_d_varlabels[i] , Ghost::None, 0 );
        task->requires( Task::OldDW, _particle_flow_rate_varlabels[i] , Ghost::None, 0 );
      }
    }
    //task->requires( Task::OldDW , _True_T_Label   , Ghost::None , 0 );

    task->requires( Task::NewDW , _cellType_label , Ghost::AroundCells , 1 );

      task->requires( Task::OldDW, _HF_E_label, Ghost::AroundCells, 1 );
      task->requires( Task::OldDW, _HF_W_label, Ghost::AroundCells, 1 );
      task->requires( Task::OldDW, _HF_N_label, Ghost::AroundCells, 1 );
      task->requires( Task::OldDW, _HF_S_label, Ghost::AroundCells, 1 );
      task->requires( Task::OldDW, _HF_T_label, Ghost::AroundCells, 1 );
      task->requires( Task::OldDW, _HF_B_label, Ghost::AroundCells, 1 );

       _lastRadSolveLabel=VarLabel::find( "last_radiation_solve_timestep_index");
       if (_lastRadSolveLabel!=nullptr){ // Dynamic radiation solve.  Normalize relaxation factor so wall averaging rate isn't affected (as much)
         task->requires( Task::OldDW, _lastRadSolveLabel, Ghost::None,0);
         task->requires(Task::OldDW, VarLabel::find(timeStep_name),Ghost::None,0 ); 
       }
  } else {


    task->requires( Task::NewDW, _T_copy_label, Ghost::None, 0 );
    task->requires( Task::NewDW , _cellType_label , Ghost::AroundCells , 1 );

  }

  task->requires( Task::OldDW, _simulationTimeLabel);
  task->requires( Task::OldDW, _delTLabel, Ghost::None, 0);
<<<<<<< HEAD
  sched->addTask(task, level->eachPatch(), _materialManager->allMaterials( "Arches" ));
=======

  sched->addTask(task, level->eachPatch(), _materialManager->allMaterials( "Arches" ), Rad_TG);



  /// schedule CARRY FORWARD TASK
  Task* task2 = scinew Task( "WallModelDriver::noRadUpdate", this,
                           &WallModelDriver::noRadUpdate, time_subset );

  if ( time_subset == 0 ){

   task2->requires( Task::OldDW , _T_label        , Ghost::None , 0 );
   task2->requires( Task::OldDW, VarLabel::find("temperature"), Ghost::None, 0 );
   task2->requires( Task::NewDW , _cellType_label , Ghost::AroundCells , 1 );
   task2->modifies(_T_label);
   task2->computes( _T_copy_label );
   task2->computes( _True_T_Label );

    //Use the restart information from the gas temperature label since the
    //True wall temperature may not exisit.
    //This is a band-aid for cases that were run previously without the
    //true wall temperature variable.

  if (do_coal_region){
    task2->computes( _deposit_thickness_label );
    task2->computes( _deposit_thickness_sb_s_label );
    task2->computes( _deposit_thickness_sb_l_label );
    task2->computes( _emissivity_label );
    task2->computes( _thermal_cond_en_label );
    task2->computes( _thermal_cond_sb_s_label );
    task2->computes( _thermal_cond_sb_l_label );
    task2->requires( Task::OldDW, _deposit_thickness_label, Ghost::None, 0 );
    task2->requires( Task::OldDW, _deposit_thickness_sb_s_label, Ghost::None, 0 );
    task2->requires( Task::OldDW, _deposit_thickness_sb_l_label, Ghost::None, 0 );
    task2->requires( Task::OldDW, _emissivity_label, Ghost::None, 0 );
    task2->requires( Task::OldDW, _thermal_cond_en_label, Ghost::None, 0 );
    task2->requires( Task::OldDW, _thermal_cond_sb_s_label, Ghost::None, 0 );
    task2->requires( Task::OldDW, _thermal_cond_sb_l_label, Ghost::None, 0 );
  }
  }else{

    task2->requires( Task::NewDW, _T_copy_label, Ghost::None, 0 );
    task2->requires( Task::NewDW , _cellType_label , Ghost::AroundCells , 1 );
    task2->modifies(_T_label);

  }
  sched->addTask(task2, level->eachPatch(), _materialManager->allMaterials( "Arches" ), no_Rad_TG);

>>>>>>> be11f691

}

//_________________________________________
void
WallModelDriver::doWallHT( const ProcessorGroup* my_world,
                           const PatchSubset* patches,
                           const MaterialSubset* matls,
                           DataWarehouse* old_dw,
                           DataWarehouse* new_dw,
                           const int time_subset )
{
<<<<<<< HEAD
  // int timeStep = _materialManager->getCurrentTopLevelTimeStep();

  timeStep_vartype timeStep;
  old_dw->get( timeStep, _timeStepLabel );

=======
>>>>>>> be11f691
  simTime_vartype simTime;
  old_dw->get( simTime, _simulationTimeLabel );

  delt_vartype delT;
  old_dw->get( delT, _delTLabel );

  //patch loop
  for (int p=0; p < patches->size(); p++){

    const Patch* patch = patches->get(p);
    HTVariables vars;

    vars.relax = _relax;
    vars.time = simTime;
    vars.delta_t = delT;

<<<<<<< HEAD
    // Note: The local T_copy is necessary because boundary conditions are being applied
    // in the table lookup to T based on the conditions for the independent variables. These
    // BCs are being applied regardless of the type of wall temperature model.

    if( time_subset == 0 && timeStep % _calc_freq == 0 ){

      // actually compute the wall HT model

=======
    // Note: The local T_copy is necessary because boundary conditions
    // are being applied in the table lookup to T based on the
    // conditions for the independent variables. These BCs are being
    // applied regardless of the type of wall temperature model.

    if( time_subset == 0 ) {
      if (_lastRadSolveLabel!=nullptr){
        PerPatch< int > lastSolve= 0;
        old_dw->get( lastSolve, _lastRadSolveLabel, m_matl_index,patch); 
        timeStep_vartype timeStep(0);
        old_dw->get(timeStep, VarLabel::find(timeStep_name) ); // For this to be totally correct, should have corresponding requires.
        vars.relax*= ( (double) ( timeStep - lastSolve) / (double) _calc_freq );
      }
      // Actually compute the wall HT model
>>>>>>> be11f691
      old_dw->get( vars.T_old      , _T_label      , m_matl_index , patch , Ghost::None , 0 );
      old_dw->get( vars.cc_vel     , _cc_vel_label , m_matl_index , patch , Ghost::None , 0 );
      old_dw->get( vars.T_real_old , VarLabel::find("temperature"), m_matl_index, patch, Ghost::None, 0 );
      //old_dw->get( vars.T_real_old , _True_T_Label , m_matl_index , patch , Ghost::None , 0 );

      new_dw->getModifiable(  vars.T, _T_label, m_matl_index   , patch );
      new_dw->allocateAndPut( vars.T_copy     , _T_copy_label , m_matl_index, patch );
      new_dw->allocateAndPut( vars.T_real     , _True_T_Label , m_matl_index, patch );
      new_dw->get(   vars.celltype , _cellType_label , m_matl_index , patch , Ghost::AroundCells, 1 );

      vars.T_real.copyData(vars.T_real_old);

        old_dw->get(   vars.incident_hf_e     , _HF_E_label     , m_matl_index , patch, Ghost::AroundCells, 1 );
        old_dw->get(   vars.incident_hf_w     , _HF_W_label     , m_matl_index , patch, Ghost::AroundCells, 1 );
        old_dw->get(   vars.incident_hf_n     , _HF_N_label     , m_matl_index , patch, Ghost::AroundCells, 1 );
        old_dw->get(   vars.incident_hf_s     , _HF_S_label     , m_matl_index , patch, Ghost::AroundCells, 1 );
        old_dw->get(   vars.incident_hf_t     , _HF_T_label     , m_matl_index , patch, Ghost::AroundCells, 1 );
        old_dw->get(   vars.incident_hf_b     , _HF_B_label     , m_matl_index , patch, Ghost::AroundCells, 1 );

      if (do_coal_region){
        vars.num_extra_src = _num_extra_src;
        vars.Nenv = _Nenv;
        vars.k_ash_uncertain = _k_ash_uncertain;
        vars.extra_src.resize(_num_extra_src);
        vars.particle_flow_rate.resize(_Nenv);
        vars.particle_flow_rate_d.resize(_Nenv);
        for(int i=0; i<_num_extra_src; i++) {
          old_dw->get( vars.extra_src[i] , _extra_src_varlabels[i], m_matl_index, patch, Ghost::None, 0 ); // get all of the extra sources to add to the net flux balance.
        }
        for(int i=0; i<_Nenv; i++) {
          old_dw->get( vars.particle_flow_rate_d[i] , _particle_flow_rate_d_varlabels[i], m_matl_index, patch, Ghost::None, 0 ); // particle flow rate to wall * size
          old_dw->get( vars.particle_flow_rate[i] , _particle_flow_rate_varlabels[i], m_matl_index, patch, Ghost::None, 0 ); // particle flow rate
        }
        old_dw->get( vars.ave_deposit_velocity , _ave_dep_vel_label, m_matl_index, patch, Ghost::None, 0 ); // from particle model
        old_dw->get( vars.deposit_thickness_old , _deposit_thickness_label, m_matl_index, patch, Ghost::None, 0 );
        old_dw->get( vars.deposit_thickness_sb_s_old , _deposit_thickness_sb_s_label, m_matl_index, patch, Ghost::None, 0 );
        old_dw->get( vars.deposit_thickness_sb_l_old , _deposit_thickness_sb_l_label, m_matl_index, patch, Ghost::None, 0 );
        old_dw->get( vars.emissivity_old , _emissivity_label, m_matl_index, patch, Ghost::None, 0 );
        old_dw->get( vars.thermal_cond_en_old , _thermal_cond_en_label, m_matl_index, patch, Ghost::None, 0 );
        old_dw->get( vars.thermal_cond_sb_s_old , _thermal_cond_sb_s_label, m_matl_index, patch, Ghost::None, 0 );
        old_dw->get( vars.thermal_cond_sb_l_old , _thermal_cond_sb_l_label, m_matl_index, patch, Ghost::None, 0 );
        new_dw->allocateAndPut( vars.deposit_thickness, _deposit_thickness_label , m_matl_index, patch ); // this isn't getModifiable because it hasn't been computed in DepositionVelocity yet.
        new_dw->allocateAndPut( vars.deposit_thickness_sb_s, _deposit_thickness_sb_s_label , m_matl_index, patch ); // this isn't getModifiable because it hasn't been computed in DepositionVelocity yet.
        new_dw->allocateAndPut( vars.deposit_thickness_sb_l, _deposit_thickness_sb_l_label , m_matl_index, patch ); // this isn't getModifiable because it hasn't been computed in DepositionVelocity yet.
        new_dw->allocateAndPut( vars.emissivity, _emissivity_label , m_matl_index, patch ); // this isn't getModifiable because it hasn't been computed in DepositionVelocity yet.
        new_dw->allocateAndPut( vars.thermal_cond_en, _thermal_cond_en_label , m_matl_index, patch ); // this isn't getModifiable because it hasn't been computed in DepositionVelocity yet.
        new_dw->allocateAndPut( vars.thermal_cond_sb_s, _thermal_cond_sb_s_label , m_matl_index, patch ); // this isn't getModifiable because it hasn't been computed in DepositionVelocity yet.
        new_dw->allocateAndPut( vars.thermal_cond_sb_l, _thermal_cond_sb_l_label , m_matl_index, patch ); // this isn't getModifiable because it hasn't been computed in DepositionVelocity yet.
        CellIterator c = patch->getExtraCellIterator();
        for (; !c.done(); c++ ){
          if ( vars.celltype[*c] > 7 && vars.celltype[*c] < 11 ){
            vars.deposit_thickness[*c] = vars.deposit_thickness_old[*c];
            vars.deposit_thickness_sb_s[*c] = vars.deposit_thickness_sb_s_old[*c];
            vars.deposit_thickness_sb_l[*c] = vars.deposit_thickness_sb_l_old[*c];
            vars.emissivity[*c] = vars.emissivity_old[*c];
            vars.thermal_cond_en[*c] = vars.thermal_cond_en_old[*c];
            vars.thermal_cond_sb_s[*c] = vars.thermal_cond_sb_s_old[*c];
            vars.thermal_cond_sb_l[*c] = vars.thermal_cond_sb_l_old[*c];
          } else {
            vars.deposit_thickness[*c] = 0.0;
            vars.deposit_thickness_sb_s[*c] = 0.0;
            vars.deposit_thickness_sb_l[*c] = 0.0;
            vars.emissivity[*c] = 0.0;
            vars.thermal_cond_en[*c] = 0.0;
            vars.thermal_cond_sb_s[*c] = 0.0;
            vars.thermal_cond_sb_l[*c] = 0.0;
          }
        }
      }

      std::vector<WallModelDriver::HTModelBase*>::iterator iter;

      for ( iter = _all_ht_models.begin(); iter != _all_ht_models.end(); iter++ ){

        (*iter)->computeHT( patch, vars, vars.T );

      }

      //Do a wholesale copy of T -> T_copy.  Note that we could force the derived models to do this
      //but that creates a danger of a developer forgeting to perform the operation. For now, do it
      //here for saftey and simplicity. Maybe rethink this if efficiency becomes an issue.
      vars.T_copy.copyData( vars.T );

    } else {

      // no ht solve for RK steps > 0:
      // 1) T_copy (NewDW) should have the BC's from previous solution
      // 2) copy BC information from T_copy (NewDW) -> T to preserve BCs

      CCVariable<double> T;
      constCCVariable<double> T_old;
      constCCVariable<int> cell_type;

      new_dw->getModifiable( T , _T_label        , m_matl_index , patch );
      new_dw->get( T_old       , _T_copy_label   , m_matl_index , patch    , Ghost::None , 0 );
      new_dw->get( cell_type   , _cellType_label , m_matl_index , patch    , Ghost::AroundCells , 1 );

      std::vector<WallModelDriver::HTModelBase*>::iterator iter;

      for ( iter = _all_ht_models.begin(); iter != _all_ht_models.end(); iter++ ){

        (*iter)->copySolution( patch, T, T_old, cell_type );

      }
    }
  }
}



void
WallModelDriver::noRadUpdate( const ProcessorGroup* my_world,
                                 const PatchSubset* patches,
                                 const MaterialSubset* matls,
                                 DataWarehouse* old_dw,
                                 DataWarehouse* new_dw, int time_substep )
{
  for (int p=0; p < patches->size(); p++){
    const Patch* patch = patches->get(p);

    if( time_substep == 0 ) {
      // no ht solve this step:
      // 1) copy T_old (from OldDW) -> T   (to preserve BCs)
      // 2) copy T -> T_copy  (for future RK steps)

      constCCVariable<double> T_old;
      constCCVariable<double> T_real_old;
      constCCVariable<int> cell_type;
      CCVariable<double> T;
      CCVariable<double> T_copy;
      CCVariable<double> T_real;

      old_dw->get( T_old             , _T_label        , m_matl_index , patch    , Ghost::None , 0 );
<<<<<<< HEAD
      //if ( !doing_restart )
        //old_dw->get( T_real_old      , _True_T_Label   , m_matl_index , patch    , Ghost::None , 0 );
=======
>>>>>>> be11f691
      old_dw->get( T_real_old , VarLabel::find("temperature"), m_matl_index, patch, Ghost::None, 0 );
      new_dw->get( cell_type         , _cellType_label , m_matl_index , patch    , Ghost::AroundCells , 1 );
      new_dw->getModifiable(  T      , _T_label        , m_matl_index , patch );
      new_dw->allocateAndPut( T_copy , _T_copy_label   , m_matl_index , patch );
      new_dw->allocateAndPut( T_real , _True_T_Label   , m_matl_index , patch );

      std::vector<WallModelDriver::HTModelBase*>::iterator iter;

      for ( iter = _all_ht_models.begin(); iter != _all_ht_models.end(); iter++ ){

        // Note: This only copies the previous T bounary conditions into T and does not
        // change the gas temperature field.
        (*iter)->copySolution( patch, T, T_old, cell_type );

      }

      //Do a wholesale copy of T -> T_copy.  Note that we could force the derived models to do this
      //but that creates a danger of a developer forgeting to perform the operation. For now, do it
      //here for saftey and simplicity. Maybe rethink this if efficiency becomes an issue.
      T_copy.copyData( T );

      //T_real.copyData( T_real_old );
      CellIterator c = patch->getExtraCellIterator();
      for (; !c.done(); c++ ){
        if ( cell_type[*c] > 7 && cell_type[*c] < 11 ){
          T_real[*c] = T_real_old[*c];
        } else {
          T_real[*c] = 0.0;
        }
      }

      if (do_coal_region){
        CCVariable<double> deposit_thickness;
        CCVariable<double> deposit_thickness_sb_s;
        CCVariable<double> deposit_thickness_sb_l;
        CCVariable<double> emissivity;
        CCVariable<double> thermal_cond_en;
        CCVariable<double> thermal_cond_sb_s;
        CCVariable<double> thermal_cond_sb_l;
        constCCVariable<double> deposit_thickness_old;
        constCCVariable<double> deposit_thickness_sb_s_old;
        constCCVariable<double> deposit_thickness_sb_l_old;
        constCCVariable<double> emissivity_old;
        constCCVariable<double> thermal_cond_en_old;
        constCCVariable<double> thermal_cond_sb_s_old;
        constCCVariable<double> thermal_cond_sb_l_old;
        old_dw->get( deposit_thickness_old , _deposit_thickness_label, m_matl_index, patch, Ghost::None, 0 );
        old_dw->get( deposit_thickness_sb_s_old , _deposit_thickness_sb_s_label, m_matl_index, patch, Ghost::None, 0 );
        old_dw->get( deposit_thickness_sb_l_old , _deposit_thickness_sb_l_label, m_matl_index, patch, Ghost::None, 0 );
        old_dw->get( emissivity_old , _emissivity_label, m_matl_index, patch, Ghost::None, 0 );
        old_dw->get( thermal_cond_en_old , _thermal_cond_en_label, m_matl_index, patch, Ghost::None, 0 );
        old_dw->get( thermal_cond_sb_s_old , _thermal_cond_sb_s_label, m_matl_index, patch, Ghost::None, 0 );
        old_dw->get( thermal_cond_sb_l_old , _thermal_cond_sb_l_label, m_matl_index, patch, Ghost::None, 0 );
        new_dw->allocateAndPut( deposit_thickness, _deposit_thickness_label, m_matl_index , patch );
        new_dw->allocateAndPut( deposit_thickness_sb_s, _deposit_thickness_sb_s_label, m_matl_index , patch );
        new_dw->allocateAndPut( deposit_thickness_sb_l, _deposit_thickness_sb_l_label, m_matl_index , patch );
        new_dw->allocateAndPut( emissivity, _emissivity_label, m_matl_index , patch );
        new_dw->allocateAndPut( thermal_cond_en, _thermal_cond_en_label, m_matl_index , patch );
        new_dw->allocateAndPut( thermal_cond_sb_s, _thermal_cond_sb_s_label, m_matl_index , patch );
        new_dw->allocateAndPut( thermal_cond_sb_l, _thermal_cond_sb_l_label, m_matl_index , patch );
        CellIterator c = patch->getExtraCellIterator();
        for (; !c.done(); c++ ){
          if ( cell_type[*c] > 7 && cell_type[*c] < 11 ){
            deposit_thickness[*c] = deposit_thickness_old[*c];
            deposit_thickness_sb_s[*c] = deposit_thickness_sb_s_old[*c];
            deposit_thickness_sb_l[*c] = deposit_thickness_sb_l_old[*c];
            emissivity[*c] = emissivity_old[*c];
            thermal_cond_en[*c] = thermal_cond_en_old[*c];
            thermal_cond_sb_s[*c] = thermal_cond_sb_s_old[*c];
            thermal_cond_sb_l[*c] = thermal_cond_sb_l_old[*c];
          } else {
            deposit_thickness[*c] = 0.0;
            deposit_thickness_sb_s[*c] = 0.0;
            deposit_thickness_sb_l[*c] = 0.0;
            emissivity[*c] = 0.0;
            thermal_cond_en[*c] = 0.0;
            thermal_cond_sb_s[*c] = 0.0;
            thermal_cond_sb_l[*c] = 0.0;
          }
        }
      }
    } else {

      // no ht solve for RK steps > 0:
      // 1) T_copy (NewDW) should have the BC's from previous solution
      // 2) copy BC information from T_copy (NewDW) -> T to preserve BCs

      CCVariable<double> T;
      constCCVariable<double> T_old;
      constCCVariable<int> cell_type;

      new_dw->getModifiable( T , _T_label        , m_matl_index , patch );
      new_dw->get( T_old       , _T_copy_label   , m_matl_index , patch    , Ghost::None , 0 );
      new_dw->get( cell_type   , _cellType_label , m_matl_index , patch    , Ghost::AroundCells , 1 );

      std::vector<WallModelDriver::HTModelBase*>::iterator iter;

      for ( iter = _all_ht_models.begin(); iter != _all_ht_models.end(); iter++ ){

        (*iter)->copySolution( patch, T, T_old, cell_type );

      }
    } // end RK step logic
  } // end patch loop
}













//_________________________________________
void
WallModelDriver::sched_copyWallTintoT( const LevelP& level, SchedulerP& sched )
{

  Task* task = scinew Task( "WallModelDriver::copyWallTintoT", this,
                            &WallModelDriver::copyWallTintoT );

  //WARNING: Hardcoding temperature for now:
  task->modifies( VarLabel::find("temperature") );
  task->requires( Task::NewDW, _True_T_Label, Ghost::None, 0 );
  task->requires( Task::NewDW, _cellType_label, Ghost::None, 0 );

  sched->addTask( task, level->eachPatch(), _materialManager->allMaterials( "Arches" ) );

}

//_________________________________________
void
WallModelDriver::copyWallTintoT( const ProcessorGroup* my_world,
                                 const PatchSubset* patches,
                                 const MaterialSubset* matls,
                                 DataWarehouse* old_dw,
                                 DataWarehouse* new_dw )
{

  //patch loop
  for (int p=0; p < patches->size(); p++){

    const Patch* patch = patches->get(p);

    constCCVariable<double> T_real;
    constCCVariable<int> cell_type;
    CCVariable<double> T;

    new_dw->get( T_real, _True_T_Label, m_matl_index, patch, Ghost::None, 0 );
    new_dw->get( cell_type, _cellType_label, m_matl_index, patch, Ghost::None, 0 );
    new_dw->getModifiable( T, VarLabel::find("temperature"), m_matl_index, patch );
    CellIterator c = patch->getExtraCellIterator();
    for (; !c.done(); c++ ){

      if ( cell_type[*c] > 7 && cell_type[*c] < 11 ){

        T[*c] = T_real[*c];

      }
    }


  }
}


// ********----- DERIVED HT MODELS --------********
//

// Simple HT model
//----------------------------------
WallModelDriver::SimpleHT::SimpleHT()
: _sigma_constant( 5.670e-8 )
{};

//----------------------------------
WallModelDriver::SimpleHT::~SimpleHT(){};

//----------------------------------
void
WallModelDriver::SimpleHT::problemSetup( const ProblemSpecP& input_db ){

  ProblemSpecP db = input_db;

  db->require("k", _k);
  db->require("wall_thickness", _dy);
  db->require("tube_side_T", _T_inner);
  db->getWithDefault( "T_wall_min", _T_min, 373 );
  db->getWithDefault( "T_wall_max", _T_max, 3000);

}

//----------------------------------
void
WallModelDriver::SimpleHT::computeHT( const Patch* patch, HTVariables& vars, CCVariable<double>& T ){

  double T_wall, net_q;
  vector<Patch::FaceType> bf;
  patch->getBoundaryFaces(bf);

  for( vector<Patch::FaceType>::const_iterator face_iter = bf.begin(); face_iter != bf.end(); ++face_iter ){

    Patch::FaceType face = *face_iter;
    IntVector offset = patch->faceDirection(face);
    CellIterator cell_iter = patch->getFaceIterator(face, Patch::InteriorFaceCells);

    constCCVariable<double>* q = NULL;
    switch (face) {
      case Patch::xminus:
        q = &(vars.incident_hf_w);
        break;
      case Patch::xplus:
        q = &(vars.incident_hf_e);
        break;
      case Patch::yminus:
        q = &(vars.incident_hf_s);
        break;
      case Patch::yplus:
        q = &(vars.incident_hf_n);
        break;
      case Patch::zminus:
        q = &(vars.incident_hf_b);
        break;
      case Patch::zplus:
        q = &(vars.incident_hf_t);
        break;
      default:
        break;
    }

    for(;!cell_iter.done(); cell_iter++){

      IntVector c = *cell_iter;        //this is the interior cell
      IntVector adj = c + offset;      //this is the cell IN the wall

      if ( vars.celltype[c + offset] == BoundaryCondition_new::WALL ){

        net_q = (*q)[c] - _sigma_constant * pow( vars.T_old[adj], 4 );
        net_q = net_q > 0 ? net_q : 0;
        T_wall = _T_inner + net_q * _dy / _k;

        T_wall = T_wall > _T_max ? _T_max : T_wall;
        T_wall = T_wall < _T_min ? _T_min : T_wall;

        T[adj] = ( 1.0 - vars.relax ) * vars.T_old[adj] + ( vars.relax ) * T_wall;

      }
    }
  }
}
//----------------------------------
void
WallModelDriver::SimpleHT::copySolution( const Patch* patch, CCVariable<double>& T, constCCVariable<double>& T_old, constCCVariable<int>& cell_type )
{
  vector<Patch::FaceType> bf;
  patch->getBoundaryFaces(bf);

  for( vector<Patch::FaceType>::const_iterator face_iter = bf.begin(); face_iter != bf.end(); ++face_iter ){

    Patch::FaceType face = *face_iter;
    IntVector offset = patch->faceDirection(face);
    CellIterator cell_iter = patch->getFaceIterator(face, Patch::InteriorFaceCells);

    for(;!cell_iter.done(); cell_iter++){

      IntVector c = *cell_iter;        //this is the interior cell
      IntVector adj = c + offset;      //this is the cell IN the wall

      if ( cell_type[c + offset] == BoundaryCondition_new::WALL ){

        T[adj] = T_old[adj];

      }
    }
  }
}

//--------------------------------------------
// RegionHT HT model
//----------------------------------
WallModelDriver::RegionHT::RegionHT()
: _sigma_constant( 5.670e-8 )
{

  _d.push_back(IntVector(1,0,0));
  _d.push_back(IntVector(-1,0,0));
  _d.push_back(IntVector(0,1,0));
  _d.push_back(IntVector(0,-1,0));
  _d.push_back(IntVector(0,0,1));
  _d.push_back(IntVector(0,0,-1));

};

//----------------------------------
WallModelDriver::RegionHT::~RegionHT(){
};

//----------------------------------
void
WallModelDriver::RegionHT::problemSetup( const ProblemSpecP& input_db ){

  ProblemSpecP db = input_db;
  db->getWithDefault( "max_it", _max_it, 50 );
  db->getWithDefault( "initial_tol", _init_tol, 1e-3 );
  db->getWithDefault( "tol", _tol, 1e-5 );

  for( ProblemSpecP r_db = db->findBlock("region"); r_db != nullptr; r_db = r_db->findNextBlock("region") ) {

    WallInfo info;
    ProblemSpecP geometry_db = r_db->findBlock("geom_object");
    GeometryPieceFactory::create( geometry_db, info.geometry );
    r_db->require("k", info.k);
    r_db->require("wall_thickness", info.dy);
    r_db->getWithDefault("wall_emissivity", info.emissivity, 1.0);
    r_db->require("tube_side_T", info.T_inner);
    //r_db->getWithDefault("max_TW", info.max_TW, 3500.0); //may need to revisit this later for cases when the wall tried to give energy back
    _regions.push_back( info );

  }
}

//----------------------------------
void
WallModelDriver::RegionHT::computeHT( const Patch* patch, HTVariables& vars, CCVariable<double>& T ){

  double net_q, rad_q, total_area_face;
  vector<Patch::FaceType> bf;
  patch->getBoundaryFaces(bf);
  Vector Dx = patch->dCell(); // cell spacing
  double DxDy = Dx.x() * Dx.y();
  double DxDz = Dx.x() * Dx.z();
  double DyDz = Dx.y() * Dx.z();
  Box patchBox = patch->getExtraBox();
  vector<int> container_flux_ind;
  vector<double> area_face;
  int total_flux_ind = 0;
  const int FLOW = -1;
  area_face.push_back(DyDz);
  area_face.push_back(DyDz);
  area_face.push_back(DxDz);
  area_face.push_back(DxDz);
  area_face.push_back(DxDy);
  area_face.push_back(DxDy);

  IntVector lowPindex = patch->getCellLowIndex();
  IntVector highPindex = patch->getCellHighIndex();
  //Pad for ghosts
  lowPindex -= IntVector(1,1,1);
  highPindex += IntVector(1,1,1);

  for ( std::vector<WallInfo>::iterator region_iter = _regions.begin(); region_iter != _regions.end(); region_iter++ ){

    WallInfo wi = *region_iter;

    for ( std::vector<GeometryPieceP>::iterator geom_iter = wi.geometry.begin(); geom_iter != wi.geometry.end(); geom_iter++ ){

      GeometryPieceP geom = *geom_iter;
      Box geomBox = geom->getBoundingBox();
      Box box     = geomBox.intersect( patchBox );

      //does the patchbox and geometry box overlap?
      if ( !box.degenerate() ){

        CellIterator iter = patch->getCellCenterIterator( box );
        constCCVariable<double>* q;

        for (; !iter.done(); iter++){

          IntVector c = *iter;
          total_flux_ind = 0;

          // is the point inside of region as defined by geom?
          if ( in_or_out( c, geom, patch ) ){

            container_flux_ind.clear();
            total_area_face=0;

            // Loop over all faces and find which faces have flow cells next to them
            for ( int i = 0; i < 6; i++ )
            {
              // is the current cell a wall or intrusion cell?
              if ( vars.celltype[c] == BoundaryCondition_new::WALL ||
                   vars.celltype[c] == BoundaryCondition_new::INTRUSION ){

                // is the neighbor in the current direction i a flow cell?
                //if ( patch->containsCell( c + _d[i] ) )
                if ( patch->containsIndex(lowPindex, highPindex, c + _d[i] ) )
                {
                  if ( vars.celltype[c + _d[i]] == FLOW )
                  {
                    container_flux_ind.push_back(i);
                    total_flux_ind+=1;
                  }
                }
              }
            }
            // if total_flux_ind is larger than 0 then there is incoming an incoming heatflux from the flow cell
            if ( total_flux_ind>0 )
            {

              rad_q=0;

              // get the total incoming heat flux from radiation:
              for ( int pp = 0; pp < total_flux_ind; pp++ )
              {

                q = get_flux( container_flux_ind[pp], vars );

                // The total watts contribution:
                rad_q += (*q)[c+_d[container_flux_ind[pp]]] * area_face[container_flux_ind[pp]];

                // The total cell surface area exposed to radiation:
                total_area_face += area_face[container_flux_ind[pp]];

              }

              rad_q /= total_area_face; // representative radiative flux to the cell.

              double d_tol    = 1e-15;
              double delta    = 1;
              int NIter       = 15;
              double f0       = 0.0;
              double f1       = 0.0;
              double TW       = vars.T_old[c];
              double T_max    = pow( rad_q/_sigma_constant, 0.25); // if k = 0.0;
              double TW_guess, TW_tmp, TW_old, TW_new;

              TW_guess = vars.T_old[c];
              TW_old = TW_guess-delta;
              net_q = rad_q - _sigma_constant * pow( TW_old, 4 );
              net_q = net_q > 0 ? net_q : 0;
              net_q *= wi.emissivity;
              f0 = - TW_old + wi.T_inner + net_q * wi.dy / wi.k;

              TW_new = TW_guess+delta;
              net_q = rad_q - _sigma_constant * pow( TW_new, 4 );
              net_q = net_q>0 ? net_q : 0;
              net_q *= wi.emissivity;
              f1 = - TW_new + wi.T_inner + net_q * wi.dy / wi.k;

              for ( int iterT=0; iterT < NIter; iterT++) {

                TW_tmp = TW_old;
                TW_old = TW_new;

                TW_new = TW_tmp - ( TW_new - TW_tmp )/( f1 - f0 ) * f0;
                TW_new = max( wi.T_inner , min( T_max, TW_new ) );

                if (std::abs(TW_new-TW_old) < d_tol){

                  TW    =  TW_new;
                  net_q =  rad_q - _sigma_constant * pow( TW_new, 4 );
                  net_q =  net_q > 0 ? net_q : 0;
                  net_q *= wi.emissivity;

                  break;

                }

                f0    =  f1;
                net_q =  rad_q - _sigma_constant * pow( TW_new, 4 );
                net_q =  net_q>0 ? net_q : 0;
                net_q *= wi.emissivity;
                f1    = - TW_new + wi.T_inner + net_q * wi.dy / wi.k;

              }

              // now to make consistent with assumed emissivity of 1 in radiation model:
              // q_radiation - 1 * sigma Tw' ^ 4 = emissivity * ( q_radiation - sigma Tw ^ 4 )
              // q_radiation - sigma Tw' ^ 4 = net_q

              vars.T_real[c] = (1 - vars.relax) * vars.T_real_old[c] + vars.relax * TW_new;

              TW = pow( (rad_q-net_q) / _sigma_constant, 0.25);

              T[c] = ( 1 - vars.relax ) * vars.T_old[c] + vars.relax * TW;

            }
          }
        }
      }
    }
  }
}
//----------------------------------
void
WallModelDriver::RegionHT::copySolution( const Patch* patch, CCVariable<double>& T, constCCVariable<double>& T_old, constCCVariable<int>& celltype )
{
  vector<Patch::FaceType> bf;
  patch->getBoundaryFaces(bf);
  Box patchBox = patch->getExtraBox();
  const int FLOW = -1;

  for ( std::vector<WallInfo>::iterator region_iter = _regions.begin(); region_iter != _regions.end(); region_iter++ ){

    WallInfo wi = *region_iter;

    for ( std::vector<GeometryPieceP>::iterator geom_iter = wi.geometry.begin(); geom_iter != wi.geometry.end(); geom_iter++ ){

      GeometryPieceP geom = *geom_iter;
      Box geomBox = geom->getBoundingBox();
      Box box     = geomBox.intersect( patchBox );

      //does the patchbox and geometry box overlap?
      if ( !box.degenerate() ){

        CellIterator iter = patch->getCellCenterIterator( box );

        for (; !iter.done(); iter++){

          IntVector c = *iter;

          for ( int i = 0; i < 6; i++ ){

            // is the current cell a solid?
            if ( celltype[c] == BoundaryCondition_new::WALL ||
                celltype[c] == BoundaryCondition_new::INTRUSION ){

              // is the neighbor in the current direction a flow?
              if ( patch->containsCell( c + _d[i] ) ){
                if ( celltype[c + _d[i]] == FLOW ){

                  T[c] = T_old[c];

                }
              }
            }
          }
        }
      }
    }
  }
}

//--------------------------------------------
// CoalRegionHT HT model
//----------------------------------
WallModelDriver::CoalRegionHT::CoalRegionHT()
: _sigma_constant( 5.670e-8 )
{

  _d.push_back(IntVector(1,0,0));
  _d.push_back(IntVector(-1,0,0));
  _d.push_back(IntVector(0,1,0));
  _d.push_back(IntVector(0,-1,0));
  _d.push_back(IntVector(0,0,1));
  _d.push_back(IntVector(0,0,-1));

};

//----------------------------------
WallModelDriver::CoalRegionHT::~CoalRegionHT(){
  delete m_em_model;
  delete m_tc_model;
};

//----------------------------------
void
WallModelDriver::CoalRegionHT::problemSetup( const ProblemSpecP& input_db ){

  ProblemSpecP db = input_db;
  CoalHelper& coal_helper = CoalHelper::self();
  db->getWithDefault( "max_it", _max_it, 50 );
  db->getWithDefault( "initial_tol", _init_tol, 1e-3 );
  db->getWithDefault( "tol", _tol, 1e-5 );

  int emissivity_model_type = get_emissivity_model_type( db );
  if (emissivity_model_type == 1){
    m_em_model = scinew constant_e();
  } else if (emissivity_model_type == 2){
    m_em_model = scinew dynamic_e(db);
  } else if (emissivity_model_type == 3){
    m_em_model = scinew pokluda_e(db);
  } else if (emissivity_model_type == 4){
    m_em_model = scinew pokluda_v(db);
  } else if (emissivity_model_type ==5){
    m_em_model = scinew pokluda_NP(db);
  } else {
    throw InvalidValue("ERROR: WallModelDriver: No emissivity model selected.",__FILE__,__LINE__);
  }

  int thermal_cond_model_type = get_thermal_cond_model_type( db );
  if (thermal_cond_model_type == 1){
    m_tc_model = scinew constant_tc();
  } else if (thermal_cond_model_type == 2){
    m_tc_model = scinew hadley_tc(db);
  } else {
    throw InvalidValue("ERROR: WallModelDriver: No thermal conductivity model selected.",__FILE__,__LINE__);
  }

  std::vector<double> default_comp = {39.36,25.49, 7.89,  10.12, 2.46, 0.0, 1.09, 4.10};
  std::vector<double> y_ash;
  db->getWithDefault( "sb_ash_composition", y_ash, default_comp);
  double sum_y_ash = 0.0;
  std::for_each(y_ash.begin(), y_ash.end(), [&] (double n) { sum_y_ash += n;});
  for(std::vector<int>::size_type i = 0; i != y_ash.size(); i++) {
    y_ash[i]=y_ash[i]/sum_y_ash;
  }
  //                      0      1       2        3       4        5       6      7
  //                      sio2,  al2o3,  cao,     fe2o3,  na2o,    bao,    tio2,  mgo.
  std::vector<double> MW={60.08, 101.96, 56.0774, 159.69, 61.9789, 153.33, 79.866,40.3044};
  std::vector<double> x_ash;
  double sum_x_ash = 0.0;
  for(std::vector<int>::size_type i = 0; i != y_ash.size(); i++) {
       sum_x_ash += y_ash[i]*MW[i];
  }
  for(std::vector<int>::size_type i = 0; i != y_ash.size(); i++) {
       x_ash.push_back( y_ash[i]*MW[i] / sum_x_ash );
  }

  double rho_ash_bulk;
  if ( db->getRootNode()->findBlock("CFD")->findBlock("ARCHES")->findBlock("ParticleProperties")){
    ProblemSpecP db_part_properties =  db->getRootNode()->findBlock("CFD")->findBlock("ARCHES")->findBlock("ParticleProperties");
    db_part_properties->getWithDefault( "rho_ash_bulk",rho_ash_bulk,2300.0);
  } else {
    throw InvalidValue("Error: WallHT type coal_region requires ParticleProperties rho_ash_bulk to be specified.", __FILE__, __LINE__);
  }
  double p_void0;
  db->getWithDefault( "sb_deposit_porosity",p_void0,0.6); // note here we are using the sb layer to estimate the wall density no the enamel layer.
  double deposit_density = rho_ash_bulk * (1 - p_void0);

  for ( ProblemSpecP r_db = db->findBlock("coal_region"); r_db != nullptr; r_db = r_db->findNextBlock("coal_region") ) {

    WallInfo info;
    ProblemSpecP geometry_db = r_db->findBlock("geom_object");
    GeometryPieceFactory::create( geometry_db, info.geometry );
    r_db->require("erosion_thickness", info.dy_erosion);
    info.T_slag = coal_helper.get_coal_db().T_fluid;
    r_db->require("tscale_dep", info.t_sb);
    r_db->require("k", info.k);
    r_db->require("wall_thickness", info.dy);
    r_db->getWithDefault("k_deposit_enamel", info.k_dep_en,1.0);
    if (info.k_dep_en <= 0.0)
    {
      throw InvalidValue("ERROR: k_deposit_enamel must be greater than 0.0.",__FILE__,__LINE__);
    }
    r_db->getWithDefault("k_deposit", info.k_dep_sb,1.0);
    if (info.k_dep_sb <= 0.0)
    {
      throw InvalidValue("ERROR: k_deposit must be greater than 0.0.",__FILE__,__LINE__);
    }
    r_db->getWithDefault("enamel_deposit_thickness", info.dy_dep_en,0.0);
    r_db->getWithDefault("wall_emissivity", info.emissivity, 1.0);
    r_db->require("tube_side_T", info.T_inner);
    info.deposit_density = deposit_density;
    info.x_ash = x_ash;
    _regions.push_back( info );

  }
}

//----------------------------------
void
WallModelDriver::CoalRegionHT::computeHT( const Patch* patch, HTVariables& vars, CCVariable<double>& T ){

  double residual, TW_new, T_old, net_q, net_q_radiation, rad_q, extra_src_sum, total_area_face, average_area_face, R_wall, R_en, R_sb, R_tot, Emiss, dp_arrival,dp_flow, tau_sint;
  double T_i, T_en, T_metal, T_sb_l, T_sb_s, dy_dep_sb_s, dy_dep_sb_l, dy_dep_sb_l_old, dy_dep_en, k_en, k_sb_s, k_sb_l, k_en_old, k_sb_s_old, k_sb_l_old;
  std::vector<double> vdot;
  std::vector<double> Dp_vec;
  const std::string enamel_name = "enamel";
  const std::string sb_name = "sb";
  const std::string sb_l_name = "sb_liquid";
  vector<Patch::FaceType> bf;
  patch->getBoundaryFaces(bf);
  Vector Dx = patch->dCell(); // cell spacing
  double DxDy = Dx.x() * Dx.y();
  double DxDz = Dx.x() * Dx.z();
  double DyDz = Dx.y() * Dx.z();
  Box patchBox = patch->getExtraBox();
  vector<int> container_flux_ind;
  vector<double> area_face;
  int total_flux_ind = 0;
  const int FLOW = -1;
  area_face.push_back(DyDz);
  area_face.push_back(DyDz);
  area_face.push_back(DxDz);
  area_face.push_back(DxDz);
  area_face.push_back(DxDy);
  area_face.push_back(DxDy);

  IntVector lowPindex = patch->getCellLowIndex();
  IntVector highPindex = patch->getCellHighIndex();
  //Pad for ghosts
  lowPindex -= IntVector(1,1,1);
  highPindex += IntVector(1,1,1);

  for ( std::vector<WallInfo>::iterator region_iter = _regions.begin(); region_iter != _regions.end(); region_iter++ ){

    WallInfo wi = *region_iter;

    for ( std::vector<GeometryPieceP>::iterator geom_iter = wi.geometry.begin(); geom_iter != wi.geometry.end(); geom_iter++ ){

      GeometryPieceP geom = *geom_iter;
      Box geomBox = geom->getBoundingBox();
      Box box     = geomBox.intersect( patchBox );

      //does the patchbox and geometry box overlap?
      if ( !box.degenerate() ){

        CellIterator iter = patch->getCellCenterIterator( box );
        constCCVariable<double>* q;

        for (; !iter.done(); iter++){

          IntVector c = *iter;
          total_flux_ind = 0;

          // is the point inside of region as defined by geom?
          if ( in_or_out( c, geom, patch ) ){

            container_flux_ind.clear();
            total_area_face=0;

            // Loop over all faces and find which faces have flow cells next to them
            for ( int i = 0; i < 6; i++ )
            {
              // is the current cell a wall or intrusion cell?
              if ( vars.celltype[c] == BoundaryCondition_new::WALL ||
                   vars.celltype[c] == BoundaryCondition_new::INTRUSION ){

                // is the neighbor in the current direction i a flow cell?
                //if ( patch->containsCell( c + _d[i] ) )
                if ( patch->containsIndex(lowPindex, highPindex, c + _d[i] ) )
                {
                  if ( vars.celltype[c + _d[i]] == FLOW )
                  {
                    container_flux_ind.push_back(i);
                    total_flux_ind+=1;
                  }
                }
              }
            }
            // if total_flux_ind is larger than 0 then there is incoming an incoming heatflux from the flow cell
            if ( total_flux_ind>0 )
            {

              rad_q=0;

              // get the total incoming heat flux from radiation:
              for ( int pp = 0; pp < total_flux_ind; pp++ )
              {

                q = get_flux( container_flux_ind[pp], vars );

                // The total watts contribution:
                rad_q += (*q)[c+_d[container_flux_ind[pp]]] * area_face[container_flux_ind[pp]];

                // The total cell surface area exposed to radiation:
                total_area_face += area_face[container_flux_ind[pp]];

              }

              rad_q /= total_area_face; // representative radiative flux to the cell.
              average_area_face = total_area_face/total_flux_ind;

              extra_src_sum = 0; // add up heat flux contribution from conduction or other additional source terms.
              for(int i=0; i<vars.num_extra_src; i++) {
                extra_src_sum+=vars.extra_src[i][c]; // get all of the extra sources to add to the net flux balance.
              }

              // We are using the old emissivity, and thermal conductivities for the calculation of the deposition regime
              // and the new temperature. We then update the emissivity and thermal conductivies using the new temperature.
              // This effectivly time-lags the emissivity and thermal conductivies by one radiation-solve. We chose to do this
              // because we didn't want to make the temperature solve more expensive.
              k_en=vars.thermal_cond_en_old[c];
              k_sb_s=vars.thermal_cond_sb_s_old[c];
              k_sb_l=vars.thermal_cond_sb_l_old[c];
              Emiss=vars.emissivity_old[c];
              TW_new =  vars.T_real_old[c];
              T_old =  vars.T_real_old[c];

              dp_arrival=0.0;
              dp_flow=0.0;
              vdot.clear();
              Dp_vec.clear();
              for(int i=0; i<vars.Nenv; i++) {
                dp_arrival+=vars.particle_flow_rate_d[i][c];
                dp_flow+=vars.particle_flow_rate[i][c];
                vdot.push_back(vars.particle_flow_rate[i][c]);
                Dp_vec.push_back(vars.particle_flow_rate_d[i][c]/vars.particle_flow_rate[i][c]);
              }
              dp_arrival=dp_arrival/dp_flow; // [m^3/s * m]/[m^3/s]
              tau_sint=min(dp_arrival/max(vars.ave_deposit_velocity[c],1e-50),1e10); // [s]
              dy_dep_sb_s = std::min(vars.ave_deposit_velocity[c]*wi.t_sb, wi.dy_erosion);// This includes our crude erosion model. If the deposit wants to grow above a certain size it will erode.

              // here we computed quantaties to find which deposition regime we are in.
              dy_dep_en = wi.dy_dep_en;
              R_wall = wi.dy / wi.k;
              R_en = dy_dep_en/k_en;
              R_sb = dy_dep_sb_s / k_sb_s;
              double visc = 0; // Pa-s
              urbain_viscosity(visc, wi.T_slag, wi.x_ash);
              double kin_visc = visc/wi.deposit_density;
              double a_p = 0.8434; //
              double b_p = 1./3.; //
              double cell_width = std::pow(average_area_face,0.5); // m
              double mdot = vars.ave_deposit_velocity[c] * wi.deposit_density * average_area_face; // liquid mass flow rate kg/s
              double dsb_l_max = a_p*std::pow(kin_visc*kin_visc/9.8,1./3.)*std::pow(4.*(mdot/cell_width)/visc,b_p);
              double rad_q_melt = (wi.T_slag-wi.T_inner)/((R_en+R_sb+R_wall)*Emiss) - extra_src_sum/Emiss + _sigma_constant*std::pow(wi.T_slag,4.0);
              double qnet_max =  (wi.T_slag-wi.T_inner)/(R_wall+R_en);
              double Ts_max =  qnet_max*(dsb_l_max/k_sb_l)+wi.T_slag;
              double rad_q_max = (qnet_max - extra_src_sum)/Emiss + _sigma_constant*std::pow( Ts_max,4.0);

              if (rad_q < rad_q_melt){
                // regime 1
                // dy_dep_sb_s = vars.ave_deposit_velocity[c] * wi.t_sb; // this has already been computed above
                dy_dep_sb_l = 0.0;
                R_tot = R_wall + R_en + dy_dep_sb_s/k_sb_s;
                newton_solve( TW_new, wi.T_inner, T_old, R_tot, rad_q, Emiss, extra_src_sum );
              } else if (rad_q>=rad_q_melt && rad_q<rad_q_max){
                // regime 2
                dy_dep_sb_l = std::max(0.0,std::min(dsb_l_max,(dsb_l_max/(rad_q_max-rad_q_melt+1e-20))*(rad_q-rad_q_melt))); // 0.0 <= dy_dep_sb_l <= dsb_l_max (if radqmax-radqmelt is small) 
                R_tot = dy_dep_sb_l/k_sb_l;
                newton_solve( TW_new, wi.T_slag, T_old, R_tot, rad_q, Emiss, extra_src_sum );
                // now we can solve for the solid layer thickness given the new surface temperature.
                double qnet = Emiss*(rad_q - _sigma_constant * std::pow( TW_new, 4.0 )) + extra_src_sum;
                qnet = std::abs(qnet) > 1e-12 ? qnet : 1e-12; // to avoid div by zero and preserve the sign.
                dy_dep_sb_s = k_sb_s*((TW_new-wi.T_inner)/qnet - R_wall - R_en - dy_dep_sb_l/k_sb_l);
              } else { // rad_q >= rad_q_max
                // regime 3
                dy_dep_sb_s = 0.0;
                dy_dep_sb_l = dsb_l_max;
                residual = 0.0;
                for ( int iterT=0; iterT < 100; iterT++) { // iterate tc until we reach a consistent solution.
                  dy_dep_sb_l_old = dy_dep_sb_l;
                  double qnet = Emiss*(rad_q - _sigma_constant * std::pow( TW_new, 4.0 )) + extra_src_sum;
                  qnet = std::abs(qnet) > 1e-12 ? qnet : 1e-12; // to avoid div by zero and preserve the sign.
                  R_tot = R_wall + R_en + dy_dep_sb_l/k_sb_l;
                  newton_solve( TW_new, wi.T_inner, T_old, R_tot, rad_q, Emiss, extra_src_sum );
                  T_i = TW_new - qnet * dy_dep_sb_l / k_sb_l;// this is the interface temperature between the liquid and the enamel.
                  urbain_viscosity(visc, T_i, wi.x_ash);
                  kin_visc = visc/wi.deposit_density;
                  dy_dep_sb_l = a_p*std::pow(kin_visc*kin_visc/9.8,1./3.)*std::pow(4.*(mdot/cell_width)/visc,b_p);
                  dy_dep_sb_l = std::max(0.0,std::min(dsb_l_max,dy_dep_sb_l)); // 0.0 <= dy_dep_sb_l <= dsb_l_max(@ Tfluid) 
                  residual = std::abs(dy_dep_sb_l_old - dy_dep_sb_l)/(dy_dep_sb_l+1e-100);
                  if (residual < 1e-4){
                    break;
                  }
                }
              }
              vars.deposit_thickness_sb_l[c] = (1-vars.relax) * vars.deposit_thickness_sb_l_old[c] + vars.relax * dy_dep_sb_l;
              vars.deposit_thickness_sb_s[c] = (1-vars.relax) * vars.deposit_thickness_sb_s_old[c] + vars.relax * dy_dep_sb_s;
              dy_dep_sb_s = vars.deposit_thickness_sb_s[c];
              dy_dep_sb_l = vars.deposit_thickness_sb_l[c];
              vars.deposit_thickness[c] = dy_dep_sb_s + dy_dep_sb_l + dy_dep_en; // this is the total deposit thickness on the wall.

              vars.T_real[c] = (1 - vars.relax) * vars.T_real_old[c] + vars.relax * TW_new; // this is the real wall temperature, vars.T_real_old is the old solution for "temperature".
              // update the net heat flux, emissivity, and thermal conductivies with the new time-averaged wall temperature and thickness
              double T_lim = std::max(273.0,std::min(3500.0,vars.T_real[c]));
              m_em_model->model(Emiss,wi.emissivity,T_lim,dp_arrival, tau_sint, Dp_vec, vdot);
              vars.emissivity[c]=Emiss;
              net_q = Emiss * (rad_q - _sigma_constant * std::pow( vars.T_real[c], 4.0 )) + extra_src_sum;
              residual = 0.0;
              for ( int iterT=0; iterT < 100; iterT++) { // iterate tc until we reach a consistent solution.
                k_sb_s_old = k_sb_s;
                k_sb_l_old = k_sb_l;
                k_en_old = k_en;
                T_sb_s = vars.T_real[c] - net_q * dy_dep_sb_l / k_sb_l; // Temperature between the liquid and solid sb layer.
                T_en = T_sb_s - net_q * dy_dep_sb_s / k_sb_s; // Temperature between the solid sb and enamel layer.
                T_metal = T_en - net_q * dy_dep_en / k_en; // Temperature between the enamel and sb layer.
                T_sb_l = std::max(wi.T_inner,(vars.T_real[c] + T_sb_s)/2.0);//Temperature at the center of liquid sb layer. std::max is needed because of the negative temperatures during initialization.
                T_sb_s = std::max(wi.T_inner,(T_sb_s + T_en)/2.0);//Temperature at the center of the solid sb layer. std::max is needed because of the negative temperatures during initialization.
                T_en = std::max(wi.T_inner,(T_en + T_metal)/2.0);//Temperature at the center of the enamel layer. std::max is needed because of the negative temperatures during initialization.
                m_tc_model->model(k_en,wi.k_dep_en,T_en,enamel_name);//enamel layer
                m_tc_model->model(k_sb_s,wi.k_dep_sb,T_sb_s,sb_name);//solid sb layer
                m_tc_model->model(k_sb_l,wi.k_dep_sb,T_sb_l,sb_l_name);//liquid sb layer
                k_en = std::pow(10.,std::log10(std::max(k_en,1e-15))+vars.k_ash_uncertain); // add positive contribution for uncertainty in t.c.
                k_sb_s = std::pow(10.,std::log10(std::max(k_sb_s,1e-15))+vars.k_ash_uncertain); // add positive contribution for uncertainty in t.c.
                k_sb_l = std::pow(10.,std::log10(std::max(k_sb_l,1e-15))+vars.k_ash_uncertain); // add positive contribution for uncertainty in t.c.
                residual = std::abs(k_sb_s - k_sb_s_old)/(k_sb_s_old+1e-100) + std::abs(k_sb_l - k_sb_l_old)/(k_sb_l_old+1e-100) + std::abs(k_en - k_en_old)/(k_en_old+1e-100);
                if (residual < 1e-4){
                  break;
                }
              }
              vars.thermal_cond_en[c]= k_en;
              vars.thermal_cond_sb_s[c]=k_sb_s;
              vars.thermal_cond_sb_l[c]=k_sb_l;
              // now to make consistent with assumed emissivity of 1 in radiation model:
              // q_radiation - 1 * sigma Tw' ^ 4 = emissivity * ( q_radiation - sigma Tw ^ 4 )
              // q_radiation - sigma Tw' ^ 4 = net_q_radiation
              // Tw' = ((q_radiation - net_q_radiation)/sigma)^0.25
              net_q_radiation = net_q - extra_src_sum;
              TW_new = std::pow( (rad_q-net_q_radiation) / _sigma_constant, 0.25); // correct TW_new for radiation model
              T[c] = ( 1 - vars.relax ) * vars.T_old[c] + vars.relax * TW_new; // this is the radiation wall temperature, var.T_old[c] is the old solution for radiation "temperature".
            }
          }
        }
      }
    }
  }
}
//----------------------------------
void
WallModelDriver::CoalRegionHT::copySolution( const Patch* patch, CCVariable<double>& T, constCCVariable<double>& T_old, constCCVariable<int>& celltype )
{
  vector<Patch::FaceType> bf;
  patch->getBoundaryFaces(bf);
  Box patchBox = patch->getExtraBox();
  const int FLOW = -1;

  for ( std::vector<WallInfo>::iterator region_iter = _regions.begin(); region_iter != _regions.end(); region_iter++ ){

    WallInfo wi = *region_iter;

    for ( std::vector<GeometryPieceP>::iterator geom_iter = wi.geometry.begin(); geom_iter != wi.geometry.end(); geom_iter++ ){

      GeometryPieceP geom = *geom_iter;
      Box geomBox = geom->getBoundingBox();
      Box box     = geomBox.intersect( patchBox );

      //does the patchbox and geometry box overlap?
      if ( !box.degenerate() ){

        CellIterator iter = patch->getCellCenterIterator( box );

        for (; !iter.done(); iter++){

          IntVector c = *iter;

          for ( int i = 0; i < 6; i++ ){

            // is the current cell a solid?
            if ( celltype[c] == BoundaryCondition_new::WALL ||
                celltype[c] == BoundaryCondition_new::INTRUSION ){

              // is the neighbor in the current direction a flow?
              if ( patch->containsCell( c + _d[i] ) ){
                if ( celltype[c + _d[i]] == FLOW ){

                  T[c] = T_old[c];

                }
              }
            }
          }
        }
      }
    }
  }
}
//----------------------------------
void
WallModelDriver::CoalRegionHT::newton_solve(double &TW_new, double &T_shell, double &T_old, double &R_tot, double &rad_q, double &Emiss, double &extra_src )
{
  // solver constants
  double d_tol    = 1e-15;
  double delta    = 1;
  int NIter       = 15;
  double f0       = 0.0;
  double f1       = 0.0;
  double T_max    = pow( rad_q/_sigma_constant + extra_src/(Emiss*_sigma_constant), 0.25); // if k/dx = 0.0;
  double net_q, TW_guess, TW_tmp, TW_old;
  // new solve
  TW_guess = T_old;
  TW_old = TW_guess-delta;
  net_q = Emiss * (rad_q - _sigma_constant * pow( TW_old, 4 )) + extra_src;
  f0 = - TW_old + T_shell + net_q * R_tot;
  TW_new = TW_guess+delta;
  net_q = Emiss * (rad_q - _sigma_constant * pow( TW_new, 4 )) + extra_src;
  f1 = - TW_new + T_shell + net_q * R_tot;
  for ( int iterT=0; iterT < NIter; iterT++) {
    TW_tmp = TW_old;
    TW_old = TW_new;
    TW_new = TW_tmp - ( TW_new - TW_tmp )/( f1 - f0 ) * f0;
    TW_new = max( T_shell , min( T_max, TW_new ) );
    if (std::abs(TW_new-TW_old) < d_tol){
      net_q = Emiss * (rad_q - _sigma_constant * pow( TW_new, 4 )) + extra_src;
      break;
    }
    f0    =  f1;
    net_q = Emiss * (rad_q - _sigma_constant * pow( TW_new, 4 )) + extra_src;
    f1    = - TW_new + T_shell + net_q * R_tot;
  }
}

void WallModelDriver::CoalRegionHT::urbain_viscosity(double &visc, double &T, std::vector<double> &x_ash)
{  // Urbain model 1981
  //0      1       2        3       4        5       6      7
  //sio2,  al2o3,  cao,     fe2o3,  na2o,    bao,    tio2,  mgo.
  const double N = x_ash[0];
  const double al2o3=x_ash[1];

  // compute modifier
  const double cao=x_ash[2];
  const double mgo=x_ash[7];
  const double na2o=x_ash[4];
  const double k2o=0.0;
  const double feo=0.0;
  const double mno=0.0;
  const double nio=0.0;
  const double tio2=x_ash[6];
  const double zro2=0.0;

  const double M=1*(cao+mgo+na2o+k2o+feo+mno+nio)+2*(tio2+zro2);
  const double alpha=M/(M+al2o3);
  const double B0=13.8+39.9355*alpha-44.049*alpha*alpha;
  const double B1=30.481-117.1505*alpha+129.9978*alpha*alpha;
  const double B2=-40.9429+234.0486*alpha-300.04*alpha*alpha;
  const double B3=60.7619-153.9276*alpha+211.1616*alpha*alpha;

  const double B=B0+B1*N+B2*N*N+B3*N*N*N;
  const double A=std::exp(-(0.2693*B+11.6725));
  visc=0.1*A*T*std::exp((B*1000)/T);
};<|MERGE_RESOLUTION|>--- conflicted
+++ resolved
@@ -303,9 +303,6 @@
 
   task->requires( Task::OldDW, _simulationTimeLabel);
   task->requires( Task::OldDW, _delTLabel, Ghost::None, 0);
-<<<<<<< HEAD
-  sched->addTask(task, level->eachPatch(), _materialManager->allMaterials( "Arches" ));
-=======
 
   sched->addTask(task, level->eachPatch(), _materialManager->allMaterials( "Arches" ), Rad_TG);
 
@@ -354,7 +351,6 @@
   }
   sched->addTask(task2, level->eachPatch(), _materialManager->allMaterials( "Arches" ), no_Rad_TG);
 
->>>>>>> be11f691
 
 }
 
@@ -367,14 +363,6 @@
                            DataWarehouse* new_dw,
                            const int time_subset )
 {
-<<<<<<< HEAD
-  // int timeStep = _materialManager->getCurrentTopLevelTimeStep();
-
-  timeStep_vartype timeStep;
-  old_dw->get( timeStep, _timeStepLabel );
-
-=======
->>>>>>> be11f691
   simTime_vartype simTime;
   old_dw->get( simTime, _simulationTimeLabel );
 
@@ -391,16 +379,6 @@
     vars.time = simTime;
     vars.delta_t = delT;
 
-<<<<<<< HEAD
-    // Note: The local T_copy is necessary because boundary conditions are being applied
-    // in the table lookup to T based on the conditions for the independent variables. These
-    // BCs are being applied regardless of the type of wall temperature model.
-
-    if( time_subset == 0 && timeStep % _calc_freq == 0 ){
-
-      // actually compute the wall HT model
-
-=======
     // Note: The local T_copy is necessary because boundary conditions
     // are being applied in the table lookup to T based on the
     // conditions for the independent variables. These BCs are being
@@ -415,7 +393,6 @@
         vars.relax*= ( (double) ( timeStep - lastSolve) / (double) _calc_freq );
       }
       // Actually compute the wall HT model
->>>>>>> be11f691
       old_dw->get( vars.T_old      , _T_label      , m_matl_index , patch , Ghost::None , 0 );
       old_dw->get( vars.cc_vel     , _cc_vel_label , m_matl_index , patch , Ghost::None , 0 );
       old_dw->get( vars.T_real_old , VarLabel::find("temperature"), m_matl_index, patch, Ghost::None, 0 );
@@ -549,11 +526,6 @@
       CCVariable<double> T_real;
 
       old_dw->get( T_old             , _T_label        , m_matl_index , patch    , Ghost::None , 0 );
-<<<<<<< HEAD
-      //if ( !doing_restart )
-        //old_dw->get( T_real_old      , _True_T_Label   , m_matl_index , patch    , Ghost::None , 0 );
-=======
->>>>>>> be11f691
       old_dw->get( T_real_old , VarLabel::find("temperature"), m_matl_index, patch, Ghost::None, 0 );
       new_dw->get( cell_type         , _cellType_label , m_matl_index , patch    , Ghost::AroundCells , 1 );
       new_dw->getModifiable(  T      , _T_label        , m_matl_index , patch );
