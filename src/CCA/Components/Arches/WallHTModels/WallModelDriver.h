#ifndef Uintah_Components_Arches_WallModelDriver_h
#define Uintah_Components_Arches_WallModelDriver_h

#include <Core/Grid/LevelP.h>
#include <Core/Util/DebugStream.h>
#include <Core/Grid/SimulationStateP.h>
#include <Core/ProblemSpec/ProblemSpecP.h>
#include <CCA/Ports/SimulationInterface.h>
#include <Core/Parallel/UintahParallelComponent.h>
#include <Core/GeometryPiece/GeometryPiece.h>
#include <Core/GeometryPiece/GeometryPieceFactory.h>


//============================================

/** 
 * @class  Wall Model driver 
 * @author Jeremy Thornock
 * @date   Oct, 2012
 *
 * @brief  Driver class for various wall models. 
 *
 */

namespace Uintah{ 

  // setenv SCI_DEBUG WALL_MODEL_DRIVER_DEBUG:+   (tcsh)
  // export SCI_DEBUG="WALL_MODEL_DRIVER_DEBUG:+" (bash)
  static DebugStream cout_wmd_dbg("WALL_MODEL_DRIVER",false);

  class VarLabel; 

  class WallModelDriver { 

    public: 

      enum RAD_MODEL_TYPE { DORADIATION, RMCRT };

      WallModelDriver( SimulationStateP& shared_state ); 
      ~WallModelDriver(); 

      /** @brief Input file interface **/
      void problemSetup( const ProblemSpecP& db ); 

      /** @brief Compute the heat tranfer to the walls/tubes -- does all to all **/
      //void sched_doWallHT_alltoall( const LevelP& level, SchedulerP& sched, const int time_substep );

      /** @brief Compute the heat tranfer to the walls/tubes **/
      void sched_doWallHT( const LevelP& level, SchedulerP& sched, const int time_substep );

      /** @brief Copy the real T wall (only for wall cells) into the temperature field AFTER table lookup. **/ 
      void sched_copyWallTintoT( const LevelP& level, SchedulerP& sched );

      struct HTVariables {

        CCVariable<double> T; 
        CCVariable<double> T_copy; 
        CCVariable<double> T_real; 
        constCCVariable<double> T_real_old; 
        constCCVariable<double> T_old;
        constCCVariable<int> celltype; 
        constCCVariable<double> incident_hf_e; 
        constCCVariable<double> incident_hf_w; 
        constCCVariable<double> incident_hf_n; 
        constCCVariable<double> incident_hf_s; 
        constCCVariable<double> incident_hf_t; 
        constCCVariable<double> incident_hf_b; 
        CCVariable<Stencil7> total_hf; 
        constCCVariable<Vector > cc_vel; 
        WallModelDriver::RAD_MODEL_TYPE model_type; 

      };

    private: 

      int _calc_freq;                    ///< Wall heat transfer model calculation frequency
      std::string _T_label_name;         ///< Temperature label name
      SimulationStateP& _shared_state; 
      int _matl_index;                   ///< Material index
      RAD_MODEL_TYPE _rad_type;          ///< Type of radiation model 

      // Net heat flux var labels: 
      const VarLabel* _T_copy_label; 

      //varlabel references to other variables
      const VarLabel* _T_label;
      const VarLabel* _cc_vel_label; 
      const VarLabel* _cellType_label; 
      const VarLabel* _HF_E_label; 
      const VarLabel* _HF_W_label; 
      const VarLabel* _HF_N_label; 
      const VarLabel* _HF_S_label; 
      const VarLabel* _HF_T_label; 
      const VarLabel* _HF_B_label; 
      const VarLabel* _Total_HF_label; 
      const VarLabel* _True_T_Label; 

      void doWallHT( const ProcessorGroup* my_world,
                     const PatchSubset* patches, 
                     const MaterialSubset* matls, 
                     DataWarehouse* old_dw, 
                     DataWarehouse* new_dw, 
                     const int time_substep );

      void copyWallTintoT( const ProcessorGroup* my_world,
                           const PatchSubset* patches, 
                           const MaterialSubset* matls, 
                           DataWarehouse* old_dw, 
                           DataWarehouse* new_dw );

      //void doWallHT_alltoall( const ProcessorGroup* my_world,
      //                        const PatchSubset* patches, 
      //                        const MaterialSubset* matls, 
      //                        DataWarehouse* old_dw, 
      //                        DataWarehouse* new_dw, 
      //                        const int time_substep );

      bool check_varlabels(){ 
        bool result = true; 
        std::string offender = "none";

        if ( _T_label == 0 ){ 
          result = false; 
          offender = "temperature";
        } 
        if ( _cellType_label == 0 ){ 
          result = false; 
          offender = "cell_type"; 
        } 
        if ( _cc_vel_label == 0 ){
          result = false; 
          offender = "CCVelocity";
        }
        if ( _rad_type == DORADIATION){
          if ( _HF_E_label == 0 ){ 
            result = false; 
            offender = "heat_flux_e"; 
          } 
          if ( _HF_W_label == 0 ){ 
            result = false; 
            offender = "heat_flux_w"; 
          } 
          if ( _HF_N_label == 0 ){ 
            result = false; 
            offender = "heat_flux_n"; 
          } 
          if ( _HF_S_label == 0 ){ 
            result = false; 
            offender = "heat_flux_s"; 
          } 
          if ( _HF_T_label == 0 ){ 
            result = false; 
            offender = "heat_flux_t"; 
          } 
          if ( _HF_B_label == 0 ){ 
            result = false; 
            offender = "heat_flux_b"; 
          } 
        } else { 
          if ( _Total_HF_label == 0 ){
            result = false; 
            offender = "total_heat_flux";
          }
        }

        cout_wmd_dbg << " WallModelDriver:: The missing varlabel = " << offender << std::endl;

        return result; 
        
      } 

      //-----------------------------------------------------------------
      //
      // Derived models 
      //
      // ----------------------------------------------------------------


      // -----------------------
      // Simple HT
      // -----------------------

      /** @brief The base class definition for all derived wall heat transfer models **/ 
      class HTModelBase{

        public: 

          HTModelBase(){}; 
          virtual ~HTModelBase(){}; 

          virtual void problemSetup( const ProblemSpecP& input_db ) = 0;
          virtual void computeHT( const Patch* patch, HTVariables& vars, CCVariable<double>& T ) = 0; 
          virtual void copySolution( const Patch* patch, CCVariable<double>& T, constCCVariable<double>& T_old, constCCVariable<int>& cell_type ) = 0; 

        private: 

          std::string _model_name; 

        protected: 

          /** @brief Test if the (i,j,k) is inside or outside of the geometry **/ 
          inline bool in_or_out( IntVector c, GeometryPieceP piece, const Patch* patch ){ 

            bool test = false; 

            Point p = patch->cellPosition( c ); 
            if ( piece->inside( p ) ) { 
              test = true; 
            } 

            return test; 

          }; 

      };

      std::vector<HTModelBase*> _all_ht_models; 


      /** @brief A simple wall heat transfer model for domain walls only **/
      class SimpleHT : public HTModelBase { 

        public: 

          SimpleHT(); 
          ~SimpleHT(); 

          void problemSetup( const ProblemSpecP& input_db ); 
          void computeHT( const Patch* patch, HTVariables& vars, CCVariable<double>& T ); 
          void copySolution( const Patch* patch, CCVariable<double>& T, constCCVariable<double>& T_copy, constCCVariable<int>& cell_type ); 

        private: 

          double _k;         ///< Thermal conductivity 
          double _dy;        ///< Wall thickness 
          double _T_inner;   ///< Inner wall temperature
          const double _sigma_constant;      ///< Stefan Boltzman constant [W/(m^2 K^4)]
          double _T_max;     ///< Maximum allowed wall temperature
          double _T_min;     ///< Minimum allowed wall temperature
          double _relax;     ///< A relaxation coefficient to help stability (eg, wall temperature changes too fast)...but not necessarily with accuracy

      };

      // -----------------------
      // Region HT
      // -----------------------

      /** @brief A simple wall heat transfer model for domain walls only **/
      class RegionHT : public HTModelBase { 

        public: 

          RegionHT(); 
          ~RegionHT(); 

          void problemSetup( const ProblemSpecP& input_db ); 
          void computeHT( const Patch* patch, HTVariables& vars, CCVariable<double>& T ); 
          void copySolution( const Patch* patch, CCVariable<double>& T, constCCVariable<double>& T_copy, constCCVariable<int>& cell_type ); 

        private: 


          const double _sigma_constant;      ///< Stefan Boltzman constant [W/(m^2 K^4)]
          double _init_tol;                  ///< initial tolerance for the iterative solver
          double _tol;                       ///< solver tolerance 
          int _max_it;                       ///< maximum iterations allowed 

          struct WallInfo { 
              double k; 
              double dy;
<<<<<<< HEAD
        double emissivity; 
=======
              double emissivity; 
>>>>>>> d1d65a4e
              double T_inner; 
              double relax;     ///< A relaxation coefficient to help stability (eg, wall temperature changes too fast)...but not necessarily with accuracy
              double max_TW;     ///< maximum wall temperature
              double min_TW;     ///< minimum wall temperature
              std::vector<GeometryPieceP> geometry; 
          };

          std::vector<WallInfo> _regions; 

          std::vector<IntVector> _d; 

          inline constCCVariable<double>* get_flux( int i, HTVariables& vars ){ 

            constCCVariable<double>* q; 
            switch (i) {
              case 0:
                q = &(vars.incident_hf_w);
                break; 
              case 1:
                q = &(vars.incident_hf_e);
                break; 
              case 2:
                q = &(vars.incident_hf_s);
                break; 
              case 3:
                q = &(vars.incident_hf_n);
                break; 
              case 4:
                q = &(vars.incident_hf_b);
                break; 
              case 5:
                q = &(vars.incident_hf_t);
                break; 
              default: 
                break; 
            }
            return q; 

          };
      };
  }; 
} // namespace Uintah

#endif<|MERGE_RESOLUTION|>--- conflicted
+++ resolved
@@ -268,11 +268,7 @@
           struct WallInfo { 
               double k; 
               double dy;
-<<<<<<< HEAD
-        double emissivity; 
-=======
               double emissivity; 
->>>>>>> d1d65a4e
               double T_inner; 
               double relax;     ///< A relaxation coefficient to help stability (eg, wall temperature changes too fast)...but not necessarily with accuracy
               double max_TW;     ///< maximum wall temperature
