--- conflicted
+++ resolved
@@ -290,15 +290,6 @@
     }
   }
 
-<<<<<<< HEAD
-  if( d_num_taskgraphs == 2 ) {
-    // Tell the infrastructure how many tasksgraphs are needed. The
-    // defaul is 1.
-    m_arches->getScheduler()->setNumTaskGraphs( d_num_taskgraphs );
-  }
-  
-=======
->>>>>>> be11f691
   ProblemSpecP db_es = params->findBlock("ExplicitSolver");
   ProblemSpecP db = params;
 
@@ -912,11 +903,7 @@
 #ifdef HAVE_VISIT
 
 #define IGNORE_LEVEL -2
-<<<<<<< HEAD
-    
-=======
-
->>>>>>> be11f691
+
     static bool initialized = false;
 
     if( m_arches->getVisIt() && !initialized ) {
@@ -967,10 +954,6 @@
 
   tsk->computes(d_lab->d_delTLabel,level.get_rep());
 
-<<<<<<< HEAD
-#ifdef OUTPUT_WITH_BAD_DELTA_T
-=======
->>>>>>> be11f691
   // This method is called at both initialization and
   // otherwise. At initialization the old DW, i.e. DW(0) will not
   // exist so require the value from the new DW.  Otherwise for a
@@ -982,10 +965,7 @@
     tsk->requires( Task::NewDW, VarLabel::find(timeStep_name) );
   }
 
-<<<<<<< HEAD
-=======
 #ifdef OUTPUT_WITH_BAD_DELTA_T
->>>>>>> be11f691
   // For when delta T goes below a value output and checkpoint
   tsk->computes( VarLabel::find(    outputTimeStep_name) );
   tsk->computes( VarLabel::find(checkpointTimeStep_name) );
@@ -993,8 +973,6 @@
 #endif
 
   sched->addTask(tsk, level->eachPatch(), d_materialManager->allMaterials( "Arches" ));
-<<<<<<< HEAD
-=======
 
   // When restarting with radiation compute the next task graph index
   // using a fixed time stepping. Not used when doing dynamic time
@@ -1002,7 +980,6 @@
   if( d_perform_radiation && !d_dynamicSolveFrequency ) {
     sched_computeTaskGraphIndex( level, sched );
   }
->>>>>>> be11f691
 }
 
 //--------------------------------------------------------------------------------------------------
@@ -1152,19 +1129,12 @@
       }
 
       //Check intrusion velocities:
-<<<<<<< HEAD
-=======
       // NOTE: Currently this isn't working....please fix
->>>>>>> be11f691
       Vector max_intrusion_vel = d_boundaryCondition->getMaxIntrusionVelocity(level);
       double tmp_time= Abs(max_intrusion_vel.x())/(DX.x())+
                        Abs(max_intrusion_vel.y())/(DX.y())+
                        Abs(max_intrusion_vel.z())/(DX.z())+small_num;
-<<<<<<< HEAD
-      delta_t2=Min(1.0/tmp_time, delta_t2);
-=======
       //delta_t2=Min(1.0/tmp_time, delta_t2);
->>>>>>> be11f691
 
       if (d_underflow) {
 
@@ -3462,11 +3432,7 @@
 
       // For intrusion inlets:
       if ( d_boundaryCondition->is_using_new_intrusion() ){
-<<<<<<< HEAD
-        
-=======
-
->>>>>>> be11f691
+
         CCVariable<double> mass_src;
         new_dw->allocateTemporary(mass_src, patch);
         mass_src.initialize(0.0);
@@ -4546,19 +4512,11 @@
         } else if ( model_type == "CharOxidationShaddix" ) {
           ModelBuilder* modelBuilder = scinew CharOxidationShaddixBuilder(temp_model_name, requiredICVarLabels, requiredScalarVarLabels, d_lab, d_lab->d_materialManager, iqn);
           model_factory.register_model( temp_model_name, modelBuilder );
-<<<<<<< HEAD
-        } else if ( model_type == "CharOxidationSmith" ) {
-          ModelBuilder* modelBuilder = scinew CharOxidationSmithBuilder(temp_model_name, requiredICVarLabels, requiredScalarVarLabels, d_lab, d_lab->d_materialManager, iqn);
-          model_factory.register_model( temp_model_name, modelBuilder );
-        } else if ( model_type == "CharOxidationSmith2016" ) {
-          ModelBuilder* modelBuilder = scinew CharOxidationSmith2016Builder(temp_model_name, requiredICVarLabels, requiredScalarVarLabels, d_lab, d_lab->d_materialManager, iqn);
-=======
         } else if ( model_type == "CharOxidationSmithConstLv0" ) {
           ModelBuilder* modelBuilder = scinew CharOxidationSmithConstLv0Builder(temp_model_name, requiredICVarLabels, requiredScalarVarLabels, d_lab, d_lab->d_materialManager, iqn);
           model_factory.register_model( temp_model_name, modelBuilder );
         } else if ( model_type == "CharOxidationSmith" ) {
           ModelBuilder* modelBuilder = scinew CharOxidationSmithBuilder(temp_model_name, requiredICVarLabels, requiredScalarVarLabels, d_lab, d_lab->d_materialManager, iqn);
->>>>>>> be11f691
           model_factory.register_model( temp_model_name, modelBuilder );
         } else if ( model_type == "EnthalpyShaddix" ) {
           ModelBuilder* modelBuilder = scinew EnthalpyShaddixBuilder(temp_model_name, requiredICVarLabels, requiredScalarVarLabels, d_lab, d_lab->d_materialManager, d_props, iqn);
@@ -4846,15 +4804,6 @@
   }
 }
 
-<<<<<<< HEAD
-int
-ExplicitSolver::getTaskGraphIndex(const int time_step ) const {
-  if (d_num_taskgraphs==1){
-    return 0;
-  }else{
-    return ((time_step % d_rad_calc_frequency == 0));
-  }
-=======
 // An optional call for the application to check their reduction vars.
 void
 ExplicitSolver::checkReductionVars( const ProcessorGroup * pg,
@@ -4869,5 +4818,4 @@
       //SourceTermBase* src = isrc->second;
       //src->checkReductionVars( pg, patches, matls, old_dw, new_dw );
     //}
->>>>>>> be11f691
 }