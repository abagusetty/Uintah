--- conflicted
+++ resolved
@@ -158,15 +158,10 @@
     register_variable( info.name    , AFC::COMPUTES, variable_registry, m_task_name );
   }
 
-<<<<<<< HEAD
-  register_variable( "m_dot_g"    , AFC::COMPUTES, variable_registry, m_task_name );
-  register_variable( "m_dot_p"    , AFC::COMPUTES, variable_registry, m_task_name );
-=======
   for (auto iface = m_m_p_info.begin(); iface != m_m_p_info.end(); iface++){
     MFInfo info = *iface;
     register_variable( info.name    , AFC::COMPUTES, variable_registry, m_task_name );
   }
->>>>>>> be11f691
 
   register_variable( "density"       , AFC::REQUIRES, 1, AFC::NEWDW, variable_registry, time_substep, m_task_name );
 
@@ -254,60 +249,11 @@
       
           // Get the cell iterator - range of cellID:
           Uintah::ListOfCellsIterator& cell_iter = m_bcHelper->get_uintah_extra_bnd_mask( i_bc->second, patch->getID());
-<<<<<<< HEAD
-
-=======
-      
->>>>>>> be11f691
+      
           // Get the face direction (this is the outward facing normal):
           const IntVector iDir     = patch->faceDirection(i_bc->second.face);
       
           //Now loop through the cells:
-<<<<<<< HEAD
-            parallel_for(cell_iter.get_ref_to_iterator(),cell_iter.size(), [&] (const int i,const int j,const int k) {
-
-            const int ic = i - normal[0]; // interior cell index
-            const int jc = j - normal[1];
-            const int kc = k - normal[2];
-
-            const int iF = i - normalFace[0]; // interior FACE index
-            const int jF = j - normalFace[1];
-            const int kF = k - normalFace[2];
-
-
-            double rho_interp  = 0.5 * ( density(i,j,k) + density(ic,jc,kc) );
-
-            double RCqn_interp = 0.5 * ( RCqn(i,j,k)    + RCqn(ic,jc,kc) );
-            double CHqn_interp = 0.5 * ( CHqn(i,j,k)    + CHqn(ic,jc,kc) );
-            double wqn_interp  = 0.5 * ( wqn (i,j,k)    + wqn (ic,jc,kc) );
-
-            double uvel_p_interp  = 0.5 * ( uvel_p(i,j,k) + uvel_p(ic,jc,kc) );
-            double vvel_p_interp  = 0.5 * ( vvel_p(i,j,k) + vvel_p(ic,jc,kc) );
-            double wvel_p_interp  = 0.5 * ( wvel_p(i,j,k) + wvel_p(ic,jc,kc) );
-
-            double uvel_p_i = uvel_p_interp * m_p_uVel_scaling_constant[i] / wqn_interp ;
-            double vvel_p_i = vvel_p_interp * m_p_vVel_scaling_constant[i] / wqn_interp ;
-            double wvel_p_i = wvel_p_interp * m_p_wVel_scaling_constant[i] / wqn_interp ;
-
-            double RCi = RCqn_interp * m_RC_scaling_constant[i] * m_w_scaling_constant[i]; // kg of i / m3
-            double CHi = CHqn_interp * m_CH_scaling_constant[i] * m_w_scaling_constant[i];
-
-            if(i_bc->second.face == Patch::xminus || i_bc->second.face == Patch::xplus ){
-
-              m_dot_gas += (i==0) ? rho_interp * std::abs(uvel_g(iF,jF,kF)) * area_x : 0.0; // gas is only computed once
-              m_dot_coal += ( RCi + CHi ) * std::abs(uvel_p_i) * area_x;
-            }
-            else if(i_bc->second.face == Patch::yminus || i_bc->second.face == Patch::yplus ){
-              m_dot_gas += (i==0) ? rho_interp * std::abs(vvel_g(iF,jF,kF)) * area_y : 0.0;
-              m_dot_coal += ( RCi + CHi ) * std::abs(vvel_p_i) * area_y;
-            }
-            // i_bc->second.name == "z-" || i_bc->second.name == "z+"
-            else{
-              m_dot_gas += (i==0) ? rho_interp * std::abs(wvel_g(iF,jF,kF)) * area_z : 0.0;
-              m_dot_coal += ( RCi + CHi ) * std::abs(wvel_p_i) * area_z;
-            }
-          });
-=======
           double value_m_dot = 0;
           parallel_for(cell_iter.get_ref_to_iterator(),cell_iter.size(), [&] (const int i,const int j,const int k) {
       
@@ -351,7 +297,6 @@
           //    m_m_p_info[i].value += value_m_dot;
           //  }
           //}
->>>>>>> be11f691
         }
       }
       }
@@ -377,10 +322,6 @@
 
     if ( i_bc->second.type == INLET ){
 
-<<<<<<< HEAD
-        // Get the cell iterator - range of cellID:
-        Uintah::ListOfCellsIterator& cell_iter = m_bcHelper->get_uintah_extra_bnd_mask( i_bc->second, patch->getID());
-=======
       // Get the cell iterator - range of cellID:
       Uintah::ListOfCellsIterator& cell_iter = m_bcHelper->get_uintah_extra_bnd_mask( i_bc->second, patch->getID());
 
@@ -420,38 +361,9 @@
           //m_m_gas_info[i].value += value_m_dot;
       //  }
       // }
->>>>>>> be11f691
-
-
-<<<<<<< HEAD
-        //Now loop through the cells:
-        parallel_for(cell_iter.get_ref_to_iterator(),cell_iter.size(), [&] (const int i,const int j,const int k) {
-
-          const int ic = i - normal[0]; // interior cell index
-          const int jc = j - normal[1];
-          const int kc = k - normal[2];
-
-          const int iF = i - normalFace[0]; // interior FACE index
-          const int jF = j - normalFace[1];
-          const int kF = k - normalFace[2];
-
-          double rho_interp  = 0.5 * ( density(i,j,k) + density(ic,jc,kc) );
-
-          if(i_bc->second.face == Patch::xminus || i_bc->second.face == Patch::xplus ){
-            m_dot_gas += rho_interp * std::abs(uvel_g(iF,jF,kF)) * area_x;
-          }
-          else if(i_bc->second.face == Patch::yminus || i_bc->second.face == Patch::yplus ){
-            m_dot_gas += rho_interp * std::abs(vvel_g(iF,jF,kF)) * area_y;
-          }
-          // i_bc->second.name == "z-" || i_bc->second.name == "z+"
-          else{
-            m_dot_gas += rho_interp * std::abs(wvel_g(iF,jF,kF)) * area_z;
-          }
-        });
-      }
-=======
-    }
->>>>>>> be11f691
+
+
+    }
     }
     new_dw->put(sum_vartype(m_dot_gas), VarLabel::find("m_dot_g"));
 
