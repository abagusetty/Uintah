--- conflicted
+++ resolved
@@ -40,12 +40,8 @@
 
     void register_initialize( std::vector<ArchesFieldContainer::VariableInformation>& variable_registry , const bool packed_tasks){}
 
-<<<<<<< HEAD
     template <typename ExecSpace, typename MemSpace>
-    void initialize( const Patch* patch, ArchesTaskInfoManager* tsk_info, ExecutionObject<ExecSpace, MemSpace>& execObj );
-=======
-    void initialize( const Patch* patch, ArchesTaskInfoManager* tsk_info ){}
->>>>>>> 35f365d9
+    void initialize( const Patch* patch, ArchesTaskInfoManager* tsk_info, ExecutionObject<ExecSpace, MemSpace>& execObj ){}
 
     void register_timestep_init( std::vector<ArchesFieldContainer::VariableInformation>& variable_registry , const bool packed_tasks){};
 
@@ -127,14 +123,8 @@
     std::vector<double> m_p_vVel_scaling_constant;
     std::vector<double> m_p_wVel_scaling_constant;
 
-<<<<<<< HEAD
-    void register_massFlowRate( std::vector<ArchesFieldContainer::VariableInformation>& variable_registry, const bool packed_tasks );
-
     template <typename ExecSpace, typename MemSpace>
     void eval_massFlowRate( const Patch* patch, ArchesTaskInfoManager* tsk_info, ExecutionObject<ExecSpace, MemSpace>);
-=======
-    void eval_massFlowRate( const Patch* patch, ArchesTaskInfoManager* tsk_info );
->>>>>>> 35f365d9
 
   };
 
