--- conflicted
+++ resolved
@@ -83,11 +83,8 @@
   //Get the boundary conditions:
   const BndMapT& bc_info = m_bcHelper->get_boundary_information();
 
-<<<<<<< HEAD
-=======
   const int pID = patch->getID();
 
->>>>>>> be11f691
   for ( auto i_bc = bc_info.begin(); i_bc != bc_info.end(); i_bc++ ){
 
     const bool on_this_patch = i_bc->second.has_patch(patch->getID());
@@ -168,8 +165,6 @@
             //PCELL
             cc_vf[c] = 0.0;
             cell_type[c] = INTRUSION;
-<<<<<<< HEAD
-=======
 
           }
 
@@ -181,7 +176,6 @@
               fx_vf[c] = 0.0;
             }
           }
->>>>>>> be11f691
 
           // y-dir
           IntVector iy = c - IntVector(0,1,0);
@@ -191,25 +185,6 @@
               fy_vf[c] = 0.0;
             }
           }
-<<<<<<< HEAD
-
-          // X-dir
-          IntVector ix = c - IntVector(1,0,0);
-          Point px = patch->cellPosition( ix );
-          if ( patch->containsCell( ix ) ){
-            if ( geom->inside(px) || geom->inside(p) ){
-              fx_vf[c] = 0.0;
-            }
-          }
-
-          // y-dir
-          IntVector iy = c - IntVector(0,1,0);
-          Point py = patch->cellPosition( iy );
-          if ( patch->containsCell( iy ) ){
-            if ( geom->inside(py) || geom->inside(p) ){
-              fy_vf[c] = 0.0;
-            }
-          }
 
           // z-dir
           IntVector iz = c - IntVector(0,0,1);
@@ -224,24 +199,6 @@
       }
     }
 
-    i->geometry = intersecting_geometry;
-
-  }
-=======
-
-          // z-dir
-          IntVector iz = c - IntVector(0,0,1);
-          Point pz = patch->cellPosition( iz );
-          if ( patch->containsCell( iy ) ){
-            if ( geom->inside(pz) || geom->inside(p) ){
-              fz_vf[c] = 0.0;
-            }
-          }
-
-        }
-      }
-    }
-
     IntrusionBoundary IB;
     IB.geometry = intersecting_geometry;
 
@@ -254,7 +211,6 @@
   m_intrusion_map.insert(std::make_pair(pID, intrusions));
 
   m_intrusion_lock.unlock(); 
->>>>>>> be11f691
 
 }
 
