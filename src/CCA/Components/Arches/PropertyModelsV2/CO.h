--- conflicted
+++ resolved
@@ -42,12 +42,11 @@
     template <typename ExecSpace, typename MemSpace>
     void compute_bcs( const Patch* patch, ArchesTaskInfoManager* tsk_info, ExecutionObject<ExecSpace, MemSpace>& execObj ){}
 
-<<<<<<< HEAD
     template <typename ExecSpace, typename MemSpace>
     void initialize( const Patch* patch, ArchesTaskInfoManager* tsk_info, ExecutionObject<ExecSpace, MemSpace>& execObj );
-=======
-    void restart_initialize( const Patch* patch, ArchesTaskInfoManager* tsk_info );
->>>>>>> 281bd077
+
+    template <typename ExecSpace, typename MemSpace>
+    void restart_initialize( const Patch* patch, ArchesTaskInfoManager* tsk_info, ExecutionObject<ExecSpace, MemSpace>& execObj );
 
     template <typename ExecSpace, typename MemSpace>
     void timestep_init( const Patch* patch, ArchesTaskInfoManager* tsk_info, ExecutionObject<ExecSpace, MemSpace>& execObj );
