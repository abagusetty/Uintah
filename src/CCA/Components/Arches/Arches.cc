--- conflicted
+++ resolved
@@ -37,11 +37,7 @@
 #include <CCA/Components/Arches/CoalModels/CharOxidation.h>
 #include <CCA/Components/Arches/CoalModels/KobayashiSarofimDevol.h>
 #include <CCA/Components/Arches/CoalModels/RichardsFletcherDevol.h>
-<<<<<<< HEAD
-#include <CCA/Components/Arches/CoalModels/BTDevol.h>
-=======
 #include <CCA/Components/Arches/CoalModels/FOWYDevol.h>
->>>>>>> d1d65a4e
 #include <CCA/Components/Arches/CoalModels/SimpleBirth.h>
 #include <CCA/Components/Arches/CoalModels/YamamotoDevol.h>
 #include <CCA/Components/Arches/CoalModels/HeatTransfer.h>
@@ -1049,11 +1045,7 @@
   all_tasks.clear(); 
   all_tasks = i_partmod_fac->second->retrieve_all_tasks(); 
   for ( TaskFactoryBase::TaskMap::iterator i = all_tasks.begin(); i != all_tasks.end(); i++){ 
-<<<<<<< HEAD
-    i->second->schedule_init(level, sched, matls ); 
-=======
     i->second->schedule_init(level, sched, matls, is_restart ); 
->>>>>>> d1d65a4e
   }
   //=================================================================================
 
@@ -1080,8 +1072,6 @@
   }
 
   //d_rad_prop_calc->sched_compute_radiation_properties( level, sched, matls, 0, true );
-<<<<<<< HEAD
-=======
 }
 
 
@@ -1104,7 +1094,6 @@
     i->second->schedule_init(level, sched, matls, is_restart ); 
   }
 
->>>>>>> d1d65a4e
 }
 
 void
@@ -2336,15 +2325,9 @@
           // Richards Fletcher devolatilization model
           ModelBuilder* modelBuilder = scinew RichardsFletcherDevolBuilder(temp_model_name, requiredICVarLabels, requiredScalarVarLabels, d_lab, d_lab->d_sharedState, iqn);
           model_factory.register_model( temp_model_name, modelBuilder );
-<<<<<<< HEAD
-        } else if ( model_type == "BTDevol" ) {
-          // Biagini Tognotti devolatilization model
-          ModelBuilder* modelBuilder = scinew BTDevolBuilder(temp_model_name, requiredICVarLabels, requiredScalarVarLabels, d_lab, d_lab->d_sharedState, iqn);
-=======
         } else if ( model_type == "FOWYDevol" ) {
           // Biagini Tognotti devolatilization model
           ModelBuilder* modelBuilder = scinew FOWYDevolBuilder(temp_model_name, requiredICVarLabels, requiredScalarVarLabels, d_lab, d_lab->d_sharedState, iqn);
->>>>>>> d1d65a4e
           model_factory.register_model( temp_model_name, modelBuilder );
         } else if ( model_type == "YamamotoDevol" ) {
           ModelBuilder* modelBuilder = scinew YamamotoDevolBuilder(temp_model_name, requiredICVarLabels, requiredScalarVarLabels, d_lab, d_lab->d_sharedState, iqn);
@@ -2357,17 +2340,10 @@
           model_factory.register_model( temp_model_name, modelBuilder );
         } else if ( model_type == "Drag" ) {
           ModelBuilder* modelBuilder = scinew DragModelBuilder(temp_model_name, requiredICVarLabels, requiredScalarVarLabels, d_lab, d_lab->d_sharedState, iqn);
-<<<<<<< HEAD
           model_factory.register_model( temp_model_name, modelBuilder );
         } else if ( model_type == "SimpleBirth" ) {
           ModelBuilder* modelBuilder = scinew SimpleBirthBuilder(temp_model_name, requiredICVarLabels, requiredScalarVarLabels, d_lab, d_lab->d_sharedState, iqn);
           model_factory.register_model( temp_model_name, modelBuilder );
-=======
-          model_factory.register_model( temp_model_name, modelBuilder );
-        } else if ( model_type == "SimpleBirth" ) {
-          ModelBuilder* modelBuilder = scinew SimpleBirthBuilder(temp_model_name, requiredICVarLabels, requiredScalarVarLabels, d_lab, d_lab->d_sharedState, iqn);
-          model_factory.register_model( temp_model_name, modelBuilder );
->>>>>>> d1d65a4e
         } else {
           proc0cout << "For model named: " << temp_model_name << endl;
           proc0cout << "with type: " << model_type << endl;
