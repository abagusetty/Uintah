#ifndef Uintah_Component_Arches_BOUNDARYFUNCTORS_h
#define Uintah_Component_Arches_BOUNDARYFUNCTORS_h

#include <Core/ProblemSpec/ProblemSpec.h>
#include <Core/ProblemSpec/ProblemSpecP.h>
#include <CCA/Ports/Scheduler.h>
#include <CCA/Ports/DataWarehouse.h>
#include <Core/Exceptions/ProblemSetupException.h>
#include <CCA/Components/Arches/ChemMix/MixingRxnModel.h>
#include <CCA/Components/Arches/Task/TaskInterface.h>
#include <CCA/Components/Arches/Task/FieldContainer.h>
#include <CCA/Components/Arches/Task/TaskVariableTools.h>
#include <CCA/Components/Arches/BoundaryConditions/BoundaryFunctorHelper.h>
#include <CCA/Components/Arches/WBCHelper.h>
#include <CCA/Components/Arches/UPSHelper.h>
#include <CCA/Components/Arches/GridTools.h>

static Uintah::DebugStream dbgbc("ARCHES_BC_FUNCTORS", false);
#define DBC_BC_ON  dbgbc.active()
#define DBGBCFUN  if( DBC_BC_ON  ) dbgbc

namespace Uintah { namespace ArchesCore{

  struct DepBCInfo {
    std::string variable_name;
    int n_ghosts{0};
    ArchesFieldContainer::WHICH_DW dw{ArchesFieldContainer::NEWDW};
  };

  typedef std::vector<DepBCInfo> FunctorDepList;

  template <typename T>
  class BCFunctors {

  public:

    enum FUNCTOR_TYPE { DIRICHLET_FUN, NEUMANN_FUN };

    std::string func_enum_str( FUNCTOR_TYPE fun_type ){

      if ( fun_type == DIRICHLET_FUN ){
        return "dirichlet";
      } else if ( fun_type == NEUMANN_FUN ){
        return "nuemann";
      } else {
        throw InvalidValue("Error: BC Functor type not recognized.",__FILE__,__LINE__);
      }

    }

    BCFunctors(){}
    ~BCFunctors(){}

    std::string pair_face_var_names( std::string face_name, std::string var_name ){
      return face_name + "_" + var_name;
    }

    struct BaseFunctor;
    struct Dirichlet;
    struct Neumann;
    struct MassFlow;
    struct MMSalmgren;
    struct MMSshunn;
    struct SecondaryVariableBC;
    struct VelocityBC;
    struct PressureOutletBC;
    struct SubGridInjector;

    void create_bcs( ProblemSpecP& db, std::vector<std::string> variables );

    void build_bcs( ProblemSpecP db_bc, const std::vector<std::string> variables, const std::string );

    std::shared_ptr<BaseFunctor> get_functor( BndCondTypeEnum bnd_type ){
      // This naming isn't great. Would be better to map these with a static function??
      std::string name;
      if ( bnd_type == DIRICHLET ){
        name = "Dirichlet";
      } else if ( bnd_type == NEUMANN ){
        name = "Neumann";
      }

       auto i = m_bcFunStorage.find(name);

       if ( i != m_bcFunStorage.end() ){
         return i->second;
       }

       throw InvalidValue("Error: Cannot locate BC functor with name: "+name, __FILE__, __LINE__);

    }

    void get_bc_dependencies( std::vector<std::string>& varnames, WBCHelper* bc_helper,
                              FunctorDepList& dep );

    void get_bc_modifies( std::vector<std::string>& varnames, WBCHelper* bc_helper,
                          std::vector<std::string>& mod );


    void apply_bc( std::vector<std::string> varnames, WBCHelper* bc_helper,
                   ArchesTaskInfoManager* tsk_info, const Patch* patch );

  private:

    void insert_functor( std::string name, std::shared_ptr<BaseFunctor> fun ){

      auto iter = m_bcFunStorage.find(name);
      if ( iter == m_bcFunStorage.end() ){
        m_bcFunStorage.insert(std::make_pair(name, fun));
      }

    }

    void insert_functor( std::string face_name, std::string var_name,
                         std::shared_ptr<BaseFunctor> fun ){

      std::string name = pair_face_var_names( face_name, var_name );
      auto iter = m_bcFunStorage.find(name);
      if ( iter == m_bcFunStorage.end() ){
        m_bcFunStorage.insert(std::make_pair(name, fun));
      }

    }

    std::map<std::string, std::shared_ptr<BaseFunctor> > m_bcFunStorage;

};

//--------------------------------------------------------------------------------------------------
// IMPLEMENTATION
//--------------------------------------------------------------------------------------------------

template <typename T>
void BCFunctors<T>::create_bcs( ProblemSpecP& db, std::vector<std::string> variables ){

  ProblemSpecP db_root = db->getRootNode();
  ProblemSpecP db_bc = db_root->findBlock("Grid")->findBlock("BoundaryConditions");

  if ( db_bc ){

    DBGBCFUN << " BC Functors: ** Parsing Face boundary conditions. **" << std::endl;
    build_bcs( db_bc, variables, "Face" );
    DBGBCFUN << " BC Functors: ** Parsing InteriorFace boundary conditions. **" << std::endl;
    build_bcs( db_bc, variables, "InteriorFace" );
    DBGBCFUN << " BC Functors: ** Done parsing for boundary condition functors. **" << std::endl;

  }
}

template <typename T>
void BCFunctors<T>::build_bcs( ProblemSpecP db_bc, const std::vector<std::string> variables, const std::string EdgeType ){

 for ( Uintah::ProblemSpecP db_face = db_bc->findBlock(EdgeType); db_face != nullptr; db_face = db_face->findNextBlock(EdgeType) ){

   std::string face_name = "NOT_NAMED";
   db_face->getAttribute( "name", face_name );

   if ( face_name == "NOT_NAMED" ){
     throw ProblemSetupException("Error: You must have a name attribute for all "+EdgeType+" boundary conditions.", __FILE__, __LINE__);
   }

   for ( Uintah::ProblemSpecP db_bc_type = db_face->findBlock("BCType"); db_bc_type != nullptr; db_bc_type = db_bc_type->findNextBlock("BCType") ){

     std::string type;
     std::string varname;

     db_bc_type->getAttribute("var", type);
     db_bc_type->getAttribute("label", varname);

     //DBGBCFUN << " BC Functors: Looking for a boundary condition for variable " << varname << std::endl;

     bool matched_var = false;
     for ( auto i = variables.begin(); i != variables.end(); i++ ){
       if ( *i == varname ){
         matched_var = true;
       }
     }

// -------------- STANDARD BOUNDARY CONDITIONS -----------------------------------------------------
// Note: These are
//       If the names don't match, then this would be no bueno.

     if ( matched_var ){

       DBGBCFUN << " BC Functors: Found a boundary condition for variable " << varname << std::endl;

       if ( type == "Dirichlet" ){

         std::shared_ptr<BaseFunctor> fun(scinew Dirichlet());
         insert_functor(func_enum_str(DIRICHLET_FUN), fun);

         DBGBCFUN << "              with type: " << type << std::endl;

       } else if ( type == "Neumann" ){

         std::shared_ptr<BaseFunctor> fun(scinew Neumann());
         insert_functor(func_enum_str(NEUMANN_FUN), fun);

         DBGBCFUN << "              with type: " << type << std::endl;

       } else if ( type == "Custom" ){

         std::string custom_type="NA";
         db_bc_type->getAttribute("type",custom_type);

         DBGBCFUN << "              with custom type: " << custom_type << std::endl;

// --------------- HERE IS WHERE WE INSERT CUSTOMIZABLE BC FUNCTORS --------------------------------

         if ( custom_type == "massflow" ){

           double mdot = 0.0;
           db_bc_type->require("value", mdot);

           std::string density_label = "density";
           if ( db_bc_type->findBlock("density") ){
             db_bc_type->findBlock("density")->getAttribute("label", density_label);
           }

           std::shared_ptr<BaseFunctor> fun(scinew MassFlow(mdot, density_label));
           insert_functor( face_name, varname, fun);
         } else if ( custom_type == "MMS_almgren" ) {

           std::string x_label = "gridX";
           std::string y_label = "gridY";
           std::string which_vel = "u";

           db_bc_type->require("which_vel", which_vel);
           ProblemSpecP db_coord =  db_bc_type->findBlock("coordinates");

           if ( db_coord ){
             db_coord->getAttribute("x", x_label);
             db_coord->getAttribute("y", y_label);
           } else {
             throw InvalidValue("Error: must have coordinates specified for almgren MMS init condition", __FILE__, __LINE__);
           }

           std::shared_ptr<BaseFunctor> fun(scinew MMSalmgren(x_label, y_label, which_vel));
           insert_functor( face_name, varname, fun);

         } else if ( custom_type == "MMS_shunn" ) {

           std::string x_label = "gridX";

           ProblemSpecP db_coord =  db_bc_type->findBlock("coordinates");

           if ( db_coord ){
             db_coord->getAttribute("x", x_label);
           } else {
             throw InvalidValue("Error: must have coordinates specified for shunn MMS init condition", __FILE__, __LINE__);
           }

           std::shared_ptr<BaseFunctor> fun(scinew MMSshunn(x_label));
           insert_functor( face_name, varname, fun);

         } else if ( custom_type == "table_value" ) {

           std::string tabulated_var_name = "NA";
           db_bc_type->require("value", tabulated_var_name);

           std::shared_ptr<BaseFunctor> fun(scinew SecondaryVariableBC(tabulated_var_name));
           insert_functor( face_name, varname, fun );

         } else if ( custom_type == "handoff" ) {

           std::string handoff_var_name = "NA";
           db_bc_type->require("value", handoff_var_name);

           std::shared_ptr<BaseFunctor> fun(scinew SecondaryVariableBC(handoff_var_name));
           insert_functor( face_name, varname, fun );

         } else if ( custom_type == "velocity" ){

           //HARD CODED! - Possibly fix for the future?
           std::string density_name = "density";

           double vel_value=0.0;
           db_bc_type->require("value", vel_value);

           std::shared_ptr<BaseFunctor> fun( scinew VelocityBC(density_name, vel_value));

           insert_functor( face_name, varname, fun );

         } else if ( custom_type == "PressureOutlet" ){
<<<<<<< HEAD
           // HARD CODED! - fix me 
           std::string vel_name = "uVel";
           if (varname == "x-mom"){
             vel_name = "uVel";
             //vel_name = "x-mom";
           } else if (varname == "y-mom") {
             vel_name = "vVel";
             //vel_name = "y-mom";
           } else if  (varname == "z-mom") {
             vel_name = "wVel";
             //vel_name = "z-mom";
           } else {
             throw InvalidValue("Error: can not find velocity name "+type, __FILE__, __LINE__);
           } 
=======
           std::string vel_name;
           if (varname == "x-mom"){
             vel_name = ArchesCore::default_uVel_name;
             //vel_name = "x-mom";
           } else if (varname == "y-mom") {
             vel_name = ArchesCore::default_vVel_name;
             //vel_name = "y-mom";
           } else if  (varname == "z-mom") {
             vel_name = ArchesCore::default_wVel_name;
             //vel_name = "z-mom";
           } else {
             throw InvalidValue("Error: can not find velocity name "+type, __FILE__, __LINE__);
           }
>>>>>>> be11f691
           double vel_value=0.0;
           db_bc_type->require("value", vel_value);

           std::shared_ptr<BaseFunctor> fun( scinew PressureOutletBC(vel_name, vel_value));

           insert_functor( face_name, varname, fun );


         } else if ( custom_type == "subgrid_injector" ){

           std::shared_ptr<BaseFunctor> fun( scinew SubGridInjector(varname, db_bc_type));

           insert_functor( face_name, varname, fun );

         } else {

           throw InvalidValue("Error: Custom functor type not recognized: "+custom_type,
                              __FILE__, __LINE__);

         }

       } else {

         throw InvalidValue("Error: BC var type not recognized: "+type, __FILE__, __LINE__);

       }
     }
   }
 }
}

//--------------------------------------------------------------------------------------------------
// BASE FUNCTOR
template<typename  ExecutionSpace,typename MemorySpace> // THIS IS A PLACEHOLDER DEFINITION, It should be removed upon merging of the kokkos branch
using ExecutionObject = std::iterator<ExecutionSpace,MemorySpace>;

template <typename T>
struct BCFunctors<T>::BaseFunctor {

public:

  BaseFunctor(){}
  virtual ~BaseFunctor(){}

  /** @brief Add dependancies onto the Arches Task for the proper execution of the boundary
             condition. This may be a nullptr op.**/
  virtual void add_dep( FunctorDepList& master_dep ) = 0;
  /** @brief Add additional modifies onto the Arches Task (outside the root variable) for
             proper execution of the boundary condition. This may be a nullptr op. **/
  virtual void add_mod( std::vector<std::string>& master_mod ) = 0;
  /** @brief Actually evaluate the boundary condition **/
    template <typename ExecutionSpace, typename MemorySpace>
    void eval_bc( ExecutionObject<ExecutionSpace,MemorySpace> executionObject,
    std::string var_name, const Patch* patch, ArchesTaskInfoManager* tsk_info,
    const BndSpec* bnd, Uintah::ListOfCellsIterator& bndIter ) {
    if (BCFunctors<T>::Dirichlet*             child   = dynamic_cast<BCFunctors<T>::Dirichlet*           >(this)){
      child->eval_bc(executionObject,var_name,patch,tsk_info,bnd,bndIter);
    }else if (BCFunctors<T>::Neumann*               child   = dynamic_cast<BCFunctors<T>::Neumann*             >(this)){
      child->eval_bc(executionObject,var_name,patch,tsk_info,bnd,bndIter);
    }else if (BCFunctors<T>::MassFlow*              child   = dynamic_cast<BCFunctors<T>::MassFlow*            >(this)){
      child->eval_bc(executionObject,var_name,patch,tsk_info,bnd,bndIter);
    }else if (BCFunctors<T>::MMSalmgren*            child   = dynamic_cast<BCFunctors<T>::MMSalmgren*          >(this)){
      child->eval_bc(executionObject,var_name,patch,tsk_info,bnd,bndIter);
    }else if (BCFunctors<T>::MMSshunn*              child   = dynamic_cast<BCFunctors<T>::MMSshunn*            >(this)){
      child->eval_bc(executionObject,var_name,patch,tsk_info,bnd,bndIter);
    }else if (BCFunctors<T>::SecondaryVariableBC*   child   = dynamic_cast<BCFunctors<T>::SecondaryVariableBC* >(this)){
      child->eval_bc(executionObject,var_name,patch,tsk_info,bnd,bndIter);
    }else if (BCFunctors<T>::VelocityBC*            child   = dynamic_cast<BCFunctors<T>::VelocityBC*          >(this)){
      child->eval_bc(executionObject,var_name,patch,tsk_info,bnd,bndIter);
    }else if (BCFunctors<T>::PressureOutletBC*      child   = dynamic_cast<BCFunctors<T>::PressureOutletBC*          >(this)){
      child->eval_bc(executionObject,var_name,patch,tsk_info,bnd,bndIter);
    }else if (BCFunctors<T>::SubGridInjector*       chile   = dynamic_cast<BCFunctors<T>::SubGridInjector*     >(this)){
      child->eval_bc(executionObject,var_name,patch,tsk_info,bnd,bndIter);
    }else {
          throw InvalidValue("Portable Boundary condition not properly included in source code.",__FILE__,__LINE__);
   }
}

protected:

  FunctorDepList m_dep;
  std::vector<std::string> m_mod;

  /** @brief Check the master list of all dependencies for the requirements of this specific bc functor **/
  void check_master_list( FunctorDepList& local_dep ,
    FunctorDepList& master_list ){

    for ( auto ilocal = local_dep.begin(); ilocal != local_dep.end(); ilocal++ ){

      bool found_match = false;
      for ( auto imaster = master_list.begin(); imaster != master_list.end(); imaster++ ){
        if ( ((*ilocal).variable_name == (*imaster).variable_name) && ((*ilocal).dw == (*imaster).dw) ){
          found_match = true;
        }
      }

      if ( !found_match ){
        master_list.push_back(*ilocal);
      }
    }
  }

};

//--------------------------------------------------------------------------------------------------
// DERIVED FUNCTORS

template <typename T>
struct BCFunctors<T>::Dirichlet : BaseFunctor{
public:
  Dirichlet(){}
  ~Dirichlet(){}

  void add_dep( FunctorDepList& master_dep ){}

  void add_mod( std::vector<std::string>& master_mod ){}

  template <typename ES, typename MS>
  void eval_bc( ExecutionObject<ES,MS>& executionObject,std::string var_name, const Patch* patch, ArchesTaskInfoManager* tsk_info,
                const BndSpec* bnd, Uintah::ListOfCellsIterator& bndIter ){

    VariableHelper<T> var_help;
    T& var = *( tsk_info->get_uintah_field<T>(var_name));
    const IntVector iDir = patch->faceDirection( bnd->face );
    const IntVector vDir(var_help.ioff, var_help.joff, var_help.koff);

    const double dot = vDir[0]*iDir[0] + vDir[1]*iDir[1] + vDir[2]*iDir[2];

    const BndCondSpec* spec = bnd->find(var_name);

    const double spec_value=spec->value;

    if ( var_help.dir == ArchesCore::NODIR || dot == 0){


      // CCVariable or CC position in the staggered variable
      parallel_for(bndIter.get_ref_to_iterator(),bndIter.size(), [&] (int i,int j,int k) {
        int im=i - iDir[0];
        int jm=j - iDir[1];
        int km=k - iDir[2];
        var(i,j,k) = 2.0 * spec_value - var(im,jm,km);
      });

    } else {

      // Staggered Variable
      if ( dot == -1 ){
      // Normal face -
      parallel_for(bndIter.get_ref_to_iterator(),bndIter.size(), [&] (int i,int j,int k) {
          int im=i - iDir[0];
          int jm=j - iDir[1];
          int km=k - iDir[2];
          var(i,j,k) = spec_value;
          var(im,jm,km) = spec_value;
        });
      } else if ( dot == 1 ){
      // Normal face +
      parallel_for(bndIter.get_ref_to_iterator(),bndIter.size(), [&] (int i,int j,int k) {
          var(i,j,k) = spec_value;
        });
      } else {
          throw InvalidValue("Error: ...",__FILE__,__LINE__);
      }
    }
  }

private:

};

//--------------------------------------------------------------------------------------------------
template <typename T>
struct BCFunctors<T>::Neumann: BaseFunctor{
public:
  Neumann(){}
  ~Neumann(){}

  void add_dep( FunctorDepList& master_dep ){}

  void add_mod( std::vector<std::string>& master_mod ){}

template <typename ES, typename MS>
  void eval_bc( ExecutionObject<ES,MS>& executionObject,std::string var_name, const Patch* patch, ArchesTaskInfoManager* tsk_info,
                const BndSpec* bnd, Uintah::ListOfCellsIterator& bndIter  ){

    VariableHelper<T> var_help;
    T& var = *( tsk_info->get_uintah_field<T>(var_name));
    const IntVector iDir = patch->faceDirection( bnd->face );
    const IntVector vDir(var_help.ioff, var_help.joff, var_help.koff);
    const Vector Dx = patch->dCell();
    const double norm = iDir[0]+iDir[1]+iDir[2];
    const double dot = vDir[0]*iDir[0] + vDir[1]*iDir[1] + vDir[2]*iDir[2];

    if ( var_help.dir == ArchesCore::NODIR || dot == 0  ){
    // CCvariables and CC positions in a staggered variable

      const IntVector normIDir = iDir * iDir;
      const double dx = normIDir == IntVector(1,0,0) ? Dx.x() : normIDir == IntVector(0,1,0) ? Dx.y() : Dx.z() ;

      const double spec_value = bnd->find(var_name)->value;

      parallel_for(bndIter.get_ref_to_iterator(),bndIter.size(), [&] (int i,int j,int k) {
        int im = i - iDir[0];
        int jm = j - iDir[1];
        int km = k - iDir[2];

        var(i,j,k) = norm*dx * spec_value + var(im,jm,km);

      });
    } else {

      // for staggered variables, only going to allow for zero gradient, one-sided for now
      if ( dot == -1 ){
      parallel_for(bndIter.get_ref_to_iterator(),bndIter.size(), [&] (int i,int j,int k) {
          int im=i - iDir[0];
          int jm=j - iDir[1];
          int km=k - iDir[2];
          int imm=i - 2*iDir[0];
          int jmm=j - 2*iDir[1];
          int kmm=k - 2*iDir[2];

          var(im,jm,km) = var(imm,jmm,kmm);
          var(i,j,k) = var(im,jm,km);
        });
      } else if ( dot == 1 ){
      parallel_for(bndIter.get_ref_to_iterator(),bndIter.size(), [&] (int i,int j,int k) {
          int im=i - iDir[0];
          int jm=j - iDir[1];
          int km=k - iDir[2];
          var(i,j,k) = var(im,jm,km);
        });
      }

    }
  }

private:

};

//--------------------------------------------------------------------------------------------------
template <typename T>
struct BCFunctors<T>::MassFlow : BaseFunctor{

public:

  MassFlow( const double mdot, std::string density_name ) : BaseFunctor(), m_mdot(mdot),
    m_density_name(density_name) {}
  ~MassFlow(){}

  void add_dep( FunctorDepList& master_dep ){

    // Note that the brace initializer won't work with compilers < c++14 because
    // of the default values set in the struct for n_ghosts and dw.
    DepBCInfo density_info;
    density_info.variable_name = m_density_name;

    BaseFunctor::m_dep.push_back( density_info );

    BaseFunctor::check_master_list( BaseFunctor::m_dep, master_dep );

  }

  void add_mod( std::vector<std::string>& master_mod ){}

template <typename ES, typename MS>
  void eval_bc( ExecutionObject<ES,MS>& executionObject,std::string var_name, const Patch* patch, ArchesTaskInfoManager* tsk_info,
                const BndSpec* bnd, Uintah::ListOfCellsIterator& bndIter  ){

    T& var = *( tsk_info->get_uintah_field<T>(var_name));
    constCCVariable<double> rho =
      *( tsk_info->get_const_uintah_field<constCCVariable<double> >(m_density_name));

    VariableHelper<T> var_help;
    const IntVector iDir = patch->faceDirection( bnd->face );
    const IntVector vDir(var_help.ioff, var_help.joff, var_help.koff);

    const double dot = vDir[0]*iDir[0] + vDir[1]*iDir[1] + vDir[2]*iDir[2];

    const double bound_area = bnd->area;
    if ( dot == -1 ){
    // Normal face (-)  staggered variables
      parallel_for(bndIter.get_ref_to_iterator(),bndIter.size(), [&] (int i,int j,int k) {
          int im=i - iDir[0];
          int jm=j - iDir[1];
          int km=k - iDir[2];
          const double rho_face = 0.5*(rho(i,j,k)+ rho(im,jm,km));
          var(i,j,k) = m_mdot / (rho_face * bound_area);
          var(im,jm,km) = var(i,j,k);
      });
    } else if ( dot == 1 ){
    // Normal face (+)  staggered variables
      parallel_for(bndIter.get_ref_to_iterator(),bndIter.size(), [&] (int i,int j,int k) {
          int im=i - iDir[0];
          int jm=j - iDir[1];
          int km=k - iDir[2];
          double rho_face = 0.5*(rho(i,j,k) + rho(im,jm,km));
          var[*bndIter] = m_mdot / (rho_face * bound_area );
      });
    } else {
      throw InvalidValue("Error: Trying to set a massflow rate for a non-normal velocoty", __FILE__, __LINE__);
    }
  }

private:

  const double m_mdot;
  std::string m_density_name;

};

//--------------------------------------------------------------------------------------------------
template <typename T>
struct BCFunctors<T>::MMSalmgren : BaseFunctor{

public:

  MMSalmgren( std::string x_name, std::string y_name, std::string which_vel) : BaseFunctor(), m_x_name(x_name),
    m_y_name(y_name), m_which_vel(which_vel){}
  ~MMSalmgren(){}

  void add_dep( FunctorDepList& master_dep ){

    DepBCInfo y_info; y_info.variable_name = m_y_name;
    DepBCInfo x_info; x_info.variable_name = m_x_name;
    BaseFunctor::m_dep.push_back( y_info );
    BaseFunctor::m_dep.push_back( x_info );
    BaseFunctor::check_master_list( BaseFunctor::m_dep, master_dep );

  }

  void add_mod( std::vector<std::string>& master_mod ){}

template <typename ES, typename MS>
  void eval_bc( ExecutionObject<ES,MS>& executionObject,std::string var_name, const Patch* patch, ArchesTaskInfoManager* tsk_info,
                const BndSpec* bnd, Uintah::ListOfCellsIterator& bndIter  ){

    const double m_two_pi = 2.0*acos(-1.0);
    const double m_amp = 1.0;

    T& var = *( tsk_info->get_uintah_field<T>(var_name));

    constCCVariable<double> x =
      *( tsk_info->get_const_uintah_field<constCCVariable<double> >(m_x_name));

    constCCVariable<double> y =
      *( tsk_info->get_const_uintah_field<constCCVariable<double> >(m_y_name));

    VariableHelper<T> var_help;
    const IntVector iDir = patch->faceDirection( bnd->face );
    const IntVector vDir(var_help.ioff, var_help.joff, var_help.koff);

    const double dot = vDir[0]*iDir[0] + vDir[1]*iDir[1] + vDir[2]*iDir[2];


    if ( m_which_vel == "u" ){

      if (var_help.dir == ArchesCore::NODIR ){
        // scalar or CCvariable
        parallel_for(bndIter.get_ref_to_iterator(),bndIter.size(), [&] (int i,int j,int k) {
          var(i,j,k) = 1.0  - m_amp * cos( m_two_pi * x(i,j,k) )
                                  * sin( m_two_pi * y(i,j,k) );
        });
      } else {
        // SFCX or SFCY or SFCZ variable
          if (dot == -1){
        parallel_for(bndIter.get_ref_to_iterator(),bndIter.size(), [&] (int i,int j,int k) {
              // (-) faces  two cells at the begin of the domain
              // value are the same because we do not resolve extra cell (i=-1), and we set the BC at i = 0
//                    var[*bndIter] = 1.0  - m_amp * cos( m_two_pi * x[*bndIter] )
//                                      * sin( m_two_pi * y[*bndIter] );
                int im=i - iDir[0];
                int jm=j - iDir[1];
                int km=k - iDir[2];

                var(i,j,k) = 1.0  - m_amp * cos( m_two_pi * x(im,jm,km) )
                                  * sin( m_two_pi * y(im,jm,km) );


                 var(im,jm,km) = 1.0  - m_amp * cos( m_two_pi * x(im,jm,km) )
                                  * sin( m_two_pi * y(im,jm,km) );
            });
          } else {
        parallel_for(bndIter.get_ref_to_iterator(),bndIter.size(), [&] (int i,int j,int k) {
               // (+) faces one cell at the end of the domain
               var(i,j,k) = 1.0  - m_amp * cos( m_two_pi * x(i,j,k) )
                                  * sin( m_two_pi * y(i,j,k) );
              });
          }
      }
    } else if ( m_which_vel == "v" ){

      if (var_help.dir == ArchesCore::NODIR ){
        // scalar
        parallel_for(bndIter.get_ref_to_iterator(),bndIter.size(), [&] (int i,int j,int k) {
          var(i,j,k) = 1.0  + m_amp * sin( m_two_pi * x(i,j,k) )
                              * cos( m_two_pi * y(i,j,k) );
        });
      } else {
      // SFCX or SFCY or SFCZ variable
        if (dot == -1){
        parallel_for(bndIter.get_ref_to_iterator(),bndIter.size(), [&] (int i,int j,int k) {
          int im=i - iDir[0];
          int jm=j - iDir[1];
          int km=k - iDir[2];
            // (-) faces  two cells
//                var[*bndIter] = 1.0  + m_amp * sin( m_two_pi * x[*bndIter] )
//                                      * cos( m_two_pi * y[*bndIter] );
            var(i,j,k) = 1.0  + m_amp * sin( m_two_pi * x(im,jm,km) )
                   * cos( m_two_pi * y(im,jm,km) );


            var(im,jm,km) = 1.0  + m_amp * sin( m_two_pi * x(im,jm,km) )
                                  * cos( m_two_pi * y(im,jm,km) );
          });
        } else {
          // (+) faces
        parallel_for(bndIter.get_ref_to_iterator(),bndIter.size(), [&] (int i,int j,int k) {
          var(i,j,k) = 1.0  + m_amp * sin( m_two_pi * x(i,j,k) )
                                  * cos( m_two_pi * y(i,j,k) );

        });
      }
  }
    } else {
      throw InvalidValue("Error: Almgren BC  velocoty does not exit", __FILE__, __LINE__);
    }
    }
private:

  std::string m_x_name;
  std::string m_y_name;
  std::string m_which_vel;

};

//--------------------------------------------------------------------------------------------------
template <typename T>
struct BCFunctors<T>::MMSshunn : BaseFunctor{

public:

  MMSshunn( std::string x_name) : BaseFunctor(), m_x_name(x_name) {}
  ~MMSshunn(){}

  void add_dep( FunctorDepList& master_dep ){

    DepBCInfo x_info; x_info.variable_name = m_x_name;
    BaseFunctor::m_dep.push_back( x_info );
    BaseFunctor::check_master_list( BaseFunctor::m_dep, master_dep );

  }

  void add_mod( std::vector<std::string>& master_mod ){}

template <typename ES, typename MS>
  void eval_bc( ExecutionObject<ES,MS>& executionObject,std::string var_name, const Patch* patch, ArchesTaskInfoManager* tsk_info,
                const BndSpec* bnd, Uintah::ListOfCellsIterator& bndIter  ){

    //const double m_two_pi = 2.0*acos(-1.0);
    //const double m_amp = 1.0;
    const double m_k1  = 4.0;
    const double m_k2  = 2.0;
    const double m_w0  = 50.0;
    const double m_rho0 = 20.0;
    const double m_rho1 = 1.0;

    double time_d  = tsk_info->get_time();
    int   time_substep = tsk_info->get_time_substep();
    double factor      = tsk_info->get_ssp_time_factor(time_substep);
    double dt          = tsk_info->get_dt();
    time_d = time_d + factor*dt;


    T& var = *( tsk_info->get_uintah_field<T>(var_name));

    constCCVariable<double> x =
      *( tsk_info->get_const_uintah_field<constCCVariable<double> >(m_x_name));

    VariableHelper<T> var_help;
    //IntVector iDir = patch->faceDirection( bnd->face );
    //IntVector vDir(var_help.ioff, var_help.joff, var_help.koff);

    //const double dot = vDir[0]*iDir[0] + vDir[1]*iDir[1] + vDir[2]*iDir[2];
    const double z1 = std::exp(-m_k1 * time_d);
    if (var_help.dir == ArchesCore::NODIR ){
      // scalar or CCvariable
        parallel_for(bndIter.get_ref_to_iterator(),bndIter.size(), [&] (int i,int j,int k) {
        const double z2 = std::cosh(m_w0 * std::exp (-m_k2 * time_d) *x(i,j,k)); // x is cc value
        const double phi = (z1-z2)/(z1 * (1.0 - m_rho0/m_rho1)-z2);
        const double rho = 1.0/(phi/m_rho1 + (1.0- phi )/m_rho0);
        var(i,j,k) = phi*rho;
       });
     }


    }
private:

  std::string m_x_name;

};

//--------------------------------------------------------------------------------------------------
template <typename T>
struct BCFunctors<T>::SecondaryVariableBC : BaseFunctor {

public:

  SecondaryVariableBC( std::string sec_var_name ) : m_sec_var_name(sec_var_name){
    DepBCInfo sec_info; sec_info.variable_name = m_sec_var_name;
    BaseFunctor::m_dep.push_back( sec_info );
  }
  ~SecondaryVariableBC(){}

  void add_dep( FunctorDepList& master_dep ){

    // Now adding dependencies to the master list.
    // This checks for repeats to ensure a variable isn't added twice.
    BaseFunctor::check_master_list( BaseFunctor::m_dep, master_dep );

  }

  void add_mod( std::vector<std::string>& master_mod ){}

template <typename ES, typename MS>
  void eval_bc(ExecutionObject<ES,MS>& executionObject, std::string var_name, const Patch* patch, ArchesTaskInfoManager* tsk_info,
                const BndSpec* bnd, Uintah::ListOfCellsIterator& bndIter  ){

    VariableHelper<T> var_help;
    typedef typename VariableHelper<T>::ConstType CT;
    T& var = *( tsk_info->get_uintah_field<T>(var_name));
    const IntVector iDir = patch->faceDirection( bnd->face );
    CT& sec_var = *( tsk_info->get_const_uintah_field<CT>(m_sec_var_name));

    parallel_for(bndIter.get_ref_to_iterator(),bndIter.size(), [&] (int i,int j,int k) {
          int im=i - iDir[0];
          int jm=j - iDir[1];
          int km=k - iDir[2];
          double interp_sec_var = (sec_var(i,j,k) + sec_var(im,jm,km))/2.;
          var(i,j,k) = 2. * interp_sec_var - var(im,jm,km);
    });

  }

private:

  std::string m_sec_var_name;
  MaterialManagerP m_materialManager;
<<<<<<< HEAD
=======

};
//--------------------------------------------------------------------------------------------------
template <typename T>
struct BCFunctors<T>::PressureOutletBC : BaseFunctor {

public:

  PressureOutletBC( std::string vel_name, double value ):m_vel_name(vel_name), m_vel_value(value){
  }
  ~PressureOutletBC(){}

  void add_dep( FunctorDepList& master_dep ){
    // Now adding dependencies to the master list.
    // This checks for repeats to ensure a variable isn't added twice.
    //DepBCInfo vel_info; vel_info.variable_name = m_vel_name;
    //vel_info.dw = ArchesFieldContainer::LATEST;
    //BaseFunctor::m_dep.push_back( vel_info );
    //BaseFunctor::check_master_list( BaseFunctor::m_dep, master_dep );

  }

  void add_mod( std::vector<std::string>& master_mod ){}


template <typename ES, typename MS>
  void eval_bc(ExecutionObject<ES,MS>& executionObject, std::string var_name, const Patch* patch, ArchesTaskInfoManager* tsk_info,
                const BndSpec* bnd, Uintah::ListOfCellsIterator& bndIter  ){

    // There is an issue with register variable for old_var. This BC is being applied in VelRhoHatBC.cc

    //typedef typename VariableHelper<T>::ConstType CT;
    //T& var = *( tsk_info->get_uintah_field<T>(var_name));

    //constCCVariable<double>& old_var =
    //tsk_info->get_const_uintah_field_add<constCCVariable<double> >(m_vel_name);

    //const double possmall = 1e-16;
    //const IntVector iDir = patch->faceDirection( bnd->face );
    //Patch::FaceType face = bnd->face;
    //BndTypeEnum my_type  = bnd->type;
    //int sign = iDir[0] + iDir[1] + iDir[2];
    //int bc_sign = 0;
    //int move_to_face_value = ( sign < 1 ) ? 1 : 0;

    //IntVector move_to_face(std::abs(iDir[0])*move_to_face_value,
    //                       std::abs(iDir[1])*move_to_face_value,
    //                       std::abs(iDir[2])*move_to_face_value);

    //if ( my_type == OUTLET ){
    //  bc_sign = 1.;
    //} else if ( my_type == PRESSURE){
    //  bc_sign = -1.;
    //}

    //sign = bc_sign * sign;

    //if ( my_type == OUTLET || my_type == PRESSURE ){
      // This applies the mostly in (pressure)/mostly out (outlet) boundary condition
    //  parallel_for(bndIter.get_ref_to_iterator(),bndIter.size(), [&] (const int i,const int j,const int k) {
    //    int i_f = i + move_to_face[0]; // cell on the face
    //    int j_f = j + move_to_face[1];
    //    int k_f = k + move_to_face[2];

    //    int im = i_f - iDir[0];// first interior cell
    //    int jm = j_f - iDir[1];
    //    int km = k_f - iDir[2];

    //    int ipp = i_f + iDir[0];// extra cell face in the last index (mostly outwardly position)
    //    int jpp = j_f + iDir[1];
    //    int kpp = k_f + iDir[2];

    //    if ( sign * old_var(i_f,j_f,k_f) > possmall ){
        //if ( sign * var(i_f,j_f,k_f) > possmall ){
          // du/dx = 0
    //      var(i_f,j_f,k_f)= var(im,jm,km);
    //    } else {
          // shut off the hatted value to encourage the mostly-* condition
    //      var(i_f,j_f,k_f) = 0.0;
    //    }

    //    var(ipp,jpp,kpp) = var(i_f,j_f,k_f);

    //  });
    //}

    }

private:

  std::string m_vel_name;
  const double m_vel_value;
>>>>>>> be11f691

};
//--------------------------------------------------------------------------------------------------
template <typename T>
struct BCFunctors<T>::PressureOutletBC : BaseFunctor {

public:

  PressureOutletBC( std::string vel_name, double value ):m_vel_name(vel_name), m_vel_value(value){
  }
  ~PressureOutletBC(){}

  void add_dep( FunctorDepList& master_dep ){
    // Now adding dependencies to the master list.
    // This checks for repeats to ensure a variable isn't added twice.
    //DepBCInfo vel_info; vel_info.variable_name = m_vel_name;
    //vel_info.dw = ArchesFieldContainer::LATEST; 
    //BaseFunctor::m_dep.push_back( vel_info );
    //BaseFunctor::check_master_list( BaseFunctor::m_dep, master_dep );

  }

  void add_mod( std::vector<std::string>& master_mod ){}
  

template <typename ES, typename MS>
  void eval_bc(ExecutionObject<ES,MS>& executionObject, std::string var_name, const Patch* patch, ArchesTaskInfoManager* tsk_info,
                const BndSpec* bnd, Uintah::ListOfCellsIterator& bndIter  ){

    // There is an issue with register variable for old_var. This BC is being applied in VelRhoHatBC.cc 

    //typedef typename VariableHelper<T>::ConstType CT;
    //T& var = *( tsk_info->get_uintah_field<T>(var_name));

    //constCCVariable<double>& old_var =
    //tsk_info->get_const_uintah_field_add<constCCVariable<double> >(m_vel_name);

    //const double possmall = 1e-16;
    //const IntVector iDir = patch->faceDirection( bnd->face );
    //Patch::FaceType face = bnd->face;
    //BndTypeEnum my_type  = bnd->type;
    //int sign = iDir[0] + iDir[1] + iDir[2];
    //int bc_sign = 0;
    //int move_to_face_value = ( sign < 1 ) ? 1 : 0;

    //IntVector move_to_face(std::abs(iDir[0])*move_to_face_value,
    //                       std::abs(iDir[1])*move_to_face_value,
    //                       std::abs(iDir[2])*move_to_face_value);

    //if ( my_type == OUTLET ){
    //  bc_sign = 1.;
    //} else if ( my_type == PRESSURE){
    //  bc_sign = -1.;
    //}

    //sign = bc_sign * sign;

    //if ( my_type == OUTLET || my_type == PRESSURE ){
      // This applies the mostly in (pressure)/mostly out (outlet) boundary condition
    //  parallel_for(bndIter.get_ref_to_iterator(),bndIter.size(), [&] (const int i,const int j,const int k) {
    //    int i_f = i + move_to_face[0]; // cell on the face
    //    int j_f = j + move_to_face[1];
    //    int k_f = k + move_to_face[2];
  
    //    int im = i_f - iDir[0];// first interior cell
    //    int jm = j_f - iDir[1];
    //    int km = k_f - iDir[2];
  
    //    int ipp = i_f + iDir[0];// extra cell face in the last index (mostly outwardly position) 
    //    int jpp = j_f + iDir[1];
    //    int kpp = k_f + iDir[2];
  
    //    if ( sign * old_var(i_f,j_f,k_f) > possmall ){
        //if ( sign * var(i_f,j_f,k_f) > possmall ){
          // du/dx = 0
    //      var(i_f,j_f,k_f)= var(im,jm,km);
    //    } else {
          // shut off the hatted value to encourage the mostly-* condition
    //      var(i_f,j_f,k_f) = 0.0;
    //    }
  
    //    var(ipp,jpp,kpp) = var(i_f,j_f,k_f);
  
    //  });
    //}

    }

private:

  std::string m_vel_name;
  const double m_vel_value;

};



//--------------------------------------------------------------------------------------------------
template <typename T>
struct BCFunctors<T>::VelocityBC : BaseFunctor {

public:

  VelocityBC( std::string density_name, double value ):m_density_name(density_name), m_vel_value(value){
  }
  ~VelocityBC(){}

  void add_dep( FunctorDepList& master_dep ){

    // Now adding dependencies to the master list.
    // This checks for repeats to ensure a variable isn't added twice.
    DepBCInfo den_info; den_info.variable_name = m_density_name;
    BaseFunctor::m_dep.push_back( den_info );
    BaseFunctor::check_master_list( BaseFunctor::m_dep, master_dep );

  }

  void add_mod( std::vector<std::string>& master_mod ){}

template <typename ES, typename MS>
  void eval_bc(ExecutionObject<ES,MS>& executionObject, std::string var_name, const Patch* patch, ArchesTaskInfoManager* tsk_info,
                const BndSpec* bnd, Uintah::ListOfCellsIterator& bndIter  ){

    VariableHelper<T> var_help;
    //typedef typename VariableHelper<T>::ConstType CT;
    T& var = *( tsk_info->get_uintah_field<T>(var_name));
    constCCVariable<double>& rho =
      *( tsk_info->get_const_uintah_field<constCCVariable<double> >(m_density_name));

    const IntVector iDir = patch->faceDirection( bnd->face );

    //
    IntVector offset(0,0,0);
    bool parallel_dir = false;
    if ( bnd->face == Patch::xminus || bnd->face == Patch::xplus ){

      if ( var_help.dir == XDIR ){
        parallel_dir = true;
      } else if ( var_help.dir == YDIR ){
        offset[1] = 1;
      } else if ( var_help.dir == ZDIR ){
        offset[2] = 1;
      }

    } else if ( bnd->face == Patch::yminus || bnd->face == Patch::yplus ){

      if ( var_help.dir == XDIR ){
        offset[0] = 1;
      } else if ( var_help.dir == YDIR ){
        parallel_dir = true;
      } else if ( var_help.dir == ZDIR ){
        offset[2] = 1;
      }

    } else if ( bnd->face == Patch::zminus || bnd->face == Patch::zplus ){

      if ( var_help.dir == XDIR ){
        offset[0] = 1;
      } else if ( var_help.dir == YDIR ){
        offset[1] = 1;
      } else if ( var_help.dir == ZDIR ){
        parallel_dir = true;
      }

    }

    const IntVector offset_iDir = iDir + offset;

    IntVector vDir(var_help.ioff, var_help.joff, var_help.koff);
    const double dot = vDir[0]*iDir[0] + vDir[1]*iDir[1] + vDir[2]*iDir[2];


    if ( parallel_dir ){
        //The face normal and the velocity are in parallel
        if (dot == -1) {
            //Face +
           parallel_for(bndIter.get_ref_to_iterator(),bndIter.size(), [&] (int i,int j,int k) {
                 int im=i - iDir[0];
                 int jm=j - iDir[1];
                 int km=k - iDir[2];
                 const double interp_rho = 0.5*(rho(im,jm,km)+rho(i,j,k));
                 var(im,jm,km) = interp_rho*m_vel_value;
                 var(i,j,k) = var(im,jm,km);
            });
        } else {
            // Face -
           parallel_for(bndIter.get_ref_to_iterator(),bndIter.size(), [&] (int i,int j,int k) {
                 const double interp_rho = 0.5*(rho[*bndIter-iDir]+rho[*bndIter]);
                  var(i,j,k) = interp_rho*m_vel_value;
                  //var[*bndIter] = var[*bndIter-iDir];
           });
       }
    } else {
      //The face normal and the velocity are tangential
        parallel_for(bndIter.get_ref_to_iterator(),bndIter.size(), [&] (int i,int j,int k) {
        int im=i - iDir[0];
        int jm=j - iDir[1];
        int km=k - iDir[2];

        int imo=i - offset_iDir[0];
        int jmo=j - offset_iDir[1];
        int kmo=k - offset_iDir[2];

        int ipo=i + offset[0];
        int jpo=j + offset[1];
        int kpo=k + offset[2];

        const double interp_rho =0.5*(0.5*(rho(im,jm,km)+rho(i,j,k)) +
                                      0.5*(rho(imo,jmo,kmo)+rho(ipo,jpo,kpo)));

        var(i,j,k) = 2.*interp_rho*m_vel_value - var(im,jm,km);

      });
    }
  }

private:

  std::string m_density_name;
  const double m_vel_value;

};

//--------------------------------------------------------------------------------------------------
template <typename T>
struct BCFunctors<T>::SubGridInjector : BaseFunctor {

public:

  SubGridInjector( const std::string phi_name, ProblemSpecP db )
  : m_phi_name(phi_name) {

    //value in this context is rho*phi
    db->require("value", m_rho_phi_u);

    m_use_face_area = true;
    if ( db->findBlock("area") ){
      db->require( "area", m_area );
      m_use_face_area = false;
    }

  }
  ~SubGridInjector(){}

  void add_dep( FunctorDepList& master_dep ){}

  void add_mod( std::vector<std::string>& master_mod ){

    const std::string rhs_name = m_phi_name+"_rhs";

    auto i = find(master_mod.begin(), master_mod.end(), rhs_name);

    if ( i == master_mod.end() ){
      master_mod.push_back(rhs_name);
    }

  }

template <typename ES, typename MS>
  void eval_bc(ExecutionObject<ES,MS>& executionObject, std::string var_name, const Patch* patch, ArchesTaskInfoManager* tsk_info,
                const BndSpec* bnd, Uintah::ListOfCellsIterator& bndIter  ){

    VariableHelper<T> var_help;
    T& var = tsk_info->get_uintah_field_add<T>(var_name);

    T& rhs = tsk_info->get_uintah_field_add<T>(m_phi_name+"_rhs");

    const IntVector iDir = patch->faceDirection( bnd->face );

    double area = 0.0;
    Vector DX = patch->dCell();
    if ( m_use_face_area ){
      area = std::abs(iDir[0]) * DX.y() * DX.z() +
             std::abs(iDir[1]) * DX.z() * DX.x() +
             std::abs(iDir[2]) * DX.x() * DX.y();
    } else {
      area = m_area;
    }

    parallel_for(bndIter.get_ref_to_iterator(),bndIter.size(), [&] (int i,int j,int k) {

      rhs(i,j,k) += m_rho_phi_u * area;

    });
  }

private:

  const std::string m_phi_name;
  double m_rho_phi_u;
  double m_area;
  bool m_use_face_area;

};

// <put new functors here>

//--------- END BC FUNCTORS --------------

//--------------------------------------------------------------------------------------------------
template <typename T>
void BCFunctors<T>::get_bc_dependencies( std::vector<std::string>& varnames, WBCHelper* bc_helper,
                                         FunctorDepList& dep ){

  const BndMapT& bc_info = bc_helper->get_boundary_information();
  for ( auto i_bc = bc_info.begin(); i_bc != bc_info.end(); i_bc++ ){

    std::string facename = i_bc->second.name;

    for ( auto i_eqn = varnames.begin(); i_eqn != varnames.end(); i_eqn++ ){

      const BndCondSpec* spec = i_bc->second.find(*i_eqn);

      if ( spec == nullptr ){

        // Only throwing an error for edge BCs.
        // Interior BC's allowed to be missing
        if ( i_bc->second.edge_type == EDGE ){
          std::stringstream msg;
          msg << "Error: Cannot find a boundary condition for variable: " << *i_eqn << " on face: " << facename << std::endl;
          throw InvalidValue(msg.str(), __FILE__, __LINE__);
        }

      } else {

        std::shared_ptr<BaseFunctor> bc_fun = nullptr;
        if ( spec->bcType == CUSTOM ){
          //CUSTOM BCS (i.e., NOT Dirichlet or Neumann)
          std::string key_name = pair_face_var_names( facename, *i_eqn );
          bc_fun = m_bcFunStorage[key_name];
        }

        if ( bc_fun != nullptr ){
          bc_fun->add_dep( dep );
        }

      }
    }
  }
}

//--------------------------------------------------------------------------------------------------
template <typename T>
void BCFunctors<T>::get_bc_modifies( std::vector<std::string>& varnames, WBCHelper* bc_helper,
                                     std::vector<std::string>& mod ){

  const BndMapT& bc_info = bc_helper->get_boundary_information();
  for ( auto i_bc = bc_info.begin(); i_bc != bc_info.end(); i_bc++ ){

    std::string facename = i_bc->second.name;

    for ( auto i_eqn = varnames.begin(); i_eqn != varnames.end(); i_eqn++ ){

      const BndCondSpec* spec = i_bc->second.find(*i_eqn);

      if ( spec == nullptr ){

        // Only throwing an error for edge BCs.
        // Interior BC's allowed to be missing
        if ( i_bc->second.edge_type == EDGE ){
          std::stringstream msg;
          msg << "Error: Cannot find a boundary condition for variable: " << *i_eqn << " on face: " << facename << std::endl;
          throw InvalidValue(msg.str(), __FILE__, __LINE__);
        }

      } else {

        std::shared_ptr<BaseFunctor> bc_fun = nullptr;
        if ( spec->bcType == CUSTOM ){
          //CUSTOM BCS (i.e., NOT Dirichlet or Neumann)
          std::string key_name = pair_face_var_names( facename, *i_eqn );
          bc_fun = m_bcFunStorage[key_name];
        }

        if ( bc_fun != nullptr ){
          bc_fun->add_mod( mod );
        }

      }
    }
  }
}

//--------------------------------------------------------------------------------------------------

// This function actually applies the BC to the variable(s)
template <typename T>
void BCFunctors<T>::apply_bc( std::vector<std::string> varnames, WBCHelper* bc_helper,
                              ArchesTaskInfoManager* tsk_info, const Patch* patch ){

  const BndMapT& bc_info = bc_helper->get_boundary_information();

  for ( auto i_bc = bc_info.begin(); i_bc != bc_info.end(); i_bc++ ){

    const bool on_this_patch = i_bc->second.has_patch(patch->getID());

    if ( on_this_patch ){

      //Get the iterator
      Uintah::ListOfCellsIterator& cell_iter = bc_helper->get_uintah_extra_bnd_mask( i_bc->second, patch->getID());

      std::string facename = i_bc->second.name;

      for ( auto i_eqn = varnames.begin(); i_eqn != varnames.end(); i_eqn++ ){

        const BndCondSpec* spec = i_bc->second.find(*i_eqn);

        if ( spec == nullptr ){

          // Only throwing an error for edge BCs.
          // Interior BC's allowed to be missing
          if ( i_bc->second.edge_type == EDGE ){
            std::stringstream msg;
            msg << "Error: Cannot find a boundary condition for variable: " <<
              *i_eqn << " on face: " << facename << std::endl;
            throw InvalidValue(msg.str(), __FILE__, __LINE__);
          }

        } else {

          std::shared_ptr<BaseFunctor> bc_fun = nullptr;
          if ( spec->bcType == DIRICHLET ){
            bc_fun = m_bcFunStorage[func_enum_str(DIRICHLET_FUN)];
          } else if ( spec->bcType == NEUMANN ){
            bc_fun = m_bcFunStorage[func_enum_str(NEUMANN_FUN)];
          } else {
            //CUSTOM BCS
            std::string key_name = pair_face_var_names( facename, *i_eqn );
            bc_fun = m_bcFunStorage[key_name];
          }

          const BndSpec bndSpec = i_bc->second;

          // Actually applying the boundary condition here:
          if ( bc_fun != nullptr ){
            //bc_fun->eval_bc<UintahSpaces::CPU, UintahSpaces::HostSpace>( *i_eqn, patch, tsk_info, &bndSpec, cell_iter );
            ExecutionObject<int,int> place_holder;
            bc_fun->eval_bc(place_holder, *i_eqn, patch, tsk_info, &bndSpec, cell_iter );
          } else {
            std::stringstream msg;
            msg << "Error: Boundary condition implementation not found." << " \n " <<
                   " Var name:     " << spec->varName << std::endl <<
                   "  Face name:    " << facename << std::endl <<
                   "  Functor name: " << spec->functorName << std::endl;
            throw InvalidValue( msg.str(), __FILE__, __LINE__);
          }
        }
      }
    }
  }
}

} } //end namespace Uintah::BoundaryFunctor


#endif<|MERGE_RESOLUTION|>--- conflicted
+++ resolved
@@ -281,22 +281,6 @@
            insert_functor( face_name, varname, fun );
 
          } else if ( custom_type == "PressureOutlet" ){
-<<<<<<< HEAD
-           // HARD CODED! - fix me 
-           std::string vel_name = "uVel";
-           if (varname == "x-mom"){
-             vel_name = "uVel";
-             //vel_name = "x-mom";
-           } else if (varname == "y-mom") {
-             vel_name = "vVel";
-             //vel_name = "y-mom";
-           } else if  (varname == "z-mom") {
-             vel_name = "wVel";
-             //vel_name = "z-mom";
-           } else {
-             throw InvalidValue("Error: can not find velocity name "+type, __FILE__, __LINE__);
-           } 
-=======
            std::string vel_name;
            if (varname == "x-mom"){
              vel_name = ArchesCore::default_uVel_name;
@@ -310,7 +294,6 @@
            } else {
              throw InvalidValue("Error: can not find velocity name "+type, __FILE__, __LINE__);
            }
->>>>>>> be11f691
            double vel_value=0.0;
            db_bc_type->require("value", vel_value);
 
@@ -860,8 +843,6 @@
 
   std::string m_sec_var_name;
   MaterialManagerP m_materialManager;
-<<<<<<< HEAD
-=======
 
 };
 //--------------------------------------------------------------------------------------------------
@@ -954,102 +935,8 @@
 
   std::string m_vel_name;
   const double m_vel_value;
->>>>>>> be11f691
 
 };
-//--------------------------------------------------------------------------------------------------
-template <typename T>
-struct BCFunctors<T>::PressureOutletBC : BaseFunctor {
-
-public:
-
-  PressureOutletBC( std::string vel_name, double value ):m_vel_name(vel_name), m_vel_value(value){
-  }
-  ~PressureOutletBC(){}
-
-  void add_dep( FunctorDepList& master_dep ){
-    // Now adding dependencies to the master list.
-    // This checks for repeats to ensure a variable isn't added twice.
-    //DepBCInfo vel_info; vel_info.variable_name = m_vel_name;
-    //vel_info.dw = ArchesFieldContainer::LATEST; 
-    //BaseFunctor::m_dep.push_back( vel_info );
-    //BaseFunctor::check_master_list( BaseFunctor::m_dep, master_dep );
-
-  }
-
-  void add_mod( std::vector<std::string>& master_mod ){}
-  
-
-template <typename ES, typename MS>
-  void eval_bc(ExecutionObject<ES,MS>& executionObject, std::string var_name, const Patch* patch, ArchesTaskInfoManager* tsk_info,
-                const BndSpec* bnd, Uintah::ListOfCellsIterator& bndIter  ){
-
-    // There is an issue with register variable for old_var. This BC is being applied in VelRhoHatBC.cc 
-
-    //typedef typename VariableHelper<T>::ConstType CT;
-    //T& var = *( tsk_info->get_uintah_field<T>(var_name));
-
-    //constCCVariable<double>& old_var =
-    //tsk_info->get_const_uintah_field_add<constCCVariable<double> >(m_vel_name);
-
-    //const double possmall = 1e-16;
-    //const IntVector iDir = patch->faceDirection( bnd->face );
-    //Patch::FaceType face = bnd->face;
-    //BndTypeEnum my_type  = bnd->type;
-    //int sign = iDir[0] + iDir[1] + iDir[2];
-    //int bc_sign = 0;
-    //int move_to_face_value = ( sign < 1 ) ? 1 : 0;
-
-    //IntVector move_to_face(std::abs(iDir[0])*move_to_face_value,
-    //                       std::abs(iDir[1])*move_to_face_value,
-    //                       std::abs(iDir[2])*move_to_face_value);
-
-    //if ( my_type == OUTLET ){
-    //  bc_sign = 1.;
-    //} else if ( my_type == PRESSURE){
-    //  bc_sign = -1.;
-    //}
-
-    //sign = bc_sign * sign;
-
-    //if ( my_type == OUTLET || my_type == PRESSURE ){
-      // This applies the mostly in (pressure)/mostly out (outlet) boundary condition
-    //  parallel_for(bndIter.get_ref_to_iterator(),bndIter.size(), [&] (const int i,const int j,const int k) {
-    //    int i_f = i + move_to_face[0]; // cell on the face
-    //    int j_f = j + move_to_face[1];
-    //    int k_f = k + move_to_face[2];
-  
-    //    int im = i_f - iDir[0];// first interior cell
-    //    int jm = j_f - iDir[1];
-    //    int km = k_f - iDir[2];
-  
-    //    int ipp = i_f + iDir[0];// extra cell face in the last index (mostly outwardly position) 
-    //    int jpp = j_f + iDir[1];
-    //    int kpp = k_f + iDir[2];
-  
-    //    if ( sign * old_var(i_f,j_f,k_f) > possmall ){
-        //if ( sign * var(i_f,j_f,k_f) > possmall ){
-          // du/dx = 0
-    //      var(i_f,j_f,k_f)= var(im,jm,km);
-    //    } else {
-          // shut off the hatted value to encourage the mostly-* condition
-    //      var(i_f,j_f,k_f) = 0.0;
-    //    }
-  
-    //    var(ipp,jpp,kpp) = var(i_f,j_f,k_f);
-  
-    //  });
-    //}
-
-    }
-
-private:
-
-  std::string m_vel_name;
-  const double m_vel_value;
-
-};
-
 
 
 //--------------------------------------------------------------------------------------------------
