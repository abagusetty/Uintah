--- conflicted
+++ resolved
@@ -209,27 +209,6 @@
                    int time_substep,
                    const bool pack_tasks );
 
-<<<<<<< HEAD
-    /** @brief Potentially insert a new variable to the max ghost list **/
-    void insert_max_ghost(const ArchesFieldContainer::VariableInformation& var_info){
-      //Store max ghost information per variable:
-      if ( var_info.dw == ArchesFieldContainer::NEWDW ){
-        auto iter = m_newdw_variable_max_ghost.find(var_info.name);
-        if ( iter == m_newdw_variable_max_ghost.end() ){
-          m_newdw_variable_max_ghost.insert(std::make_pair(var_info.name, var_info.nGhost));
-        } else {
-          if ( iter->second < var_info.nGhost ){
-            iter->second = var_info.nGhost;
-          }
-        }
-      } else {
-        auto iter = m_olddw_variable_max_ghost.find(var_info.name);
-        if ( iter == m_olddw_variable_max_ghost.end() ){
-          m_olddw_variable_max_ghost.insert(std::make_pair(var_info.name, var_info.nGhost));
-        } else {
-          if ( iter->second < var_info.nGhost ){
-            iter->second = var_info.nGhost;
-=======
     /** @brief A container to hold variable information across tasks **/
     struct GhostHelper{
       int numTasksNewDW{0};
@@ -307,42 +286,17 @@
             if ( var_info.nGhost < iter->second.min_olddw_ghost ){
               iter->second.min_olddw_ghost = var_info.nGhost;
             }
->>>>>>> 1ad03ad0
           }
         }
       }
     }
 
     /** @brief Print ghost cell requirements for all variables in this task **/
-<<<<<<< HEAD
-    void print_variable_max_ghost(){
-      proc0cout << " :: Reporting max ghost cells for Factory " << _factory_name << " :: " << std::endl;
-      proc0cout << " :: :: NewDW :: :: " << std::endl;
-      for ( auto i = m_newdw_variable_max_ghost.begin(); i != m_newdw_variable_max_ghost.end(); i++ ){
-        proc0cout << "     variable: " << i->first << " with max ghosts of " << i->second << std::endl;
-      }
-      proc0cout << " :: :: OldDW :: :: " << std::endl;
-      for ( auto i = m_olddw_variable_max_ghost.begin(); i != m_olddw_variable_max_ghost.end(); i++ ){
-        proc0cout << "     variable: " << i->first << " with max ghosts of " << i->second << std::endl;
-      }
-      proc0cout << " :: End report of max ghost cells for Factory " << _factory_name << " :: " << std::endl;
-    }
-
-    /** @brief Get the ghost cell information **/
-    std::map<std::string, int>& get_max_ghost_info(const bool newdw){
-      if ( newdw ){
-        return m_newdw_variable_max_ghost;
-      } else {
-        return m_olddw_variable_max_ghost;
-      }
-    }
-=======
     /** @brief Get the ghost cell information **/
     std::map<std::string, GhostHelper>& get_max_ghost_info(){
       return m_variable_ghost_info;
     }
     void print_variable_max_ghost();
->>>>>>> 1ad03ad0
 
   protected:
 
@@ -377,12 +331,7 @@
 
     ArchesParticlesHelper* _part_helper;          ///< Particle Helper
     int m_matl_index;
-<<<<<<< HEAD
-    std::map<std::string, int> m_newdw_variable_max_ghost;      ///< Stores the max ghost cell info/variable, NewDW.
-    std::map<std::string, int> m_olddw_variable_max_ghost;      ///< Stores the max ghost cell info/variable, OldDW.
-=======
     std::map<std::string, GhostHelper> m_variable_ghost_info;   ///< Stores ghost info for variables across all tasks in this factory
->>>>>>> 1ad03ad0
 
   };
 
