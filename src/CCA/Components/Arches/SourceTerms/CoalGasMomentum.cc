#include <CCA/Components/Arches/SourceTerms/CoalGasMomentum.h>

#include <CCA/Components/Arches/TransportEqns/DQMOMEqnFactory.h>
#include <CCA/Components/Arches/TransportEqns/DQMOMEqn.h>
#include <CCA/Components/Arches/TransportEqns/EqnBase.h>
#include <CCA/Components/Arches/CoalModels/CoalModelFactory.h>
#include <CCA/Components/Arches/CoalModels/ModelBase.h>
#include <CCA/Components/Arches/CoalModels/DragModel.h>
#include <CCA/Components/Arches/CoalModels/HeatTransfer.h>

#include <Core/ProblemSpec/ProblemSpec.h>
#include <CCA/Ports/Scheduler.h>
#include <Core/Grid/SimulationState.h>
#include <Core/Grid/Variables/VarTypes.h>
#include <Core/Grid/Variables/CCVariable.h>

//===========================================================================

using namespace std;
using namespace Uintah; 

CoalGasMomentum::CoalGasMomentum( std::string src_name, SimulationStateP& shared_state,
                            vector<std::string> req_label_names, std::string type ) 
: SourceTermBase(src_name, shared_state, req_label_names, type)
{
  _src_label = VarLabel::create( src_name, CCVariable<Vector>::getTypeDescription() ); 

  _source_grid_type = CCVECTOR_SRC; 
}

CoalGasMomentum::~CoalGasMomentum()
{}
//---------------------------------------------------------------------------
// Method: Problem Setup
//---------------------------------------------------------------------------
void 
CoalGasMomentum::problemSetup(const ProblemSpecP& inputdb)
{

  ProblemSpecP db = inputdb; 

  //db->getWithDefault("constant",d_constant, 0.1); 
  //db->getWithDefault( "drag_model_name", d_dragModelName, "dragforce" );

}
//---------------------------------------------------------------------------
// Method: Schedule the calculation of the source term 
//---------------------------------------------------------------------------
void 
CoalGasMomentum::sched_computeSource( const LevelP& level, SchedulerP& sched, int timeSubStep )
{ 
  std::string taskname = "CoalGasMomentum::eval";
  Task* tsk = scinew Task(taskname, this, &CoalGasMomentum::computeSource, timeSubStep);

  Task::WhichDW which_dw; 
  if (timeSubStep == 0 ) { 

    tsk->computes(_src_label);
    which_dw = Task::OldDW; 

  } else {

    tsk->modifies(_src_label); 
    which_dw = Task::NewDW; 

  }

  DQMOMEqnFactory& dqmomFactory  = DQMOMEqnFactory::self(); 
  CoalModelFactory& modelFactory = CoalModelFactory::self(); 
  
  for (int iqn = 0; iqn < dqmomFactory.get_quad_nodes(); iqn++){

    std::string model_name = "xdragforce"; 
    std::string node;  
    std::stringstream out; 
    out << iqn; 
    node = out.str(); 
    model_name += "_qn";
    model_name += node; 

    ModelBase& modelx = modelFactory.retrieve_model( model_name ); 

    const VarLabel* tempgasLabel_x = modelx.getGasSourceLabel();
<<<<<<< HEAD
    tsk->requires( which_dw, tempgasLabel_x, Ghost::None, 0 );
=======
    tsk->requires( Task::NewDW, tempgasLabel_x, Ghost::None, 0 );
>>>>>>> d1d65a4e

    model_name = "ydragforce"; 
    model_name += "_qn";
    model_name += node;

    ModelBase& modely = modelFactory.retrieve_model( model_name );

    const VarLabel* tempgasLabel_y = modely.getGasSourceLabel();
<<<<<<< HEAD
    tsk->requires( which_dw, tempgasLabel_y, Ghost::None, 0 );
=======
    tsk->requires( Task::NewDW, tempgasLabel_y, Ghost::None, 0 );
>>>>>>> d1d65a4e

    model_name = "zdragforce";
    model_name += "_qn";
    model_name += node;

    ModelBase& modelz = modelFactory.retrieve_model( model_name );

    const VarLabel* tempgasLabel_z = modelz.getGasSourceLabel();
<<<<<<< HEAD
    tsk->requires( which_dw, tempgasLabel_z, Ghost::None, 0 );
=======
    tsk->requires( Task::NewDW, tempgasLabel_z, Ghost::None, 0 );
>>>>>>> d1d65a4e

  }
  
  sched->addTask(tsk, level->eachPatch(), _shared_state->allArchesMaterials());

}
//---------------------------------------------------------------------------
// Method: Actually compute the source term 
//---------------------------------------------------------------------------
void
CoalGasMomentum::computeSource( const ProcessorGroup* pc, 
                   const PatchSubset* patches, 
                   const MaterialSubset* matls, 
                   DataWarehouse* old_dw, 
                   DataWarehouse* new_dw, 
                   int timeSubStep )
{
  //patch loop
  for (int p=0; p < patches->size(); p++){

    Ghost::GhostType  gn  = Ghost::None;

    const Patch* patch = patches->get(p);
    int archIndex = 0;
    int matlIndex = _shared_state->getArchesMaterial(archIndex)->getDWIndex(); 
    
    DQMOMEqnFactory& dqmomFactory  = DQMOMEqnFactory::self(); 
    CoalModelFactory& modelFactory = CoalModelFactory::self(); 
    
    CCVariable<Vector> dragSrc; 
<<<<<<< HEAD
    DataWarehouse* which_dw; 
    if ( timeSubStep == 0 ){ 
      new_dw->allocateAndPut( dragSrc, _src_label, matlIndex, patch );
      dragSrc.initialize(Vector(0.,0.,0.));
      which_dw = old_dw; 
    } else { 
      new_dw->getModifiable( dragSrc, _src_label, matlIndex, patch ); 
      which_dw = new_dw; 
=======
    if ( timeSubStep == 0 ){ 
      new_dw->allocateAndPut( dragSrc, _src_label, matlIndex, patch );
      dragSrc.initialize(Vector(0.,0.,0.));
    } else { 
      new_dw->getModifiable( dragSrc, _src_label, matlIndex, patch ); 
>>>>>>> d1d65a4e
    }
    
    for (int iqn = 0; iqn < dqmomFactory.get_quad_nodes(); iqn++){

      Vector qn_gas_drag;

      constCCVariable<double> qn_gas_xdrag;
      std::string model_name = "xdragforce";
      std::string node;
      std::stringstream out;
      out << iqn;
      node = out.str();
      model_name += "_qn";
      model_name += node;

      ModelBase& modelx = modelFactory.retrieve_model( model_name );

      const VarLabel* XDragGasLabel = modelx.getGasSourceLabel();  
<<<<<<< HEAD
      which_dw->get( qn_gas_xdrag, XDragGasLabel, matlIndex, patch, gn, 0 );
=======
      new_dw->get( qn_gas_xdrag, XDragGasLabel, matlIndex, patch, gn, 0 );
>>>>>>> d1d65a4e

      constCCVariable<double> qn_gas_ydrag;
      model_name = "ydragforce";
      model_name += "_qn";
      model_name += node;

      ModelBase& modely = modelFactory.retrieve_model( model_name );

      const VarLabel* YDragGasLabel = modely.getGasSourceLabel();
<<<<<<< HEAD
      which_dw->get( qn_gas_ydrag, YDragGasLabel, matlIndex, patch, gn, 0 );
=======
      new_dw->get( qn_gas_ydrag, YDragGasLabel, matlIndex, patch, gn, 0 );
>>>>>>> d1d65a4e

      constCCVariable<double> qn_gas_zdrag;
      model_name = "zdragforce";
      model_name += "_qn";
      model_name += node;

      ModelBase& modelz = modelFactory.retrieve_model( model_name );

      const VarLabel* ZDragGasLabel = modelz.getGasSourceLabel();
<<<<<<< HEAD
      which_dw->get( qn_gas_zdrag, ZDragGasLabel, matlIndex, patch, gn, 0 );
=======
      new_dw->get( qn_gas_zdrag, ZDragGasLabel, matlIndex, patch, gn, 0 );
>>>>>>> d1d65a4e


      for (CellIterator iter=patch->getCellIterator(); !iter.done(); iter++){
        IntVector c = *iter; 
        qn_gas_drag = Vector(qn_gas_xdrag[c],qn_gas_ydrag[c],qn_gas_zdrag[c]);

        dragSrc[c] += qn_gas_drag; // All the work is performed in Drag model

       }
    }
  }
}
//---------------------------------------------------------------------------
// Method: Schedule initialization
//---------------------------------------------------------------------------
void
CoalGasMomentum::sched_initialize( const LevelP& level, SchedulerP& sched )
{
  string taskname = "CoalGasMomentum::initialize"; 

  Task* tsk = scinew Task(taskname, this, &CoalGasMomentum::initialize);

  tsk->computes(_src_label);

  sched->addTask(tsk, level->eachPatch(), _shared_state->allArchesMaterials());

}
void 
CoalGasMomentum::initialize( const ProcessorGroup* pc, 
                             const PatchSubset* patches, 
                             const MaterialSubset* matls, 
                             DataWarehouse* old_dw, 
                             DataWarehouse* new_dw )
{
  //patch loop
  for (int p=0; p < patches->size(); p++){

    const Patch* patch = patches->get(p);
    int archIndex = 0;
    int matlIndex = _shared_state->getArchesMaterial(archIndex)->getDWIndex(); 

    CCVariable<Vector> src;

    new_dw->allocateAndPut( src, _src_label, matlIndex, patch ); 

    src.initialize(Vector(0.0,0.0,0.0)); 

  }
}



<|MERGE_RESOLUTION|>--- conflicted
+++ resolved
@@ -52,17 +52,10 @@
   std::string taskname = "CoalGasMomentum::eval";
   Task* tsk = scinew Task(taskname, this, &CoalGasMomentum::computeSource, timeSubStep);
 
-  Task::WhichDW which_dw; 
   if (timeSubStep == 0 ) { 
-
     tsk->computes(_src_label);
-    which_dw = Task::OldDW; 
-
   } else {
-
     tsk->modifies(_src_label); 
-    which_dw = Task::NewDW; 
-
   }
 
   DQMOMEqnFactory& dqmomFactory  = DQMOMEqnFactory::self(); 
@@ -81,11 +74,7 @@
     ModelBase& modelx = modelFactory.retrieve_model( model_name ); 
 
     const VarLabel* tempgasLabel_x = modelx.getGasSourceLabel();
-<<<<<<< HEAD
-    tsk->requires( which_dw, tempgasLabel_x, Ghost::None, 0 );
-=======
     tsk->requires( Task::NewDW, tempgasLabel_x, Ghost::None, 0 );
->>>>>>> d1d65a4e
 
     model_name = "ydragforce"; 
     model_name += "_qn";
@@ -94,11 +83,7 @@
     ModelBase& modely = modelFactory.retrieve_model( model_name );
 
     const VarLabel* tempgasLabel_y = modely.getGasSourceLabel();
-<<<<<<< HEAD
-    tsk->requires( which_dw, tempgasLabel_y, Ghost::None, 0 );
-=======
     tsk->requires( Task::NewDW, tempgasLabel_y, Ghost::None, 0 );
->>>>>>> d1d65a4e
 
     model_name = "zdragforce";
     model_name += "_qn";
@@ -107,11 +92,7 @@
     ModelBase& modelz = modelFactory.retrieve_model( model_name );
 
     const VarLabel* tempgasLabel_z = modelz.getGasSourceLabel();
-<<<<<<< HEAD
-    tsk->requires( which_dw, tempgasLabel_z, Ghost::None, 0 );
-=======
     tsk->requires( Task::NewDW, tempgasLabel_z, Ghost::None, 0 );
->>>>>>> d1d65a4e
 
   }
   
@@ -142,22 +123,11 @@
     CoalModelFactory& modelFactory = CoalModelFactory::self(); 
     
     CCVariable<Vector> dragSrc; 
-<<<<<<< HEAD
-    DataWarehouse* which_dw; 
-    if ( timeSubStep == 0 ){ 
-      new_dw->allocateAndPut( dragSrc, _src_label, matlIndex, patch );
-      dragSrc.initialize(Vector(0.,0.,0.));
-      which_dw = old_dw; 
-    } else { 
-      new_dw->getModifiable( dragSrc, _src_label, matlIndex, patch ); 
-      which_dw = new_dw; 
-=======
     if ( timeSubStep == 0 ){ 
       new_dw->allocateAndPut( dragSrc, _src_label, matlIndex, patch );
       dragSrc.initialize(Vector(0.,0.,0.));
     } else { 
       new_dw->getModifiable( dragSrc, _src_label, matlIndex, patch ); 
->>>>>>> d1d65a4e
     }
     
     for (int iqn = 0; iqn < dqmomFactory.get_quad_nodes(); iqn++){
@@ -176,11 +146,7 @@
       ModelBase& modelx = modelFactory.retrieve_model( model_name );
 
       const VarLabel* XDragGasLabel = modelx.getGasSourceLabel();  
-<<<<<<< HEAD
-      which_dw->get( qn_gas_xdrag, XDragGasLabel, matlIndex, patch, gn, 0 );
-=======
       new_dw->get( qn_gas_xdrag, XDragGasLabel, matlIndex, patch, gn, 0 );
->>>>>>> d1d65a4e
 
       constCCVariable<double> qn_gas_ydrag;
       model_name = "ydragforce";
@@ -190,11 +156,7 @@
       ModelBase& modely = modelFactory.retrieve_model( model_name );
 
       const VarLabel* YDragGasLabel = modely.getGasSourceLabel();
-<<<<<<< HEAD
-      which_dw->get( qn_gas_ydrag, YDragGasLabel, matlIndex, patch, gn, 0 );
-=======
       new_dw->get( qn_gas_ydrag, YDragGasLabel, matlIndex, patch, gn, 0 );
->>>>>>> d1d65a4e
 
       constCCVariable<double> qn_gas_zdrag;
       model_name = "zdragforce";
@@ -204,11 +166,7 @@
       ModelBase& modelz = modelFactory.retrieve_model( model_name );
 
       const VarLabel* ZDragGasLabel = modelz.getGasSourceLabel();
-<<<<<<< HEAD
-      which_dw->get( qn_gas_zdrag, ZDragGasLabel, matlIndex, patch, gn, 0 );
-=======
       new_dw->get( qn_gas_zdrag, ZDragGasLabel, matlIndex, patch, gn, 0 );
->>>>>>> d1d65a4e
 
 
       for (CellIterator iter=patch->getCellIterator(); !iter.done(); iter++){
