#include <CCA/Components/Arches/BoundaryCondition.h>
#include <CCA/Components/Arches/BoundaryCond_new.h>
#include <CCA/Components/Arches/SourceTerms/RMCRT.h>
#include <Core/Disclosure/TypeDescription.h>
#include <Core/Exceptions/ProblemSetupException.h>
#include <Core/Grid/DbgOutput.h>
#include <Core/Grid/Variables/PerPatch.h>
#include <Core/Grid/Variables/VarLabel.h>


using namespace std;
using namespace Uintah; 
static DebugStream dbg("RMCRT", false);

/*______________________________________________________________________
          TO DO:
<<<<<<< HEAD
          
  - fix coarsen operator
______________________________________________________________________*/
=======
 
 - Allow the user to select between double or float RMCRT, see _FLT_DBL
 
 ______________________________________________________________________*/
>>>>>>> d1d65a4e

RMCRT_Radiation::RMCRT_Radiation( std::string src_name, 
                                  ArchesLabel* labels, 
                                  MPMArchesLabel* MAlab,
                                  vector<std::string> req_label_names, 
                                  const ProcessorGroup* my_world, 
                                  std::string type ) 
: SourceTermBase( src_name, 
                  labels->d_sharedState, 
                  req_label_names, type ), 
  _labels( labels ),
  _MAlab(MAlab), 
  _my_world(my_world)
{  

  _src_label = VarLabel::create( src_name,  CCVariable<double>::getTypeDescription() ); 
<<<<<<< HEAD
  
   _RMCRT = scinew Ray( TypeDescription::double_type );          // HARDWIRED: double;
=======
  
  _FLT_DBL = TypeDescription::double_type;        // HARDWIRED: double;
  
   _RMCRT = scinew Ray( _FLT_DBL );          
>>>>>>> d1d65a4e
  
  //Declare the source type: 
  _source_grid_type = CC_SRC; // or FX_SRC, or FY_SRC, or FZ_SRC, or CCVECTOR_SRC
  _archesLevelIndex = -9;                         
  _sharedState      = labels->d_sharedState;      
  
  _gac = Ghost::AroundCells;
  _gn  = Ghost::None; 
  _whichAlgo = singleLevel;
  
  //__________________________________
  //  define the material index
  int archIndex = 0;                // HARDWIRED
  _matl = _sharedState->getArchesMaterial(archIndex)->getDWIndex();
}
//______________________________________________________________________
//
RMCRT_Radiation::~RMCRT_Radiation()
{
  // source label is destroyed in the base class
  delete _RMCRT; 
}
//---------------------------------------------------------------------------
// Method: Problem Setup
//---------------------------------------------------------------------------
void 
RMCRT_Radiation::problemSetup( const ProblemSpecP& inputdb )
{

  _ps = inputdb; 
  _ps->getWithDefault( "calc_frequency",       _radiation_calc_freq, 3 ); 
  _ps->getWithDefault( "calc_on_all_RKsteps",  _all_rk, false );  
<<<<<<< HEAD
  _T_label_name = "radiation_temperature"; 
=======
  
  _T_label_name = "radiation_temperature";                        // HARDWIRED
>>>>>>> d1d65a4e
  
  if ( _ps->findBlock("abskg")){ 
    _ps->findBlock("abskg")->getAttribute("label", _abskg_label_name); 
  } else { 
    throw ProblemSetupException("Error: RMCRT - The absorption coefficient is not defined.",__FILE__,__LINE__);
  }

  //__________________________________
  //  Bulletproofing:
  if(_all_rk){
    throw ProblemSetupException("ERROR:  RMCRT_radiation only works if calc_on_all_RKstes = false", __FILE__, __LINE__);
  }
  
  ProblemSpecP rmcrt_ps = _ps->findBlock("RMCRT");
  if (!rmcrt_ps){
    throw ProblemSetupException("ERROR:  RMCRT_radiation, the xml tag <RMCRT> was not found", __FILE__, __LINE__);
  }  


  _RMCRT->setBC_onOff( false );

  //__________________________________
  //  Read in the RMCRT algorithm that will be used
  ProblemSpecP alg_ps = rmcrt_ps->findBlock("algorithm");
  if (alg_ps){

    string type="NULL";
    alg_ps->getAttribute("type", type);

    if (type == "dataOnion" ) {                   // DATA ONION
    
      _whichAlgo = dataOnion;
      _RMCRT->setBC_onOff( true );

      //__________________________________
      //  bulletproofing
      if(!_sharedState->isLockstepAMR()){
        ostringstream msg;
        msg << "\n ERROR: You must add \n"
            << " <useLockStep> true </useLockStep> \n"
            << " inside of the <AMR> section. \n"; 
        throw ProblemSetupException(msg.str(),__FILE__, __LINE__);
      }
    } else if ( type == "RMCRT_coarseLevel" ) {   // 2 LEVEL
      
      _whichAlgo = coarseLevel;
      _RMCRT->setBC_onOff( true );
      
    } else if ( type == "singleLevel" ) {         // 1 LEVEL
      _whichAlgo = singleLevel;

    }
  }
}

//______________________________________________________________________
//  We need this additiional call to problemSetup
//  so the reaction models can create the  VarLabel
//______________________________________________________________________
void 
RMCRT_Radiation::extraSetup( GridP& grid, BoundaryCondition* bc )
{ 

  _boundaryCondition = bc; 

  // determing the temperature label
<<<<<<< HEAD
  const VarLabel* tempLabel = VarLabel::find(_T_label_name); 
  proc0cout << "RMCRT: temperature label name: " << tempLabel->getName() << endl;
=======
  _tempLabel = VarLabel::find(_T_label_name); 
  proc0cout << "RMCRT: temperature label name: " << _tempLabel->getName() << endl;
>>>>>>> d1d65a4e

  if ( tempLabel == 0 ){ 
    throw ProblemSetupException("Error: No temperature label found.",__FILE__,__LINE__); 
  } 

<<<<<<< HEAD
  const VarLabel* abskg_label = VarLabel::find(_abskg_label_name); 
  if ( abskg_label == 0 ){
=======
  _abskgLabel = VarLabel::find(_abskg_label_name); 
  if ( _abskgLabel == 0 ){
>>>>>>> d1d65a4e
    throw InvalidValue("Error: For RMCRT Radiation source term -- Could not find the abskg label.", __FILE__, __LINE__);
  }
  
  // create RMCRT and register the labels
  _RMCRT->registerVarLabels(_matl, 
<<<<<<< HEAD
                             abskg_label,
                             tempLabel,
=======
                            _abskgLabel,
                            _tempLabel,
>>>>>>> d1d65a4e
                            _labels->d_cellTypeLabel, 
                            _src_label);

  // read in RMCRT problem spec
  ProblemSpecP rmcrt_ps = _ps->findBlock("RMCRT");
  
  _RMCRT->problemSetup( _ps, rmcrt_ps, grid, _sharedState);
  
//  _RMCRT->BC_bulletproofing( rmcrt_ps );
  
  //__________________________________
  //  Bulletproofing: 
  // dx must get smaller as level-index increases
  // Arches is always computed on the finest level
  int maxLevels = grid->numLevels();
  _archesLevelIndex = maxLevels - 1;
  
  if( maxLevels > 1) {
    Vector dx_prev = grid->getLevel(0)->dCell();
    
    for (int L = 1; L < maxLevels; L++) {
      Vector dx = grid->getLevel(L)->dCell();
      
      Vector ratio = dx/dx_prev;
      if( ratio.x() > 1 || ratio.y() > 1 || ratio.z() > 1){
        ostringstream warn;
        warn << "RMCRT: ERROR Level-"<< L << " cell spacing is not smaller than Level-"<< L-1 << ratio;
        throw ProblemSetupException(warn.str(),__FILE__,__LINE__);
      }
      dx_prev = dx;
    }
  }
}


//---------------------------------------------------------------------------
// Method: Schedule the calculation of the source term (divQ)
//
//  See: CCA/Components/Models/Radiation/RMCRT/Ray.cc
//       for the actual tasks that are scheduled.
//---------------------------------------------------------------------------
void 
RMCRT_Radiation::sched_computeSource( const LevelP& level, 
                                      SchedulerP& sched, 
                                      int timeSubStep )
{ 
  GridP grid = level->getGrid();

  // only sched on RK step 0 and on arches level
  if ( timeSubStep != 0  || level->getIndex() != _archesLevelIndex) {  
    return;
  } 

  int maxLevels = grid->numLevels();

  dbg << " ---------------timeSubStep: " << timeSubStep << endl;
  printSchedule(level,dbg,"RMCRT_Radiation::sched_computeSource");


  // common flags
  bool modifies_divQ     = false;
  bool includeExtraCells = false;  // domain for sigmaT4 computation

  if (timeSubStep == 0) {
    modifies_divQ  = false;
  } else {
    modifies_divQ  = true;
  }
  
  
  //__________________________________
  //  carryForward cellType on NON arches level
  for (int l = 0; l < maxLevels; l++) {
    const LevelP& level = grid->getLevel(l);
    if( level->getIndex() != _archesLevelIndex ){  
      _RMCRT->sched_CarryForward_Var ( level,  sched, _labels->d_cellTypeLabel );
    }
  }
  
  
  //______________________________________________________________________
  //   D A T A   O N I O N   A P P R O A C H
  if( _whichAlgo == dataOnion ){
    const LevelP& fineLevel = grid->getLevel(_archesLevelIndex);
    Task::WhichDW temp_dw  = Task::OldDW;
    Task::WhichDW abskg_dw = Task::NewDW;
    
    // modify Radiative properties on the finest level
    // convert abskg:dbl -> abskg:flt if needed
    _RMCRT->sched_DoubleToFloat( fineLevel,sched, abskg_dw, _radiation_calc_freq );
    
     // compute sigmaT4 on the finest level
    _RMCRT->sched_sigmaT4( fineLevel,  sched, temp_dw, _radiation_calc_freq, includeExtraCells );
 
    sched_setBoundaryConditions( fineLevel, sched, temp_dw, _radiation_calc_freq );
        
    // coarsen data to the coarser levels.  
    // do it in reverse order
    Task::WhichDW notUsed = Task::OldDW;
    const bool backoutTemp = true;
    
    for (int l = maxLevels - 2; l >= 0; l--) {
      const LevelP& level = grid->getLevel(l);
      const bool modifies_abskg   = false;
      const bool modifies_sigmaT4 = false;
      
      _RMCRT->sched_CoarsenAll( level, sched, modifies_abskg, modifies_sigmaT4, _radiation_calc_freq );
      sched_setBoundaryConditions( level, sched, notUsed, _radiation_calc_freq, backoutTemp );
    }
    
    //__________________________________
    //  compute the extents of the rmcrt region of interest
    //  on the finest level
    _RMCRT->sched_ROI_Extents( fineLevel, sched );

<<<<<<< HEAD
    Task::WhichDW sigmaT4_dw   = Task::NewDW;
    bool modifies_divQ       = false;
    _RMCRT->sched_rayTrace_dataOnion(fineLevel, sched, abskg_dw, sigmaT4_dw, modifies_divQ, _radiation_calc_freq);
=======
    Task::WhichDW sigmaT4_dw  = Task::NewDW;
    Task::WhichDW celltype_dw = Task::NewDW;
    bool modifies_divQ  = false;
    _RMCRT->sched_rayTrace_dataOnion(fineLevel, sched, abskg_dw, sigmaT4_dw, celltype_dw, modifies_divQ, _radiation_calc_freq);
>>>>>>> d1d65a4e
  }
  
  //______________________________________________________________________
  //   2 - L E V E L   A P P R O A C H
  //  RMCRT is performed on the coarse level
  //  and the results are interpolated to the fine (arches) level
  if( _whichAlgo == coarseLevel ){
    const LevelP& fineLevel = grid->getLevel(_archesLevelIndex);
    Task::WhichDW temp_dw  = Task::OldDW;
    Task::WhichDW abskg_dw = Task::NewDW;

    // convert abskg:dbl -> abskg:flt if needed
    _RMCRT->sched_DoubleToFloat( fineLevel,sched, abskg_dw, _radiation_calc_freq );
    
    // compute sigmaT4 on the finest level
    _RMCRT->sched_sigmaT4( fineLevel,  sched, temp_dw, _radiation_calc_freq, includeExtraCells );
    
    for (int l = 0; l < maxLevels; l++) {
      const LevelP& level = grid->getLevel(l);;
      const bool modifies_abskg   = false;
      const bool modifies_sigmaT4 = false;
      const bool backoutTemp      = true;
      
      _RMCRT->sched_CoarsenAll (level, sched, modifies_abskg, modifies_sigmaT4, _radiation_calc_freq);
      
      if( level->hasFinerLevel() ){
        Task::WhichDW sigmaT4_dw  = Task::NewDW;
        Task::WhichDW celltype_dw = Task::NewDW;
        
        sched_setBoundaryConditions( level, sched, temp_dw, _radiation_calc_freq, backoutTemp);
        
        _RMCRT->sched_rayTrace(level, sched, abskg_dw, sigmaT4_dw, celltype_dw, modifies_divQ, _radiation_calc_freq );
      }
    }

    // push divQ  to the coarser levels 
    for (int l = 0; l < maxLevels; l++) {
      const LevelP& level = grid->getLevel(l);
      const PatchSet* patches = level->eachPatch();
      _RMCRT->sched_Refine_Q (sched,  patches, _sharedState->allArchesMaterials() , _radiation_calc_freq);
    }
  }
  
  //______________________________________________________________________
  //   1 - L E V E L   A P P R O A C H
  //  RMCRT is performed on the same level as CFD
  if( _whichAlgo == singleLevel ){
    const LevelP& level = grid->getLevel(_archesLevelIndex);
    Task::WhichDW temp_dw  = Task::OldDW;
    Task::WhichDW abskg_dw = Task::NewDW;
    includeExtraCells = true;
    
    // convert abskg:dbl -> abskg:flt if needed
    _RMCRT->sched_DoubleToFloat( level,sched, abskg_dw, _radiation_calc_freq );
          
    // compute sigmaT4 on the CFD level
    _RMCRT->sched_sigmaT4( level,  sched, temp_dw, _radiation_calc_freq, includeExtraCells );
                                                                           
    Task::WhichDW sigmaT4_dw  = Task::NewDW;                                                                       
    Task::WhichDW celltype_dw = Task::NewDW;                                                                       

    _RMCRT->sched_rayTrace(level, sched, abskg_dw, sigmaT4_dw, celltype_dw, modifies_divQ, _radiation_calc_freq ); 
  }
}

//---------------------------------------------------------------------------
// Method: Schedule initialization
// This will only be called on the Archeslevel
//---------------------------------------------------------------------------
void
RMCRT_Radiation::sched_initialize( const LevelP& level, 
                                   SchedulerP& sched )
{
  GridP grid = level->getGrid();
  int maxLevels = grid->numLevels();

  //__________________________________
  //  Additional bulletproofing, this belongs in problem setup
  if (_whichAlgo == dataOnion && maxLevels == 1){
    throw ProblemSetupException("ERROR:  RMCRT_radiation, there must be more than 1 level if you're using the Data Onion algorithm", __FILE__, __LINE__);
  }  
  
  
  //__________________________________
<<<<<<< HEAD
  //  only schedule on arches level
  if( level->getIndex() == _archesLevelIndex ){
    string taskname = "RMCRT_Radiation::sched_initialize"; 
    Task* tsk = scinew Task(taskname, this, &RMCRT_Radiation::initialize);
    printSchedule(level,dbg,taskname);
    
    tsk->computes(_src_label);
    sched->addTask(tsk, level->eachPatch(), _sharedState->allArchesMaterials() );
=======
    
  for (int l = 0; l < maxLevels; l++) {
    const LevelP& myLevel = grid->getLevel(l);

    int L_ID= myLevel->getIndex();
    ostringstream taskname;
    taskname << "RMCRT_Radiation::sched_initialize_L-" << L_ID;

    Task* tsk = scinew Task( taskname.str(), this, &RMCRT_Radiation::initialize );
    printSchedule( level, dbg, taskname.str() );

    //  only schedule src on arches level
    if( L_ID == _archesLevelIndex ){
    tsk->computes(_src_label);
    } else {
      tsk->computes( _abskgLabel );
    }
    sched->addTask( tsk, myLevel->eachPatch(), _sharedState->allArchesMaterials() );
  }
  
  //__________________________________
  //  initialize cellType on NON arches level
  for (int l = 0; l < maxLevels; l++) {
    const LevelP& level = grid->getLevel(l);
    if( level->getIndex() != _archesLevelIndex ){
      _boundaryCondition->sched_cellTypeInit( sched, level, _sharedState->allArchesMaterials() );
    }
>>>>>>> d1d65a4e
  }
}

//______________________________________________________________________
//
void 
RMCRT_Radiation::initialize( const ProcessorGroup*,
                             const PatchSubset* patches, 
                             const MaterialSubset*, 
                             DataWarehouse* , 
                             DataWarehouse* new_dw )
{
<<<<<<< HEAD
=======
  const Level* level = getLevel(patches);

>>>>>>> d1d65a4e
  for (int p=0; p < patches->size(); p++){

    const Patch* patch = patches->get(p);
    printTask(patches,patch,dbg,"Doing RMCRT_Radiation::initialize");
<<<<<<< HEAD
    CCVariable<double> src;
    new_dw->allocateAndPut( src, _src_label, _matl, patch ); 
    src.initialize(0.0); 
=======

    if( level->getIndex() == _archesLevelIndex ){
    CCVariable<double> src;
    new_dw->allocateAndPut( src, _src_label, _matl, patch ); 
    src.initialize(0.0); 
    } else {
      CCVariable<double> abskg;
      new_dw->allocateAndPut( abskg, _abskgLabel, _matl, patch );
      abskg.initialize(0.0);
    }
>>>>>>> d1d65a4e
  }
}

//______________________________________________________________________
// STUB  
//______________________________________________________________________
void
RMCRT_Radiation::computeSource( const ProcessorGroup* , 
                            const PatchSubset* patches, 
                            const MaterialSubset* matls, 
                            DataWarehouse* old_dw, 
                            DataWarehouse* new_dw, 
                            int timeSubStep ){
  // see sched_computeSource & CCA/Components/Models/Radiation/RMCRT/Ray.cc
  // for the actual tasks
  throw InternalError("Stub Task: RMCRT_Radiation::computeSource you should never land here ", __FILE__, __LINE__);
}


//______________________________________________________________________
//   Set the the boundary conditions for sigmaT4 & abskg.
//______________________________________________________________________
void
RMCRT_Radiation::sched_setBoundaryConditions( const LevelP& level,
                                              SchedulerP& sched,
                                              Task::WhichDW temp_dw,
                                              const int radCalc_freq,
                                              const bool backoutTemp )
{

  std::string taskname = "RMCRT_radiation::setBoundaryConditions";

  Task* tsk = NULL;
  if( _FLT_DBL == TypeDescription::double_type ){

    tsk= scinew Task( taskname, this, &RMCRT_Radiation::setBoundaryConditions< double >,
                      temp_dw, radCalc_freq, backoutTemp );
  } else {
    tsk= scinew Task( taskname, this, &RMCRT_Radiation::setBoundaryConditions< float >,
                      temp_dw, radCalc_freq, backoutTemp );
  }

  printSchedule(level, dbg, "RMCRT_radiation::sched_setBoundaryConditions");

  if(!backoutTemp){
    tsk->requires( temp_dw, _tempLabel, Ghost::None,0 );
  }

  tsk->modifies( _RMCRT->d_sigmaT4Label );
  tsk->modifies( _abskgLabel );

  sched->addTask( tsk, level->eachPatch(), _sharedState->allArchesMaterials() );
}
//______________________________________________________________________

template<class T>
void RMCRT_Radiation::setBoundaryConditions( const ProcessorGroup* pc,
                                             const PatchSubset* patches,
                                             const MaterialSubset*,
                                             DataWarehouse*,
                                             DataWarehouse* new_dw,
                                             Task::WhichDW temp_dw,
                                             const int radCalc_freq,
                                             const bool backoutTemp )
{

  // Only run if it's time
  if ( _RMCRT->doCarryForward( radCalc_freq ) ) {
    return;
  }

  for (int p=0; p < patches->size(); p++){

    const Patch* patch = patches->get(p);

    vector<Patch::FaceType> bf;
    patch->getBoundaryFaces(bf);

    if( bf.size() > 0){

      printTask(patches,patch,dbg,"Doing RMCRT_Radiation::setBoundaryConditions");

      double sigma_over_pi = (_RMCRT->d_sigma)/M_PI;

      CCVariable<double> temp;
      CCVariable< T > abskg;
      CCVariable< T > sigmaT4OverPi;

      new_dw->allocateTemporary(temp,  patch);
      new_dw->getModifiable( abskg,         _abskgLabel,             _matl, patch );
      new_dw->getModifiable( sigmaT4OverPi, _RMCRT->d_sigmaT4Label,  _matl, patch );
      //__________________________________
      // loop over boundary faces and backout the temperature
      // one cell from the boundary.  Note that the temperature
      // is not available on all levels but sigmaT4 is.
      if (backoutTemp){
        for( vector<Patch::FaceType>::const_iterator itr = bf.begin(); itr != bf.end(); ++itr ){
          Patch::FaceType face = *itr;

          Patch::FaceIteratorType IFC = Patch::InteriorFaceCells;

          for(CellIterator iter=patch->getFaceIterator(face, IFC); !iter.done();iter++) {
            const IntVector& c = *iter;
            double T4 =  sigmaT4OverPi[c]/sigma_over_pi;
            temp[c]   =  pow( T4, 1./4.);
          }
        }
      } else {
        //__________________________________
        // get a copy of the temperature and set the BC
        // on the copy and do not put it back in the DW.
        DataWarehouse* t_dw = new_dw->getOtherDataWarehouse( temp_dw );
        constCCVariable<double> varTmp;
        t_dw->get(varTmp, _tempLabel,   _matl, patch, Ghost::None, 0);
        temp.copyData(varTmp);
      }


      //__________________________________
      // set the boundary conditions
//      setBC< T, double >  (abskg,    d_abskgBC_tag,               patch, d_matl);
//      setBC<double,double>(temp,     d_compTempLabel->getName(),  patch, d_matl);

      string comp_abskg = _abskgLabel->getName();
      string comp_Temp =  _tempLabel->getName();

      BoundaryCondition_new* new_BC = _boundaryCondition->getNewBoundaryCondition();
      new_BC->setExtraCellScalarValueBC< T >(      pc, patch, abskg, comp_abskg );
      new_BC->setExtraCellScalarValueBC< double >( pc, patch, temp,  comp_Temp );

      //__________________________________
      // loop over boundary faces and compute sigma T^4
      for( vector<Patch::FaceType>::const_iterator itr = bf.begin(); itr != bf.end(); ++itr ){
        Patch::FaceType face = *itr;

        Patch::FaceIteratorType PEC = Patch::ExtraPlusEdgeCells;

        for(CellIterator iter=patch->getFaceIterator(face, PEC); !iter.done();iter++) {
          const IntVector& c = *iter;
          double T_sqrd = temp[c] * temp[c];
          sigmaT4OverPi[c] = sigma_over_pi * T_sqrd * T_sqrd;
        }
      }
    } // has a boundaryFace
  }
}
//______________________________________________________________________
// Explicit template instantiations:

template 
void RMCRT_Radiation::setBoundaryConditions< double >( const ProcessorGroup*,
                                                       const PatchSubset* ,
                                                       const MaterialSubset*,
                                                       DataWarehouse*,
                                                       DataWarehouse* ,
                                                       Task::WhichDW ,
                                                       const int ,
                                                       const bool );

template 
void RMCRT_Radiation::setBoundaryConditions< float >( const ProcessorGroup*,
                                                      const PatchSubset* ,
                                                      const MaterialSubset*,
                                                      DataWarehouse*,
                                                      DataWarehouse* ,
                                                      Task::WhichDW ,
                                                      const int ,
                                                      const bool );<|MERGE_RESOLUTION|>--- conflicted
+++ resolved
@@ -14,16 +14,10 @@
 
 /*______________________________________________________________________
           TO DO:
-<<<<<<< HEAD
-          
-  - fix coarsen operator
-______________________________________________________________________*/
-=======
  
  - Allow the user to select between double or float RMCRT, see _FLT_DBL
  
  ______________________________________________________________________*/
->>>>>>> d1d65a4e
 
 RMCRT_Radiation::RMCRT_Radiation( std::string src_name, 
                                   ArchesLabel* labels, 
@@ -40,15 +34,10 @@
 {  
 
   _src_label = VarLabel::create( src_name,  CCVariable<double>::getTypeDescription() ); 
-<<<<<<< HEAD
-  
-   _RMCRT = scinew Ray( TypeDescription::double_type );          // HARDWIRED: double;
-=======
   
   _FLT_DBL = TypeDescription::double_type;        // HARDWIRED: double;
   
    _RMCRT = scinew Ray( _FLT_DBL );          
->>>>>>> d1d65a4e
   
   //Declare the source type: 
   _source_grid_type = CC_SRC; // or FX_SRC, or FY_SRC, or FZ_SRC, or CCVECTOR_SRC
@@ -81,12 +70,8 @@
   _ps = inputdb; 
   _ps->getWithDefault( "calc_frequency",       _radiation_calc_freq, 3 ); 
   _ps->getWithDefault( "calc_on_all_RKsteps",  _all_rk, false );  
-<<<<<<< HEAD
-  _T_label_name = "radiation_temperature"; 
-=======
   
   _T_label_name = "radiation_temperature";                        // HARDWIRED
->>>>>>> d1d65a4e
   
   if ( _ps->findBlock("abskg")){ 
     _ps->findBlock("abskg")->getAttribute("label", _abskg_label_name); 
@@ -153,37 +138,22 @@
   _boundaryCondition = bc; 
 
   // determing the temperature label
-<<<<<<< HEAD
-  const VarLabel* tempLabel = VarLabel::find(_T_label_name); 
-  proc0cout << "RMCRT: temperature label name: " << tempLabel->getName() << endl;
-=======
   _tempLabel = VarLabel::find(_T_label_name); 
   proc0cout << "RMCRT: temperature label name: " << _tempLabel->getName() << endl;
->>>>>>> d1d65a4e
-
-  if ( tempLabel == 0 ){ 
+
+  if ( _tempLabel == 0 ){ 
     throw ProblemSetupException("Error: No temperature label found.",__FILE__,__LINE__); 
   } 
 
-<<<<<<< HEAD
-  const VarLabel* abskg_label = VarLabel::find(_abskg_label_name); 
-  if ( abskg_label == 0 ){
-=======
   _abskgLabel = VarLabel::find(_abskg_label_name); 
   if ( _abskgLabel == 0 ){
->>>>>>> d1d65a4e
     throw InvalidValue("Error: For RMCRT Radiation source term -- Could not find the abskg label.", __FILE__, __LINE__);
   }
   
   // create RMCRT and register the labels
   _RMCRT->registerVarLabels(_matl, 
-<<<<<<< HEAD
-                             abskg_label,
-                             tempLabel,
-=======
                             _abskgLabel,
                             _tempLabel,
->>>>>>> d1d65a4e
                             _labels->d_cellTypeLabel, 
                             _src_label);
 
@@ -299,16 +269,10 @@
     //  on the finest level
     _RMCRT->sched_ROI_Extents( fineLevel, sched );
 
-<<<<<<< HEAD
-    Task::WhichDW sigmaT4_dw   = Task::NewDW;
-    bool modifies_divQ       = false;
-    _RMCRT->sched_rayTrace_dataOnion(fineLevel, sched, abskg_dw, sigmaT4_dw, modifies_divQ, _radiation_calc_freq);
-=======
     Task::WhichDW sigmaT4_dw  = Task::NewDW;
     Task::WhichDW celltype_dw = Task::NewDW;
     bool modifies_divQ  = false;
     _RMCRT->sched_rayTrace_dataOnion(fineLevel, sched, abskg_dw, sigmaT4_dw, celltype_dw, modifies_divQ, _radiation_calc_freq);
->>>>>>> d1d65a4e
   }
   
   //______________________________________________________________________
@@ -393,16 +357,6 @@
   
   
   //__________________________________
-<<<<<<< HEAD
-  //  only schedule on arches level
-  if( level->getIndex() == _archesLevelIndex ){
-    string taskname = "RMCRT_Radiation::sched_initialize"; 
-    Task* tsk = scinew Task(taskname, this, &RMCRT_Radiation::initialize);
-    printSchedule(level,dbg,taskname);
-    
-    tsk->computes(_src_label);
-    sched->addTask(tsk, level->eachPatch(), _sharedState->allArchesMaterials() );
-=======
     
   for (int l = 0; l < maxLevels; l++) {
     const LevelP& myLevel = grid->getLevel(l);
@@ -430,7 +384,6 @@
     if( level->getIndex() != _archesLevelIndex ){
       _boundaryCondition->sched_cellTypeInit( sched, level, _sharedState->allArchesMaterials() );
     }
->>>>>>> d1d65a4e
   }
 }
 
@@ -443,20 +396,12 @@
                              DataWarehouse* , 
                              DataWarehouse* new_dw )
 {
-<<<<<<< HEAD
-=======
   const Level* level = getLevel(patches);
 
->>>>>>> d1d65a4e
   for (int p=0; p < patches->size(); p++){
 
     const Patch* patch = patches->get(p);
     printTask(patches,patch,dbg,"Doing RMCRT_Radiation::initialize");
-<<<<<<< HEAD
-    CCVariable<double> src;
-    new_dw->allocateAndPut( src, _src_label, _matl, patch ); 
-    src.initialize(0.0); 
-=======
 
     if( level->getIndex() == _archesLevelIndex ){
     CCVariable<double> src;
@@ -467,7 +412,6 @@
       new_dw->allocateAndPut( abskg, _abskgLabel, _matl, patch );
       abskg.initialize(0.0);
     }
->>>>>>> d1d65a4e
   }
 }
 
