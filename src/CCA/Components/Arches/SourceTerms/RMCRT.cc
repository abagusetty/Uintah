/*
 * The MIT License
 *
 * Copyright (c) 1997-2020 The University of Utah
 *
 * Permission is hereby granted, free of charge, to any person obtaining a copy
 * of this software and associated documentation files (the "Software"), to
 * deal in the Software without restriction, including without limitation the
 * rights to use, copy, modify, merge, publish, distribute, sublicense, and/or
 * sell copies of the Software, and to permit persons to whom the Software is
 * furnished to do so, subject to the following conditions:
 *
 * The above copyright notice and this permission notice shall be included in
 * all copies or substantial portions of the Software.
 *
 * THE SOFTWARE IS PROVIDED "AS IS", WITHOUT WARRANTY OF ANY KIND, EXPRESS OR
 * IMPLIED, INCLUDING BUT NOT LIMITED TO THE WARRANTIES OF MERCHANTABILITY,
 * FITNESS FOR A PARTICULAR PURPOSE AND NONINFRINGEMENT. IN NO EVENT SHALL THE
 * AUTHORS OR COPYRIGHT HOLDERS BE LIABLE FOR ANY CLAIM, DAMAGES OR OTHER
 * LIABILITY, WHETHER IN AN ACTION OF CONTRACT, TORT OR OTHERWISE, ARISING
 * FROM, OUT OF OR IN CONNECTION WITH THE SOFTWARE OR THE USE OR OTHER DEALINGS
 * IN THE SOFTWARE.
 */

#include <CCA/Components/Arches/SourceTerms/RMCRT.h>
#include <CCA/Components/Arches/BoundaryCondition.h>
#include <CCA/Components/Arches/BoundaryCond_new.h>
#include <CCA/Components/Models/Radiation/RMCRT/Radiometer.h>

#include <Core/Disclosure/TypeDescription.h>
#include <Core/Exceptions/ProblemSetupException.h>
#include <Core/Grid/DbgOutput.h>
#include <Core/Grid/Variables/PerPatch.h>
#include <Core/Grid/Variables/VarLabel.h>
#include <Core/Util/DOUT.hpp>
#include <CCA/Components/Arches/ParticleModels/ParticleTools.h>


using namespace Uintah;

Dout dbg("RMCRT", "Arches", "RMCRT debug info", false);

/*______________________________________________________________________
          TO DO:
 ______________________________________________________________________*/

RMCRT_Radiation::RMCRT_Radiation( std::string src_name,
                                  ArchesLabel* labels,
                                  MPMArchesLabel* MAlab,
                                  std::vector<std::string> req_label_names,
                                  const ProcessorGroup* my_world,
                                  std::string type )
: SourceTermBase( src_name,
                  labels->d_materialManager,
                  req_label_names, type ),
  m_labels( labels ),
  m_MAlab(MAlab),
  m_my_world(my_world)
{

  _src_label = VarLabel::create( src_name,  CCVariable<double>::getTypeDescription() );

  //Declare the source type:
  _source_grid_type = CC_SRC; // or FX_SRC, or FY_SRC, or FZ_SRC, or CCVECTOR_SRC

  m_materialManager  = labels->d_materialManager;

  m_partGas_temp_names.push_back("radiation_temperature");      // HARDWIRED!!!

  //__________________________________
  //  define the material index
  int archIndex = 0;                // HARDWIRED
  m_matl = m_materialManager->getMaterial( "Arches", archIndex)->getDWIndex();

  const TypeDescription* CC_double = CCVariable<double>::getTypeDescription();
  m_radFluxE_Label = VarLabel::create("radiationFluxE",  CC_double);
  m_radFluxW_Label = VarLabel::create("radiationFluxW",  CC_double);
  m_radFluxN_Label = VarLabel::create("radiationFluxN",  CC_double);
  m_radFluxS_Label = VarLabel::create("radiationFluxS",  CC_double);
  m_radFluxT_Label = VarLabel::create("radiationFluxT",  CC_double);
  m_radFluxB_Label = VarLabel::create("radiationFluxB",  CC_double);
}

//______________________________________________________________________
//
RMCRT_Radiation::~RMCRT_Radiation()
{
  // source label is destroyed in the base class
  delete m_RMCRT;

  VarLabel::destroy( m_radFluxE_Label );
  VarLabel::destroy( m_radFluxW_Label );
  VarLabel::destroy( m_radFluxN_Label );
  VarLabel::destroy( m_radFluxS_Label );
  VarLabel::destroy( m_radFluxT_Label );
  VarLabel::destroy( m_radFluxB_Label );
  VarLabel::destroy( m_sumAbsk_Label );

  if( m_matlSet ) {
    m_matlSet->removeReference();
    delete m_matlSet;
  }

}

//---------------------------------------------------------------------------
// Method: Problem Setup
//---------------------------------------------------------------------------
void
RMCRT_Radiation::problemSetup( const ProblemSpecP& inputdb )
{

  DOUT( dbg, Uintah::Parallel::getMPIRank() << "Doing RMCRT_Radiation::problemSetup");

  m_ps = inputdb;
  m_ps->getWithDefault( "calc_on_all_RKsteps",  m_all_rk, false );

  // gas absorption coefficient
  ProblemSpecP ac_ps = m_ps->findBlock("absorptionCoeffs");
  if ( ac_ps == nullptr ){
    throw ProblemSetupException("Error: RMCRT - <absorptionCoeffs> is not defined.",__FILE__,__LINE__);
  }
  std::string gas_absk_name;
  ac_ps ->require( "gas_absk", gas_absk_name );

  m_partGas_absk_names.push_back( gas_absk_name );


  //__________________________________
  //  Bulletproofing:
  if( m_all_rk){
    throw ProblemSetupException("ERROR:  RMCRT_radiation only works if calc_on_all_RKstes = false", __FILE__, __LINE__);
  }

  ProblemSpecP rmcrt_ps = m_ps->findBlock("RMCRT");
  if (!rmcrt_ps){
    throw ProblemSetupException("ERROR:  RMCRT_radiation, the xml tag <RMCRT> was not found", __FILE__, __LINE__);
  }

  // Are we using floats for all-to-all variables
  std::map<std::string, std::string> type;
  rmcrt_ps->getAttributes(type);

  std::string isFloat = type["type"];

  if( isFloat == "float" ){
    m_FLT_DBL = TypeDescription::float_type;
  }

  m_RMCRT = scinew Ray( m_FLT_DBL );

  m_RMCRT->setBC_onOff( false );

  //__________________________________
  //  Read in the RMCRT algorithm that will be used
  ProblemSpecP alg_ps = rmcrt_ps->findBlock("algorithm");
  if (alg_ps){

    std::string type="nullptr";
    alg_ps->getAttribute("type", type);

    if (type == "dataOnion" ) {                   // DATA ONION

      m_whichAlgo = dataOnion;
      m_RMCRT->setBC_onOff( true );

    }
    else if ( type == "dataOnionSlim" ) {       // DATA ONION SLIM

      m_whichAlgo = dataOnionSlim;
      m_RMCRT->setBC_onOff( true );

    } 
    else if ( type == "RMCRT_coarseLevel" ) {   // 2 LEVEL

      m_whichAlgo = coarseLevel;
      m_RMCRT->setBC_onOff( true );

    }
    else if ( type == "singleLevel" ) {         // 1 LEVEL
      m_whichAlgo = singleLevel;

    }
    else if ( type == "radiometerOnly" ) {      // Only when radiometer is used
      m_whichAlgo = radiometerOnly;
      _stage     = 2;                           // needed to avoid Arches bulletproofing
    }
  }

  //__________________________________
  //  Particle contributions
  ProblemSpecP icpr_ps = ac_ps->findBlock("includeParticleRad");

  if( ac_ps->findBlock("includeParticleRad") ){
    m_do_partRadiation = true;

#if 0
    // Only read in the particle absk
    std::string pAbskName;
    icpr_ps->require( "particle_absk", pAbskName );

    m_partGas_absk_names.push_back( pAbskName );
#endif
    //-----------------------------------------
    //This code is for when we use abskp_0 abskp_1 abskp_N
#if 1
    std::string pTempName;
    std::string pAbskName;
    icpr_ps->require( "particle_absk",   pAbskName );
    icpr_ps->require( "part_temp_label", pTempName );

    // find the number of particle labels
    bool doing_dqmom = ArchesCore::check_for_particle_method( m_ps, ArchesCore::DQMOM_METHOD );
    bool doing_cqmom = ArchesCore::check_for_particle_method( m_ps, ArchesCore::CQMOM_METHOD );

    if ( doing_dqmom ){
      m_nQn_part = ArchesCore::get_num_env( m_ps, ArchesCore::DQMOM_METHOD );
    } else if ( doing_cqmom ){
      m_nQn_part = ArchesCore::get_num_env( m_ps, ArchesCore::CQMOM_METHOD );
    } else {
      throw ProblemSetupException("RMCRT: This method only works for DQMOM/CQMOM.",__FILE__,__LINE__);
    }

    for (int qn=0; qn < m_nQn_part; qn++){
      std::stringstream absk;
      std::stringstream temp;

      temp << pTempName <<"_"<< qn;
      absk << pAbskName <<"_"<< qn;
      m_partGas_temp_names.push_back( temp.str() );
      m_partGas_absk_names.push_back( absk.str() );
    }
#endif

  }
}

//______________________________________________________________________
//  We need this additional call to problemSetup
//  so the reaction models can create the needed VarLabels
//______________________________________________________________________
void
RMCRT_Radiation::extraSetup( GridP& grid,
                             BoundaryCondition* bc,
                             TableLookup* table_lookup )
{

  m_boundaryCondition = bc;

  DOUT( dbg, Uintah::Parallel::getMPIRank() << "Doing RMCRT_Radiation::extraSetup");

  //__________________________________
  //  create sumAbskLabel
  const TypeDescription* td = CCVariable<double>::getTypeDescription();
  if( m_FLT_DBL == TypeDescription::float_type ){
    td = CCVariable<float>::getTypeDescription();
  }
  m_sumAbsk_Label = VarLabel::create("RMCRT_sumAbsk", td);

  //__________________________________
  // gas radiaton
    for (size_t i=0; i < m_partGas_absk_names.size(); i++){
      const VarLabel * Temp = VarLabel::find( m_partGas_temp_names[i], "ERROR RMCRT_Radiation::extraSetup: ");
      const VarLabel * absk = VarLabel::find( m_partGas_absk_names[i], "ERROR RMCRT_Radiation::extraSetup: ");

      m_partGas_temp_Labels.push_back( Temp );
      m_partGas_absk_Labels.push_back( absk );
    }

    m_gasTemp_Label  = m_partGas_temp_Labels[0];
    m_nPartGasLabels = m_partGas_absk_Labels.size();

  proc0cout << "\n __________________________________ RMCRT SETTINGS\n"
             <<"  - Temperature label:          " << m_partGas_temp_names[0] << "\n"
             <<"  - gas absorption Coeff label: " <<  m_partGas_absk_names[0] << "\n"
             <<"  - The boundary condition for the absorption coeff used in the RMCRT intensity calculation is 1.0.\n";


  //-----------------------------------------
  // Gas radiation
  if( ! m_do_partRadiation ){
    proc0cout << "  - sigmaT4 = (sigma/M_PI) * " << m_partGas_temp_names[0] << "^4\n\n";
  }
  //__________________________________
  //  Particle radiation
  else {

    // output to screen the sigmaT4 equation
    proc0cout << "  - Including the particle radiation contributions \n";
    proc0cout << "      sumT    = ";

    for (int i=0; i < m_nPartGasLabels; i++){
      proc0cout <<  "(" << m_partGas_absk_names[i] <<" * "<< m_partGas_temp_names[i]<<"^4 ) "
                << (i<m_nPartGasLabels-1 ? " + " : "\n");
    }

    proc0cout << "      sumAbsk = (";
    for (int i=0; i < m_nPartGasLabels; i++){
      proc0cout << m_partGas_absk_names[i] << (i<m_nPartGasLabels-1 ? " + " : ")\n");
    }

    proc0cout << "      sigmaT4 = (sigma/M_PI) * sumT/sumAbsk\n\n";
  }

  proc0cout << "  - Absorption coefficient used in intensity calculation: (";

  for (int i=0; i < m_nPartGasLabels; i++){
    proc0cout << m_partGas_absk_names[i] << (i<m_nPartGasLabels-1 ? " + " : ")\n");
  }

  //__________________________________
  // create RMCRT and register the labels
  m_RMCRT->registerVariables(m_matl,
                             m_sumAbsk_Label,
                             m_gasTemp_Label,
                             m_labels->d_cellTypeLabel,
                             _src_label,
                             m_whichAlgo);

  //__________________________________
  // read in RMCRT problem spec
  ProblemSpecP rmcrt_ps = m_ps->findBlock("RMCRT");

  m_RMCRT->problemSetup(m_ps, rmcrt_ps, grid);

  m_RMCRT->BC_bulletproofing( rmcrt_ps, true, false );

  //__________________________________
  //  Bulletproofing:
  // dx must get smaller as level-index increases
  // Arches is always computed on the finest level
  int maxLevels = grid->numLevels();
  m_archesLevelIndex = maxLevels - 1;

  if (maxLevels > 1) {
    Vector dx_prev = grid->getLevel(0)->dCell();

    for (int L = 1; L < maxLevels; L++) {
      Vector dx = grid->getLevel(L)->dCell();

      Vector ratio = dx / dx_prev;
      if (ratio.x() > 1 || ratio.y() > 1 || ratio.z() > 1) {
        std::ostringstream warn;
        warn << "RMCRT: ERROR Level-" << L << " cell spacing is not smaller than Level-" << L - 1 << ratio;
        throw ProblemSetupException(warn.str(), __FILE__, __LINE__);
      }
      dx_prev = dx;
    }
  }
}


//---------------------------------------------------------------------------
//  Schedule the calculation of the source term (divQ) and radiometer_VR
//
//  See: CCA/Components/Models/Radiation/RMCRT/Ray.cc
//       for the actual tasks that are scheduled.
//---------------------------------------------------------------------------
void
RMCRT_Radiation::sched_computeSource( const LevelP& level,
                                      SchedulerP  & sched,
                                      int timeSubStep )
{

  GridP grid = level->getGrid();

  // only sched on RK step 0 and on arches level
  if (timeSubStep != 0 || level->getIndex() != m_archesLevelIndex) {
    return;
  }

  int maxLevels = grid->numLevels();

  DOUT( dbg ," ---------------timeSubStep: " << timeSubStep );
  printSchedule(level, dbg, "RMCRT_Radiation::sched_computeSource");

  // common flags
  bool modifies_divQ     = false;
  bool includeExtraCells = true;  // domain for sigmaT4 computation

  if (timeSubStep == 0) {
    modifies_divQ = false;
  }
  else {
    modifies_divQ = true;
  }

  //__________________________________
  //  carryForward cellType on NON arches level
  for (int l = 0; l < maxLevels; l++) {
    const LevelP& level = grid->getLevel(l);
    if (level->getIndex() != m_archesLevelIndex) {
      m_RMCRT->sched_CarryForward_Var(level, sched, m_labels->d_cellTypeLabel);
    }
  }

  typedef std::vector<const VarLabel*> VarLabelVec;

<<<<<<< HEAD
  VarLabelVec fineLevelVarLabels, coarseLevelVarLabels;

  fineLevelVarLabels.push_back(m_RMCRT->d_divQLabel);
  fineLevelVarLabels.push_back(m_RMCRT->d_boundFluxLabel);
  fineLevelVarLabels.push_back(m_RMCRT->d_radiationVolqLabel);            // ToDo: only carry forward saved vars
  fineLevelVarLabels.push_back(m_RMCRT->d_abskgLabel);
  fineLevelVarLabels.push_back(m_RMCRT->d_sigmaT4Label);

  coarseLevelVarLabels.push_back(m_RMCRT->d_abskgLabel);
  coarseLevelVarLabels.push_back(m_RMCRT->d_sigmaT4Label);
=======
  VarLabelVec fineLevelVarLabels = { m_RMCRT->d_divQLabel,
                                     m_RMCRT->d_boundFluxLabel,
                                     m_RMCRT->d_radiationVolqLabel,            // ToDo: only carry forward saved vars
                                     m_RMCRT->d_abskgLabel,
                                     m_RMCRT->d_sigmaT4Label };

  VarLabelVec coarseLevelVarLabels = { m_RMCRT->d_abskgLabel,
                                       m_RMCRT->d_sigmaT4Label };
>>>>>>> 2acff02a

  Task::WhichDW notUsed = Task::None;
  //______________________________________________________________________
  //   D A T A   O N I O N   A P P R O A C H
  if (m_whichAlgo == dataOnion || m_whichAlgo == dataOnionSlim) {

    Task::WhichDW temp_dw       = Task::OldDW;
    Task::WhichDW celltype_dw   = Task::NewDW;
    Task::WhichDW sigmaT4_dw    = Task::NewDW;
    const bool backoutTemp      = true;
    const bool modifies_abskg   = false;
    const bool modifies_sigmaT4 = false;

    const LevelP& fineLevel = grid->getLevel(m_archesLevelIndex);

    // define per level which abskg dw
    m_RMCRT->set_abskg_dw_perLevel( fineLevel, Task::NewDW );

    // compute sigmaT4, sumAbsk on the finest level
    sched_sigmaT4( fineLevel, sched );

    sched_sumAbsk( fineLevel, sched );

    // carry forward if it's time
    m_RMCRT->sched_carryForward_VarLabels( fineLevel, sched, fineLevelVarLabels );

    // coarse levels
    for (int l = 0; l < maxLevels-1; ++l) {
      const LevelP& level = grid->getLevel(l);
      m_RMCRT->sched_carryForward_VarLabels( level, sched, coarseLevelVarLabels );
    }

    // coarsen data to the coarser levels.
    // do it in reverse order
    for (int l = maxLevels - 2; l >= 0; l--) {
      const LevelP& level = grid->getLevel(l);

      m_RMCRT->sched_CoarsenAll( level, sched, modifies_abskg, modifies_sigmaT4 );

      if( m_RMCRT->d_coarsenExtraCells == false ) {
        sched_setBoundaryConditions( level, sched, notUsed, backoutTemp );
      }
    }

    if (m_whichAlgo == dataOnionSlim) {
      //Combine vars for every level
      for (int l = maxLevels - 1; l >= 0; l--) {
        const LevelP& level = grid->getLevel(l);
        m_RMCRT->sched_combineAbskgSigmaT4CellType(level, sched, temp_dw, includeExtraCells);
      }
    }

    //__________________________________
    //  compute the extents of the RMCRT region of interest on the finest level
    m_RMCRT->sched_ROI_Extents( fineLevel, sched );

    m_RMCRT->sched_rayTrace_dataOnion( fineLevel, sched, notUsed, sigmaT4_dw, celltype_dw, modifies_divQ );

    // convert boundaryFlux<Stencil7> -> 6 doubles
    sched_stencilToDBLs( fineLevel, sched );
  }

  //______________________________________________________________________
  //   2 - L E V E L   A P P R O A C H
  //  RMCRT is performed on the coarse level
  //  and the results are interpolated to the fine (arches) level
  if ( m_whichAlgo == coarseLevel ) {

    Task::WhichDW temp_dw       = Task::OldDW;
    Task::WhichDW sigmaT4_dw    = Task::NewDW;
    Task::WhichDW celltype_dw   = Task::NewDW;
    const bool modifies_abskg   = false;
    const bool modifies_sigmaT4 = false;
    const bool backoutTemp      = true;

    // carry forward if it's time
    for (int l = 0; l < maxLevels; l++) {
      const LevelP& level = grid->getLevel(l);
      m_RMCRT->sched_carryForward_VarLabels( level, sched, fineLevelVarLabels );
    }

    const LevelP& fineLevel = grid->getLevel( m_archesLevelIndex );

    m_RMCRT->set_abskg_dw_perLevel ( fineLevel, Task::NewDW );

    // compute sigmaT4, sumAbsk on the finest level
    sched_sigmaT4( fineLevel, sched );

    sched_sumAbsk( fineLevel, sched );


    for (int l = 0; l < maxLevels; l++) {
      const LevelP& level = grid->getLevel(l);

      m_RMCRT->sched_CoarsenAll( level, sched, modifies_abskg, modifies_sigmaT4 );

      if (level->hasFinerLevel()) {
        if( m_RMCRT->d_coarsenExtraCells == false ) {
          sched_setBoundaryConditions( level, sched, temp_dw, backoutTemp );
        }

        m_RMCRT->sched_rayTrace( level, sched, notUsed, sigmaT4_dw, celltype_dw, modifies_divQ );
      }
    }

    // push divQ  to the fine levels
    for (int l = 0; l < maxLevels; l++) {
      const LevelP& level = grid->getLevel(l);
      const PatchSet* patches = level->eachPatch();
      m_RMCRT->sched_Refine_Q( sched, patches, m_matlSet );
    }

    // convert boundaryFlux<Stencil7> -> 6 doubles
    sched_stencilToDBLs( fineLevel, sched );
  }

  //______________________________________________________________________
  //   1 - L E V E L   A P P R O A C H
  //  RMCRT is performed on the same level as CFD
  if ( m_whichAlgo == singleLevel ) {
    Task::WhichDW sigmaT4_dw  = Task::NewDW;
    Task::WhichDW celltype_dw = Task::NewDW;

    const LevelP& level = grid->getLevel( m_archesLevelIndex );

    m_RMCRT->set_abskg_dw_perLevel( level, Task::NewDW );

    m_RMCRT->sched_carryForward_VarLabels( level, sched, fineLevelVarLabels );

    // compute sigmaT4 on the CFD level
    sched_sigmaT4( level, sched );

    sched_sumAbsk( level, sched );

    m_RMCRT->sched_rayTrace( level, sched, notUsed, sigmaT4_dw, celltype_dw, modifies_divQ );

    // convert boundaryFlux<Stencil7> -> 6 doubles
    sched_stencilToDBLs( level, sched );
  }

  //______________________________________________________________________
  //   R A D I O M E T E R
  //  No other calculations
  if ( m_whichAlgo == radiometerOnly ) {
    Radiometer* radiometer    = m_RMCRT->getRadiometer();
    Task::WhichDW sigmaT4_dw  = Task::NewDW;
    Task::WhichDW celltype_dw = Task::NewDW;

    const LevelP& level = grid->getLevel( m_archesLevelIndex );

    m_RMCRT->set_abskg_dw_perLevel ( level, Task::NewDW );

    VarLabelVec varLabels = { m_RMCRT->d_abskgLabel,
                              m_RMCRT->d_sigmaT4Label,
                              radiometer->d_VRFluxLabel,
                              radiometer->d_VRIntensityLabel};

    m_RMCRT->sched_carryForward_VarLabels( level, sched, varLabels );

    sched_sigmaT4( level, sched );

    sched_sumAbsk( level, sched );

    radiometer->sched_radiometer( level, sched, notUsed, sigmaT4_dw, celltype_dw );

  }
}
//______________________________________________________________________
//    Schedule task that initializes the boundary fluxes and divQ
//    This will only be called on the Archeslevel
//______________________________________________________________________
void
RMCRT_Radiation::sched_initialize( const LevelP& level,
                                   SchedulerP& sched )
{
  GridP grid = level->getGrid();
  int maxLevels = grid->numLevels();

  //__________________________________
  //  Must do after problemSetup
  m_matlSet = m_materialManager->allMaterials( "Arches" );

  //__________________________________
  //  Additional bulletproofing, this belongs in problem setup
  if ( m_whichAlgo == dataOnion && maxLevels == 1){
    throw ProblemSetupException("ERROR:  RMCRT_radiation, there must be more than 1 level if you're using the Data Onion algorithm", __FILE__, __LINE__);
  }

  if ( m_whichAlgo == radiometerOnly && maxLevels != 1){
    throw ProblemSetupException("ERROR:  RMCRT_radiation.  The virtual radiometer only works on 1 level", __FILE__, __LINE__);
  }


  //__________________________________
  // Initialize on all levels
  for (int l = 0; l < maxLevels; l++) {
    const LevelP& myLevel = grid->getLevel(l);
    m_RMCRT->sched_initialize_VarLabel( myLevel, sched, m_RMCRT->d_sigmaT4Label  );
    m_RMCRT->sched_initialize_VarLabel( myLevel, sched, m_RMCRT->d_abskgLabel  );
  }

  //__________________________________
  //  Radiometer only
  if( m_whichAlgo == radiometerOnly ){
    Radiometer* radiometer = m_RMCRT->getRadiometer();
    radiometer->sched_initialize_VRFlux( level, sched );
    return;
  }

  //__________________________________
  //   Other RMCRT algorithms
  //__________________________________
  for (int l = 0; l < maxLevels; l++) {
    const LevelP& myLevel = grid->getLevel(l);

    int L_index= myLevel->getIndex();
    std::ostringstream taskName;
    std::ostringstream schedName;
    taskName  << "RMCRT_Radiation::initialize_L-" << L_index;
    schedName << "RMCRT_Radiation::sched_initialize_L-" << L_index;

    Task* tsk = scinew Task( schedName.str(), this, &RMCRT_Radiation::initialize );
    printSchedule( level, dbg, taskName.str() );

    // all levels
    tsk->computes(VarLabel::find("radiationVolq"));
    tsk->computes(VarLabel::find("RMCRTboundFlux"));

    // only cfd level
    if ( L_index == m_archesLevelIndex) {
      tsk->computes( _src_label );
    }

    // coarse levels
    if ( L_index != m_archesLevelIndex) {
      // divQ computed on all levels
      if ( m_whichAlgo == coarseLevel ) {
        tsk->computes( _src_label );
      }
    }
    sched->addTask( tsk, myLevel->eachPatch(), m_matlSet );
  }

  //__________________________________
  //  initialize cellType on NON arches level
  for (int l = maxLevels - 1; l >= 0; l--) {
    const LevelP& level = grid->getLevel(l);

    if( level->getIndex() != m_archesLevelIndex ){
      // Set the BC on the coarse level
      m_boundaryCondition->sched_cellTypeInit( sched, level, m_matlSet );

      // Coarsen the interior cells
       m_RMCRT->sched_computeCellType ( level, sched, Ray::modifiesVar);
    }
  }

  sched_fluxInit( level, sched );
}

//______________________________________________________________________
//    Task that initializes the boundary fluxes and divQ
//______________________________________________________________________
void
RMCRT_Radiation::initialize( const ProcessorGroup *,
                             const PatchSubset    * patches,
                             const MaterialSubset *,
                                   DataWarehouse  * ,
                                   DataWarehouse  * new_dw )
{
  const Level* level = getLevel(patches);
  const int L_index  = level->getIndex();

  for (int p = 0; p < patches->size(); p++) {

    const Patch* patch = patches->get(p);
    printTask(patches, patch, dbg, "Doing RMCRT_Radiation::initialize");

    CCVariable<double> radVolq;
    CCVariable<double> src;
    CCVariable<Stencil7> RMCRTboundFlux ;

    //__________________________________
    // all levels
    new_dw->allocateAndPut( radVolq, VarLabel::find("radiationVolq"), m_matl, patch );
    radVolq.initialize( 0.0 );  // needed for coal

    new_dw->allocateAndPut( RMCRTboundFlux, VarLabel::find("RMCRTboundFlux"), m_matl, patch );
    Uintah::BlockRange range( patch->getExtraCellLowIndex(), patch->getExtraCellHighIndex() );
    Uintah::parallel_for( range,[&](int i, int j, int k){
      RMCRTboundFlux(i,j,k).initialize(0.0);
    });

    //__________________________________
    //  CFD level
    if ( L_index == m_archesLevelIndex) {
      new_dw->allocateAndPut( src, _src_label, m_matl, patch );
      src.initialize(0.0);
    }

    //__________________________________
    //  Coarse levels
    if ( L_index != m_archesLevelIndex) {

      if( m_RMCRT->RMCRTCommon::d_FLT_DBL == TypeDescription::double_type ) {
        CCVariable<double> abskgDouble;
        new_dw->allocateAndPut( abskgDouble, m_RMCRT->d_abskgLabel, m_matl, patch );
        abskgDouble.initialize( 0.0 );
      }
      else {
        CCVariable<float> abskgFloat;
        new_dw->allocateAndPut( abskgFloat, m_RMCRT->d_abskgLabel, m_matl, patch );
        abskgFloat.initialize( 0.0 );
      }

      // divQ computed on all levels
      if ( m_whichAlgo == coarseLevel ) {
        new_dw->allocateAndPut( src, _src_label, m_matl, patch );
        src.initialize(0.0);
      }
    }
  }
}

//______________________________________________________________________
// Schedule restart initialization
// This is only called on the Archeslevel
//______________________________________________________________________
void
RMCRT_Radiation::sched_restartInitialize( const LevelP& level,
                                           SchedulerP& sched )
{
  //__________________________________
  //  Must do after problemSetup
  m_matlSet = m_materialManager->allMaterials( "Arches" );

  GridP grid = level->getGrid();

  DataWarehouse* new_dw = sched->getLastDW();

  const LevelP& archesLevel = grid->getLevel( m_archesLevelIndex );

  if (level != archesLevel) {
    return;
  }

  printSchedule(level, dbg, "RMCRT_Radiation::sched_restartInitialize");

  // Find the first patch, on the arches level, that this mpi rank owns.
  const Uintah::PatchSet* const ps = sched->getLoadBalancer()->getPerProcessorPatchSet(archesLevel);
  const PatchSubset* myPatches = ps->getSubset( m_my_world->myRank() );
  const Patch* firstPatch = myPatches->get(0);

  //  Only schedule if radFlux*_Label are in the checkpoint uda
  if ( ( m_whichAlgo != radiometerOnly ) && new_dw->exists( m_radFluxE_Label, m_matl, firstPatch) ) {
    printSchedule(level, dbg, "RMCRT_Radiation::sched_restartInitializeHack");

    Task* t1 = scinew Task("RMCRT_Radiation::restartInitializeHack", this,
                           &RMCRT_Radiation::restartInitializeHack);
    t1->computes( m_radFluxE_Label );
    t1->computes( m_radFluxW_Label );
    t1->computes( m_radFluxN_Label );   // Before you can require something from the new_dw
    t1->computes( m_radFluxS_Label );   // there must be a compute() for that variable.
    t1->computes( m_radFluxT_Label );
    t1->computes( m_radFluxB_Label );

    sched->addTask( t1, archesLevel->eachPatch(), m_matlSet );

    //__________________________________
    //  convert rad flux from 6 doubles -> CCVarible
    sched_DBLsToStencil(archesLevel, sched);
  }

  //__________________________________
  //  Radiometer only
  Radiometer* radiometer = m_RMCRT->getRadiometer();
  if( m_whichAlgo == radiometerOnly && !new_dw->exists( radiometer->d_VRFluxLabel, m_matl, firstPatch) ){
    radiometer->sched_initialize_VRFlux( level, sched );
  }

  //__________________________________
  //  If any of the absk or temperature variables are missing
  //  from the checkpoint then initialize them

  const double initAbsk = 1.0;             // initialization values  HARDWIRED!!!
  const double initTemp = 300;

  if ( myPatches->size() > 0 ){

    for (int i=0 ; i< m_nPartGasLabels; i++){

      const VarLabel * abskLabel  = m_partGas_absk_Labels[i];
      if( !new_dw->exists( abskLabel,  m_matl, firstPatch ) ){
        m_missingCkPt_Labels[ abskLabel ] = initAbsk;
      }

      const VarLabel * tempLabel  = m_partGas_temp_Labels[i];
      if(  !new_dw->exists( tempLabel,  m_matl, firstPatch ) ){
        m_missingCkPt_Labels[ tempLabel ] = initTemp;
      }
    }
  }


  if( m_missingCkPt_Labels.size() > 0 ){

    std::string taskname = "RMCRT_Radiation::sched_restartInitialize";
    printSchedule(level, dbg, taskname);

    Task* t2 = scinew Task( taskname, this, &RMCRT_Radiation::restartInitialize);

    for ( auto  iter = m_missingCkPt_Labels.begin(); iter != m_missingCkPt_Labels.end(); iter++){
      t2->computes( iter->first );
    }

    sched->addTask( t2, archesLevel->eachPatch(), m_matlSet );
  }

  //__________________________________
  // if sumAbsk or sigmaT4 is missing from checkpoint compute them

  if( !new_dw->exists( m_sumAbsk_Label,         m_matl, firstPatch ) ||
      !new_dw->exists( m_RMCRT->d_sigmaT4Label, m_matl, firstPatch ) ){

    // Before you can require something from the new_dw
    // there must be a compute() for that variable.
    std::string taskname = "RMCRT_Radiation::sched_restartInitializeHack2";
    printSchedule(level, dbg, taskname);

    Task* t3 = scinew Task( taskname, this, &RMCRT_Radiation::restartInitializeHack2);

    // Some variables may have been computed in RMCRT_Radiation::sched_restartInitialize
    // Filter out those that have been computed.
    std::set<const VarLabel*, VarLabel::Compare> computedVars;
    computedVars = sched->getComputedVars();   // find all the computed vars

    for (int i=0 ; i< m_nPartGasLabels; i++){

      const VarLabel * abskLabel  = m_partGas_absk_Labels[i];
      if( computedVars.find( abskLabel ) == computedVars.end() ) {
        t3->computes( abskLabel );
      }

      const VarLabel * tempLabel  = m_partGas_temp_Labels[i];
      if( computedVars.find( tempLabel ) == computedVars.end() ) {
        t3->computes( tempLabel );
      }
    }

    sched->addTask( t3, archesLevel->eachPatch(), m_matlSet );


    sched_sumAbsk( level, sched );

    sched_sigmaT4( level, sched );
  }
}

//______________________________________________________________________
//    Task to initialize variables that were not found in the checkpoints
//______________________________________________________________________
void
RMCRT_Radiation::restartInitialize( const ProcessorGroup  * pg,
                                    const PatchSubset     * patches,
                                    const MaterialSubset  * matls,
                                    DataWarehouse         * old_dw,
                                    DataWarehouse         * new_dw )
{
  static bool doCout=( pg->myRank() == 0 );

  DOUT( doCout, "__________________________________\n"
             << "  RMCRT_Radiation::restartIntialize \n"
             << "    These variables were not found in the checkpoints\n"
             << "    and will be initialized\n");


  printTask(patches,  dbg, "Doing RMCRT_Radiation::restartIntialize");


  for ( auto  iter = m_missingCkPt_Labels.begin(); iter != m_missingCkPt_Labels.end(); iter++){
    const VarLabel* QLabel = iter->first;
    const double initValue = iter->second;
    DOUT( doCout, "    Label:  " << QLabel-> getName() << ":" <<  initValue );

    for (int p=0; p < patches->size(); p++){
      const Patch* patch = patches->get(p);
      CCVariable<double> Q;
      new_dw->allocateAndPut( Q, QLabel, m_matl, patch);
      Q.initialize( initValue );
    }
  }
  doCout=false;
}

//______________________________________________________________________
//    Schedule Task to compute intensity over all wave lengths (sigma * Temperature^4/pi)
//______________________________________________________________________
void
RMCRT_Radiation::sched_sigmaT4( const LevelP & level,
                                SchedulerP   & sched )
{
  std::string taskname = "RMCRT_Radiation::sigmaT4";

  Task* tsk = nullptr;
  std::string type = "null";

  Task::WhichDW oldNew_dw = Task::OldDW;
  if ( sched->isRestartInitTimestep() ){
    oldNew_dw = Task::NewDW;
  }

  if ( m_FLT_DBL == TypeDescription::double_type ) {
    type = "double";
    tsk = scinew Task( taskname, this, &RMCRT_Radiation::sigmaT4<double>, oldNew_dw );
  }
  else {
    type = "float";
    tsk = scinew Task( taskname, this, &RMCRT_Radiation::sigmaT4<float>, oldNew_dw );
  }

  printSchedule(level, dbg, "RMCRT_Radiation::sched_sigmaT4 (" +type+")");

  tsk->requires( oldNew_dw, m_labels->d_volFractionLabel, m_gn, 0 );

  for (int i=0 ; i< m_nPartGasLabels; i++){
    tsk->requires( oldNew_dw, m_partGas_absk_Labels[i], m_gn, 0 );
    tsk->requires( oldNew_dw, m_partGas_temp_Labels[i], m_gn, 0 );
  }

  tsk->computes( m_RMCRT->d_sigmaT4Label );
  sched->addTask( tsk, level->eachPatch(), m_matlSet, RMCRT_Radiation::TG_RMCRT );
}
//______________________________________________________________________
//    Task to compute intensity over all wave lengths (sigma * Temperature^4/pi)
//______________________________________________________________________
template< class T>
void
RMCRT_Radiation::sigmaT4( const ProcessorGroup  *,
                          const PatchSubset     * patches,
                          const MaterialSubset  * matls,
                          DataWarehouse         * old_dw,
                          DataWarehouse         * new_dw,
                          Task::WhichDW           which_dw )
{
  DataWarehouse* oldNew_dw = new_dw->getOtherDataWarehouse(which_dw);

  for (int p=0; p < patches->size(); p++){
    const Patch* patch = patches->get(p);

    printTask(patches, patch, dbg, "Doing RMCRT_Radiation::sigmaT4");

    double sigma_over_pi = (m_RMCRT->d_sigma)/M_PI;

    constCCVariable<double> gasVolFrac;
    oldNew_dw->get( gasVolFrac, m_labels->d_volFractionLabel, m_matl, patch, m_gn, 0);

    // sigma T^4/pi
    CCVariable< T > sigmaT4;
    new_dw->allocateAndPut(sigmaT4, m_RMCRT->d_sigmaT4Label,m_matl, patch);

    // gas or  particle temperature & absk
    std::vector<constCCVariable<double> > partGas_absk( m_nPartGasLabels );
    std::vector<constCCVariable<double> > partGas_temp( m_nPartGasLabels );

    for (int i=0;  i< m_nPartGasLabels; i++){
      oldNew_dw->get( partGas_absk[i],  m_partGas_absk_Labels[i], m_matl, patch, m_gn, 0);
      oldNew_dw->get( partGas_temp[i],  m_partGas_temp_Labels[i], m_matl, patch, m_gn, 0);
    }

    constCCVariable<double> radTemp = partGas_temp[0];               // radiation_temperature

    //__________________________________
    //  sigmaT4: Gas radiation Only

    if( !m_do_partRadiation ){
      for (auto iter = patch->getExtraCellIterator();!iter.done();iter++){
        const IntVector& c = *iter;

        double T_sqrd = radTemp[c] * radTemp[c];
        sigmaT4[c] = sigma_over_pi * T_sqrd * T_sqrd;
      }
    }

    //__________________________________
    //  sigmaT4: Gas and particle radiation
    if( m_do_partRadiation ){

      for (auto iter = patch->getExtraCellIterator();!iter.done();iter++){
        const IntVector& c = *iter;

        if ( gasVolFrac[c] > 1e-16 ){       // interior cells
          double sumT    = 0.0;
          double sumAbsk = 0.0;
                                           // summations
          for (int i=0; i< m_nPartGasLabels; i++){
            double T_sqrd  = partGas_temp[i][c] * partGas_temp[i][c];
            sumT     += T_sqrd * T_sqrd * partGas_absk[i][c];
            sumAbsk  += partGas_absk[i][c];
          }

          sigmaT4[c] = 0.0;

          // weighted average
          if ( sumAbsk > 1e-16 ){
            sigmaT4[c] = sigma_over_pi * sumT/sumAbsk;
          }
        }
        else {                          // walls or intrustions
          double T_sqrd = radTemp[c] * radTemp[c];
          sigmaT4[c]    = sigma_over_pi * T_sqrd * T_sqrd;

        }  // intrusion or wall
      }  // loop
    }  // particle
  }  // patch
}

//______________________________________________________________________
//    Schedule task to compute the absoprtion coefficient
//______________________________________________________________________
void
RMCRT_Radiation::sched_sumAbsk( const LevelP & level,
                                SchedulerP   & sched )
{
  std::string taskname = "RMCRT_Radiation::sumAbsk";

  Task* tsk = nullptr;
  std::string type = "null";

  Task::WhichDW oldNew_dw = Task::OldDW;
  if ( sched->isRestartInitTimestep() ){
    oldNew_dw = Task::NewDW;
  }

  if ( m_FLT_DBL == TypeDescription::double_type ) {
    type = "double";
    tsk = scinew Task( taskname, this, &RMCRT_Radiation::sumAbsk<double>, oldNew_dw );
  }
  else {
    type = "float";
    tsk = scinew Task( taskname, this, &RMCRT_Radiation::sumAbsk<float>, oldNew_dw);
  }

  printSchedule(level, dbg, "RMCRT_Radiation::sched_sumAbsk (" +type+")");

  tsk->requires( oldNew_dw, m_labels->d_volFractionLabel, m_gn, 0 );      // New or old dw???

  for (int i=0 ; i< m_nPartGasLabels; i++){
    tsk->requires( oldNew_dw, m_partGas_absk_Labels[i], m_gn, 0 );
  }

  tsk->computes( m_sumAbsk_Label );
  sched->addTask( tsk, level->eachPatch(), m_matlSet, RMCRT_Radiation::TG_RMCRT );
}
//______________________________________________________________________
//    Task to compute the absoprtion coefficient
//______________________________________________________________________
template< class T>
void
RMCRT_Radiation::sumAbsk( const ProcessorGroup  *,
                          const PatchSubset     * patches,
                          const MaterialSubset  * matls,
                          DataWarehouse         * old_dw,
                          DataWarehouse         * new_dw,
                          Task::WhichDW           which_dw )
{
  DataWarehouse* oldNew_dw = new_dw->getOtherDataWarehouse(which_dw);

  for (int p=0; p < patches->size(); p++){
    const Patch* patch = patches->get(p);

    printTask(patches, patch, dbg, "Doing RMCRT_Radiation::sumAbsk");

    constCCVariable<double> gasVolFrac;
    oldNew_dw->get( gasVolFrac, m_labels->d_volFractionLabel, m_matl, patch, m_gn, 0);

    // gas and particle temperature & absk
    std::vector<constCCVariable<double> > partGas_absk( m_nPartGasLabels );

    for (int i=0;  i< m_nPartGasLabels; i++){
      oldNew_dw->get( partGas_absk[i],  m_partGas_absk_Labels[i], m_matl, patch, m_gn, 0);
    }

    CCVariable<double> sumAbsk_tmp;
    new_dw->allocateTemporary( sumAbsk_tmp, patch, m_gn, 0);
    sumAbsk_tmp.initialize(0.0);

    //__________________________________
    //  Domain interior
    for (int i=0; i< m_nPartGasLabels; i++){

      for ( auto iter = patch->getCellIterator();!iter.done();iter++){
        const IntVector& c = *iter;

        if (gasVolFrac[c] > 1e-16){
          sumAbsk_tmp[c] += partGas_absk[i][c];     // gas
        }
        else{
          sumAbsk_tmp[c] = 1.0;                    // walls  HARDWIRED
        }
      }
    }

    //__________________________________
    //  Boundary Conditions                       // HARDWIRED!!
    std::vector<Patch::FaceType> bf;
    patch->getBoundaryFaces(bf);

    for( auto itr = bf.cbegin(); itr != bf.cend(); ++itr ){
      Patch::FaceType face = *itr;

      Patch::FaceIteratorType PEC = Patch::ExtraPlusEdgeCells;

      for( auto iter=patch->getFaceIterator(face, PEC); !iter.done();iter++) {
        const IntVector& c = *iter;
        sumAbsk_tmp[c] = 1.0;
      }
    }

    //__________________________________
    //  convert to double or float
    CCVariable< T > sumAbsk;
    new_dw->allocateAndPut( sumAbsk, m_sumAbsk_Label, m_matl, patch);

    for ( auto iter = patch->getExtraCellIterator();!iter.done();iter++){
      const IntVector& c = *iter;
      sumAbsk[c] = (T) sumAbsk_tmp[c];
    }
  }
}

//______________________________________________________________________
// STUB
//______________________________________________________________________
void
RMCRT_Radiation::computeSource( const ProcessorGroup* ,
                            const PatchSubset* patches,
                            const MaterialSubset* matls,
                            DataWarehouse* old_dw,
                            DataWarehouse* new_dw,
                            int timeSubStep ){
  // see sched_computeSource & CCA/Components/Models/Radiation/RMCRT/Ray.cc  for the actual tasks
  throw InternalError("Stub Task: RMCRT_Radiation::computeSource you should never land here ", __FILE__, __LINE__);
}


//______________________________________________________________________
//    Schedule task to set boundary conditions for sigmaT4 & abskg.
//______________________________________________________________________
void
RMCRT_Radiation::sched_setBoundaryConditions( const LevelP& level,
                                              SchedulerP& sched,
                                              Task::WhichDW temp_dw,
                                              const bool backoutTemp /* = false */ )
{
  std::string taskname = "RMCRT_radiation::setBoundaryConditions";
  Task* tsk = nullptr;

  if ( m_FLT_DBL == TypeDescription::double_type ) {

    tsk= scinew Task( taskname, this, &RMCRT_Radiation::setBoundaryConditions< double >, temp_dw, backoutTemp );
  } else {
    tsk= scinew Task( taskname, this, &RMCRT_Radiation::setBoundaryConditions< float >, temp_dw, backoutTemp );
  }

  printSchedule(level, dbg, "RMCRT_radiation::sched_setBoundaryConditions");

  if (!backoutTemp) {
    tsk->requires( temp_dw, m_gasTemp_Label, m_gn, 0 );
  }

  tsk->modifies( m_RMCRT->d_sigmaT4Label );
  tsk->modifies( m_RMCRT->d_abskgLabel );

  sched->addTask( tsk, level->eachPatch(), m_matlSet, RMCRT_Radiation::TG_RMCRT );
}

//______________________________________________________________________
//    Task to set boundary conditions for sigmaT4 & sumAbskg.
//______________________________________________________________________
template<class T>
void RMCRT_Radiation::setBoundaryConditions( const ProcessorGroup * pc,
                                             const PatchSubset    * patches,
                                             const MaterialSubset *,
                                                   DataWarehouse  *,
                                                   DataWarehouse  * new_dw,
                                                   Task::WhichDW temp_dw,
                                             const bool backoutTemp )
{
  for (int p=0; p < patches->size(); p++) {

    const Patch* patch = patches->get(p);

    std::vector<Patch::FaceType> bf;
    patch->getBoundaryFaces(bf);

    if( bf.size() > 0){

      printTask(patches,patch,dbg,"Doing RMCRT_Radiation::setBoundaryConditions");

      double sigma_over_pi = (m_RMCRT->d_sigma)/M_PI;

      CCVariable<double> temp;
      CCVariable< T > absk;
      CCVariable< T > sigmaT4OverPi;

      new_dw->allocateTemporary(temp,  patch);
      new_dw->getModifiable( absk,          m_RMCRT->d_abskgLabel,    m_matl, patch );
      new_dw->getModifiable( sigmaT4OverPi, m_RMCRT->d_sigmaT4Label,  m_matl, patch );

      //__________________________________
      // loop over boundary faces and backout the temperature
      // one cell from the boundary.  Note that the temperature
      // is not available on all levels but sigmaT4 is.
      if (backoutTemp){
        for( auto itr = bf.cbegin(); itr != bf.cend(); ++itr ){
          Patch::FaceType face = *itr;

          Patch::FaceIteratorType IFC = Patch::InteriorFaceCells;

          for(CellIterator iter=patch->getFaceIterator(face, IFC); !iter.done();iter++) {
            const IntVector& c = *iter;
            double T4 =  sigmaT4OverPi[c]/sigma_over_pi;
            temp[c]   =  pow( T4, 1./4.);
          }
        }
      } else {
        //__________________________________
        // get a copy of the temperature and set the BC
        // on the copy and do not put it back in the DW.
        DataWarehouse* t_dw = new_dw->getOtherDataWarehouse( temp_dw );
        constCCVariable<double> varTmp;
        t_dw->get(varTmp, m_gasTemp_Label, m_matl, patch, m_gn, 0);
        temp.copyData(varTmp);
      }

      //__________________________________
      //  Force absk = 1.0      HARDWIRED
      for( auto itr = bf.cbegin(); itr != bf.cend(); ++itr ){
        Patch::FaceType face = *itr;

        Patch::FaceIteratorType PEC = Patch::ExtraPlusEdgeCells;

        for(CellIterator iter=patch->getFaceIterator(face, PEC); !iter.done();iter++) {
          const IntVector& c = *iter;
          absk[c] = (T) 1.0;
        }
      }


      //__________________________________
      // loop over boundary faces and compute sigma T^4
      std::string Temp_name = m_gasTemp_Label->getName();

      BoundaryCondition_new* new_BC = m_boundaryCondition->getNewBoundaryCondition();
      new_BC->setExtraCellScalarValueBC< double >( pc, patch, temp,  Temp_name );

      for( auto itr = bf.cbegin(); itr != bf.cend(); ++itr ){
        Patch::FaceType face = *itr;

        Patch::FaceIteratorType PEC = Patch::ExtraPlusEdgeCells;

        for(CellIterator iter=patch->getFaceIterator(face, PEC); !iter.done();iter++) {
          const IntVector& c = *iter;
          double T_sqrd = temp[c] * temp[c];
          sigmaT4OverPi[c] = sigma_over_pi * T_sqrd * T_sqrd;
        }
      }
    } // has a boundaryFace
  }
}
//______________________________________________________________________
// Explicit template instantiations:
//
template
void RMCRT_Radiation::setBoundaryConditions< double >( const ProcessorGroup*,
                                                       const PatchSubset* ,
                                                       const MaterialSubset*,
                                                       DataWarehouse*,
                                                       DataWarehouse* ,
                                                       Task::WhichDW ,
                                                       const bool );

template
void RMCRT_Radiation::setBoundaryConditions< float >( const ProcessorGroup*,
                                                      const PatchSubset* ,
                                                      const MaterialSubset*,
                                                      DataWarehouse*,
                                                      DataWarehouse* ,
                                                      Task::WhichDW ,
                                                      const bool );

//______________________________________________________________________
//    Schedule task to initialize the rad flux array
//______________________________________________________________________
void
RMCRT_Radiation::sched_fluxInit( const LevelP& level,
                                      SchedulerP& sched )
{
  if( level->getIndex() != m_archesLevelIndex){
    throw InternalError("RMCRT_Radiation::sched_fluxInit.  You cannot schedule this task on a non-arches level", __FILE__, __LINE__);
  }

  if( m_RMCRT->d_solveBoundaryFlux ) {
    Task* tsk = scinew Task( "RMCRT_Radiation::fluxInit", this, &RMCRT_Radiation::fluxInit );

    printSchedule( level, dbg, "RMCRT_Radiation::sched_fluxInit" );

    tsk->computes( m_radFluxE_Label );
    tsk->computes( m_radFluxW_Label );
    tsk->computes( m_radFluxN_Label );
    tsk->computes( m_radFluxS_Label );
    tsk->computes( m_radFluxT_Label );
    tsk->computes( m_radFluxB_Label );

    sched->addTask( tsk, level->eachPatch(), m_matlSet );
  }
}
//______________________________________________________________________
//    Task to initialize the rad flux array
//______________________________________________________________________
void
RMCRT_Radiation::fluxInit( const ProcessorGroup *,
                           const PatchSubset    * patches,
                           const MaterialSubset *,
                                 DataWarehouse  * ,
                                 DataWarehouse  * new_dw )
{
  for (int p=0; p < patches->size(); p++){

    const Patch* patch = patches->get(p);
    printTask(patches,patch,dbg,"Doing RMCRT_Radiation::fluxInit");

    CCVariable<double> East, West;
    CCVariable<double> North, South;
    CCVariable<double> Top, Bot;
    new_dw->allocateAndPut( East,  m_radFluxE_Label, m_matl, patch );
    new_dw->allocateAndPut( West,  m_radFluxW_Label, m_matl, patch );
    new_dw->allocateAndPut( North, m_radFluxN_Label, m_matl, patch );
    new_dw->allocateAndPut( South, m_radFluxS_Label, m_matl, patch );
    new_dw->allocateAndPut( Top,   m_radFluxT_Label, m_matl, patch );
    new_dw->allocateAndPut( Bot,   m_radFluxB_Label, m_matl, patch );

      East.initialize(0);
      West.initialize(0);
      North.initialize(0);          // THIS MAPPING MUST BE VERIFIED
      South.initialize(0);
      Top.initialize(0);
      Bot.initialize(0);
  }
}
//______________________________________________________________________
//    Schedule task to convert stencil -> doubles
//______________________________________________________________________
void
RMCRT_Radiation::sched_stencilToDBLs( const LevelP& level,
                                      SchedulerP& sched )
{

  if( level->getIndex() != m_archesLevelIndex){
    throw InternalError("RMCRT_Radiation::sched_stencilToDBLs.  You cannot schedule this task on a non-arches level", __FILE__, __LINE__);
  }

  if( m_RMCRT->d_solveBoundaryFlux ) {
    Task* tsk = scinew Task( "RMCRT_Radiation::stencilToDBLs", this, &RMCRT_Radiation::stencilToDBLs );

    printSchedule( level, dbg, "RMCRT_Radiation::sched_stencilToDBLs" );

    //  only schedule task on arches level
    tsk->requires(Task::NewDW, VarLabel::find("RMCRTboundFlux"), m_gn, 0);

    tsk->computes( m_radFluxE_Label );
    tsk->computes( m_radFluxW_Label );
    tsk->computes( m_radFluxN_Label );
    tsk->computes( m_radFluxS_Label );
    tsk->computes( m_radFluxT_Label );
    tsk->computes( m_radFluxB_Label );

    sched->addTask( tsk, level->eachPatch(), m_matlSet );
  }
}
//______________________________________________________________________
//
//    Task to convert stencil -> doubles
//______________________________________________________________________
void
RMCRT_Radiation::stencilToDBLs( const ProcessorGroup *,
                                const PatchSubset    * patches,
                                const MaterialSubset *,
                                      DataWarehouse  * ,
                                      DataWarehouse  * new_dw )
{
  for (int p = 0; p < patches->size(); ++p) {

    const Patch* patch = patches->get(p);
    printTask(patches,patch,dbg,"Doing RMCRT_Radiation::stencilToDBLs");

    constCCVariable<Stencil7>  boundaryFlux;
    new_dw->get( boundaryFlux,     VarLabel::find("RMCRTboundFlux"), m_matl, patch, m_gn, 0 );

    CCVariable<double> East, West;
    CCVariable<double> North, South;
    CCVariable<double> Top, Bot;
    new_dw->allocateAndPut( East,  m_radFluxE_Label, m_matl, patch );
    new_dw->allocateAndPut( West,  m_radFluxW_Label, m_matl, patch );
    new_dw->allocateAndPut( North, m_radFluxN_Label, m_matl, patch );
    new_dw->allocateAndPut( South, m_radFluxS_Label, m_matl, patch );
    new_dw->allocateAndPut( Top,   m_radFluxT_Label, m_matl, patch );
    new_dw->allocateAndPut( Bot,   m_radFluxB_Label, m_matl, patch );

    for (auto iter = patch->getExtraCellIterator();!iter.done();iter++){
      IntVector c = *iter;
      const Stencil7& me = boundaryFlux[c];
      East[c]  = me.e;
      West[c]  = me.w;
      North[c] = me.n;         // THIS MAPPING MUST BE VERIFIED
      South[c] = me.s;
      Top[c]   = me.t;
      Bot[c]   = me.b;
    }
  }
}

//______________________________________________________________________
//    Schedule task to convert rad fluxes doubles -> stencil
//______________________________________________________________________
void
RMCRT_Radiation::sched_DBLsToStencil( const LevelP& level,
                                      SchedulerP& sched )
{

  if( level->getIndex() != m_archesLevelIndex) {
    throw InternalError("RMCRT_Radiation::sched_stencilToDBLs.  You cannot schedule this task on a non-arches level", __FILE__, __LINE__);
  }

  if ( m_RMCRT->d_solveBoundaryFlux ) {
    Task* tsk = scinew Task( "RMCRT_Radiation::DBLsToStencil", this, &RMCRT_Radiation::DBLsToStencil );
    printSchedule( level, dbg, "RMCRT_Radiation::sched_DBLsToStencil" );

    //  only schedule task on arches level
    tsk->requires(Task::NewDW, m_radFluxE_Label, m_gn, 0);
    tsk->requires(Task::NewDW, m_radFluxW_Label, m_gn, 0);
    tsk->requires(Task::NewDW, m_radFluxN_Label, m_gn, 0);
    tsk->requires(Task::NewDW, m_radFluxS_Label, m_gn, 0);
    tsk->requires(Task::NewDW, m_radFluxT_Label, m_gn, 0);
    tsk->requires(Task::NewDW, m_radFluxB_Label, m_gn, 0);

    tsk->computes( m_RMCRT->d_boundFluxLabel );

    sched->addTask( tsk, level->eachPatch(), m_matlSet );
  }
}

//______________________________________________________________________
//    Task to convert rad fluxes oubles -> stencil7
//______________________________________________________________________
void
RMCRT_Radiation::DBLsToStencil( const ProcessorGroup  *,
                                const PatchSubset     * patches,
                                const MaterialSubset  *,
                                      DataWarehouse   * ,
                                      DataWarehouse   * new_dw )
{
  for (int p=0; p < patches->size(); p++) {

    const Patch* patch = patches->get(p);
    printTask(patches,patch,dbg,"Doing RMCRT_Radiation::DBLsToStencil");

    CCVariable<Stencil7>  boundaryFlux;
    new_dw->allocateAndPut( boundaryFlux, m_RMCRT->d_boundFluxLabel, m_matl, patch );

    constCCVariable<double> East, West;
    constCCVariable<double> North, South;
    constCCVariable<double> Top, Bot;

    new_dw->get( East,  m_radFluxE_Label, m_matl, patch, m_gn, 0 );
    new_dw->get( West,  m_radFluxW_Label, m_matl, patch, m_gn, 0 );
    new_dw->get( North, m_radFluxN_Label, m_matl, patch, m_gn, 0 );
    new_dw->get( South, m_radFluxS_Label, m_matl, patch, m_gn, 0 );
    new_dw->get( Top,   m_radFluxT_Label, m_matl, patch, m_gn, 0 );
    new_dw->get( Bot,   m_radFluxB_Label, m_matl, patch, m_gn, 0 );

    for (auto iter = patch->getExtraCellIterator();!iter.done();iter++){
      IntVector c = *iter;
      Stencil7& me = boundaryFlux[c];
      me.e = East[c];
      me.w = West[c];
      me.n = North[c];         // THIS MAPPING MUST BE VERIFIED
      me.s = South[c];
      me.t = Top[c];
      me.b = Bot[c];
    }
  }
}<|MERGE_RESOLUTION|>--- conflicted
+++ resolved
@@ -396,7 +396,6 @@
 
   typedef std::vector<const VarLabel*> VarLabelVec;
 
-<<<<<<< HEAD
   VarLabelVec fineLevelVarLabels, coarseLevelVarLabels;
 
   fineLevelVarLabels.push_back(m_RMCRT->d_divQLabel);
@@ -407,16 +406,6 @@
 
   coarseLevelVarLabels.push_back(m_RMCRT->d_abskgLabel);
   coarseLevelVarLabels.push_back(m_RMCRT->d_sigmaT4Label);
-=======
-  VarLabelVec fineLevelVarLabels = { m_RMCRT->d_divQLabel,
-                                     m_RMCRT->d_boundFluxLabel,
-                                     m_RMCRT->d_radiationVolqLabel,            // ToDo: only carry forward saved vars
-                                     m_RMCRT->d_abskgLabel,
-                                     m_RMCRT->d_sigmaT4Label };
-
-  VarLabelVec coarseLevelVarLabels = { m_RMCRT->d_abskgLabel,
-                                       m_RMCRT->d_sigmaT4Label };
->>>>>>> 2acff02a
 
   Task::WhichDW notUsed = Task::None;
   //______________________________________________________________________
