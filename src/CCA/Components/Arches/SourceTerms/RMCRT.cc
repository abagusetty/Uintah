--- conflicted
+++ resolved
@@ -1,11 +1,7 @@
 /*
  * The MIT License
  *
-<<<<<<< HEAD
- * Copyright (c) 1997-2019 The University of Utah
-=======
  * Copyright (c) 1997-2020 The University of Utah
->>>>>>> 89148391
  *
  * Permission is hereby granted, free of charge, to any person obtaining a copy
  * of this software and associated documentation files (the "Software"), to
@@ -167,7 +163,6 @@
 
       m_whichAlgo = dataOnion;
       m_RMCRT->setBC_onOff( true );
-<<<<<<< HEAD
 
     }
     else if ( type == "dataOnionSlim" ) {       // DATA ONION SLIM
@@ -176,10 +171,6 @@
       m_RMCRT->setBC_onOff( true );
 
     } 
-=======
-
-    }
->>>>>>> 89148391
     else if ( type == "RMCRT_coarseLevel" ) {   // 2 LEVEL
 
       m_whichAlgo = coarseLevel;
@@ -255,7 +246,6 @@
 {
 
   m_boundaryCondition = bc;
-<<<<<<< HEAD
 
 
   //__________________________________
@@ -309,79 +299,14 @@
     }
 
     proc0cout << "      sigmaT4 = (sigma/M_PI) * sumT/sumAbsk\n\n";
-=======
-
-
-  //__________________________________
-  //  create sumAbskLabel
-  const TypeDescription* td = CCVariable<double>::getTypeDescription();
-  if( m_FLT_DBL == TypeDescription::float_type ){
-    td = CCVariable<float>::getTypeDescription();
->>>>>>> 89148391
-  }
-  m_sumAbsk_Label = VarLabel::create("RMCRT_sumAbsk", td);
-
-  //__________________________________
-  // gas radiaton
-    for (size_t i=0; i < m_partGas_absk_names.size(); i++){
-      const VarLabel * Temp = VarLabel::find( m_partGas_temp_names[i], "ERROR RMCRT_Radiation::extraSetup: ");
-      const VarLabel * absk = VarLabel::find( m_partGas_absk_names[i], "ERROR RMCRT_Radiation::extraSetup: ");
-
-      m_partGas_temp_Labels.push_back( Temp );
-      m_partGas_absk_Labels.push_back( absk );
-    }
-
-<<<<<<< HEAD
+  }
+
   proc0cout << "  - Absorption coefficient used in intensity calculation: (";
   
   for (int i=0; i < m_nPartGasLabels; i++){
     proc0cout << m_partGas_absk_names[i] << (i<m_nPartGasLabels-1 ? " + " : ")\n");
-=======
-    m_gasTemp_Label  = m_partGas_temp_Labels[0];
-    m_nPartGasLabels = m_partGas_absk_Labels.size();
-
-  proc0cout << "\n __________________________________ RMCRT SETTINGS\n"
-             <<"  - Temperature label:          " << m_partGas_temp_names[0] << "\n"
-             <<"  - gas absorption Coeff label: " <<  m_partGas_absk_names[0] << "\n"
-             <<"  - The boundary condition for the absorption coeff used in the RMCRT intensity calculation is 1.0.\n";
-
-
-  //-----------------------------------------
-  // Gas radiation
-  if( ! m_do_partRadiation ){
-    proc0cout << "  - sigmaT4 = (sigma/M_PI) * " << m_partGas_temp_names[0] << "^4\n\n";
->>>>>>> 89148391
-  }
-  //__________________________________
-  //  Particle radiation
-  else {
-
-    // output to screen the sigmaT4 equation
-    proc0cout << "  - Including the particle radiation contributions \n";
-    proc0cout << "      sumT    = ";
-
-    for (int i=0; i < m_nPartGasLabels; i++){
-      proc0cout <<  "(" << m_partGas_absk_names[i] <<" * "<< m_partGas_temp_names[i]<<"^4 ) "
-                << (i<m_nPartGasLabels-1 ? " + " : "\n");
-    }
-
-<<<<<<< HEAD
-=======
-    proc0cout << "      sumAbsk = (";
-    for (int i=0; i < m_nPartGasLabels; i++){
-      proc0cout << m_partGas_absk_names[i] << (i<m_nPartGasLabels-1 ? " + " : ")\n");
-    }
-
-    proc0cout << "      sigmaT4 = (sigma/M_PI) * sumT/sumAbsk\n\n";
-  }
-
-  proc0cout << "  - Absorption coefficient used in intensity calculation: (";
-  
-  for (int i=0; i < m_nPartGasLabels; i++){
-    proc0cout << m_partGas_absk_names[i] << (i<m_nPartGasLabels-1 ? " + " : ")\n");
-  }
-
->>>>>>> 89148391
+  }
+
   //__________________________________
   // create RMCRT and register the labels
   m_RMCRT->registerVariables(m_matl,
@@ -450,6 +375,7 @@
 
   // common flags
   bool modifies_divQ     = false;
+  bool includeExtraCells = true;  // domain for sigmaT4 computation
 
   if (timeSubStep == 0) {
     modifies_divQ = false;
@@ -481,13 +407,9 @@
   Task::WhichDW notUsed = Task::None;
   //______________________________________________________________________
   //   D A T A   O N I O N   A P P R O A C H
-<<<<<<< HEAD
   if (m_whichAlgo == dataOnion || m_whichAlgo == dataOnionSlim) {
 
     Task::WhichDW temp_dw       = Task::OldDW;
-=======
-  if ( m_whichAlgo == dataOnion ) {
->>>>>>> 89148391
     Task::WhichDW celltype_dw   = Task::NewDW;
     Task::WhichDW sigmaT4_dw    = Task::NewDW;
     const bool backoutTemp      = true;
@@ -882,19 +804,11 @@
     type = "float";
     tsk = scinew Task( taskname, this, &RMCRT_Radiation::sigmaT4<float> );
   }
-<<<<<<< HEAD
 
   printSchedule(level, dbg, "RMCRT_Radiation::sched_sigmaT4 (" +type+")");
 
   tsk->requires( Task::OldDW, m_labels->d_volFractionLabel, m_gn, 0 );
 
-=======
-
-  printSchedule(level, dbg, "RMCRT_Radiation::sched_sigmaT4 (" +type+")");
-
-  tsk->requires( Task::OldDW, m_labels->d_volFractionLabel, m_gn, 0 );
-
->>>>>>> 89148391
   for (int i=0 ; i< m_nPartGasLabels; i++){
     tsk->requires( Task::OldDW, m_partGas_absk_Labels[i], m_gn, 0 );
     tsk->requires( Task::OldDW, m_partGas_temp_Labels[i], m_gn, 0 );
@@ -987,7 +901,6 @@
 
 //______________________________________________________________________
 //    Schedule task to compute the absoprtion coefficient 
-<<<<<<< HEAD
 //______________________________________________________________________
 void
 RMCRT_Radiation::sched_sumAbsk( const LevelP & level,
@@ -1020,59 +933,15 @@
 }
 //______________________________________________________________________
 //    Task to compute the absoprtion coefficient 
-=======
->>>>>>> 89148391
 //______________________________________________________________________
 template< class T>
 void
-<<<<<<< HEAD
 RMCRT_Radiation::sumAbsk( const ProcessorGroup  *,
                           const PatchSubset     * patches,
                           const MaterialSubset  * matls,
                           DataWarehouse         * old_dw,
                           DataWarehouse         * new_dw )
 {
-=======
-RMCRT_Radiation::sched_sumAbsk( const LevelP & level,
-                                SchedulerP   & sched )
-{
-  std::string taskname = "RMCRT_Radiation::sumAbsk";
-
-  Task* tsk = nullptr;
-  std::string type = "null";
-
-  if ( m_FLT_DBL == TypeDescription::double_type ) {
-    type = "double";
-    tsk = scinew Task( taskname, this, &RMCRT_Radiation::sumAbsk<double> );
-  }
-  else {
-    type = "float";
-    tsk = scinew Task( taskname, this, &RMCRT_Radiation::sumAbsk<float> );
-  }
-
-  printSchedule(level, dbg, "RMCRT_Radiation::sched_sumAbsk (" +type+")");
-
-  tsk->requires( Task::OldDW, m_labels->d_volFractionLabel, m_gn, 0 );      // New or old dw???
-
-  for (int i=0 ; i< m_nPartGasLabels; i++){
-    tsk->requires( Task::OldDW, m_partGas_absk_Labels[i], m_gn, 0 );
-  }
-
-  tsk->computes( m_sumAbsk_Label );
-  sched->addTask( tsk, level->eachPatch(), m_matlSet, RMCRT_Radiation::TG_RMCRT );
-}
-//______________________________________________________________________
-//    Task to compute the absoprtion coefficient 
-//______________________________________________________________________
-template< class T>
-void
-RMCRT_Radiation::sumAbsk( const ProcessorGroup  *,
-                          const PatchSubset     * patches,
-                          const MaterialSubset  * matls,
-                          DataWarehouse         * old_dw,
-                          DataWarehouse         * new_dw )
-{
->>>>>>> 89148391
   for (int p=0; p < patches->size(); p++){
     const Patch* patch = patches->get(p);
 
