--- conflicted
+++ resolved
@@ -30,10 +30,7 @@
 #include <Core/Grid/Variables/SFCZVariable.h>
 //#include <Core/Grid/Task.h>
 #include <Core/Parallel/Parallel.h>
-<<<<<<< HEAD
-=======
 #include <CCA/Components/Arches/Task/TaskFactoryBase.h>
->>>>>>> 1ad03ad0
 
 
 //--------------------------------------------------------------------------------------------------
@@ -116,29 +113,6 @@
   /** @brief Return the initial dt **/
   inline double get_initial_dt(){ return d_initial_dt; }
 
-<<<<<<< HEAD
-  /** @brief Potentially insert a new variable to the max ghost list **/
-  void insert_max_ghost(const std::map<std::string, int>& the_map, const bool newdw ){
-
-    //Store max ghost information per variable across all possible tasks and factories
-    for (auto ivar = the_map.begin(); ivar != the_map.end(); ivar++ ){
-      if ( newdw ){
-        auto iter = m_newdw_variable_max_ghost.find(ivar->first);
-        if ( iter == m_newdw_variable_max_ghost.end() ){
-          m_newdw_variable_max_ghost.insert(std::make_pair(ivar->first, ivar->second));
-        } else {
-          if ( iter->second < ivar->second ){
-            iter->second = ivar->second;
-          }
-        }
-      } else {
-        auto iter = m_olddw_variable_max_ghost.find(ivar->first);
-        if ( iter == m_olddw_variable_max_ghost.end() ){
-          m_olddw_variable_max_ghost.insert(std::make_pair(ivar->first, ivar->second));
-        } else {
-          if ( iter->second < ivar->second ){
-            iter->second = ivar->second;
-=======
   /** @brief Clear master ghost list **/
   void clear_max_ghost_list(){
     m_total_variable_ghost_info.clear();
@@ -211,7 +185,6 @@
           for (auto niter = ivar->second.taskNamesOldDW.begin();
                 niter != ivar->second.taskNamesOldDW.end(); niter++ ){
             iter->second.taskNamesOldDW.push_back(*niter);
->>>>>>> 1ad03ad0
           }
         }
       }
@@ -219,22 +192,7 @@
   }
 
   /** @brief Print ghost cell requirements for all variables in this task **/
-<<<<<<< HEAD
-  void print_variable_max_ghost(){
-    proc0cout << " :: Reporting max ghost cells across all tasks :: " << std::endl;
-    proc0cout << " :: :: NewDW :: :: " << std::endl;
-    for ( auto i = m_newdw_variable_max_ghost.begin(); i != m_newdw_variable_max_ghost.end(); i++ ){
-      proc0cout << "     variable: " << i->first << " with max ghosts of " << i->second << std::endl;
-    }
-    proc0cout << " :: :: OldDW :: :: " << std::endl;
-    for ( auto i = m_olddw_variable_max_ghost.begin(); i != m_olddw_variable_max_ghost.end(); i++ ){
-      proc0cout << "     variable: " << i->first << " with max ghosts of " << i->second << std::endl;
-    }
-    proc0cout << " :: End report of max ghost cells for across all tasks :: " << std::endl;
-  }
-=======
   void print_variable_max_ghost();
->>>>>>> 1ad03ad0
 
 protected:
 
@@ -246,8 +204,6 @@
    typedef std::map< int, ArchesBCHelper* >* BCHelperMapT;
    BCHelperMapT _bcHelperMap;
    ProblemSpecP m_arches_spec;
-   std::map <std::string, int> m_newdw_variable_max_ghost;
-   std::map <std::string, int> m_olddw_variable_max_ghost;
 
    std::map <std::string, TaskFactoryBase::GhostHelper> m_total_variable_ghost_info;
 
