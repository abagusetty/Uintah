#include <CCA/Components/Arches/CoalModels/EnthalpyShaddix.h>
#include <CCA/Components/Arches/CoalModels/CharOxidation.h>
#include <CCA/Components/Arches/CoalModels/Devolatilization.h>
#include <CCA/Components/Arches/CoalModels/PartVel.h>
#include <CCA/Components/Arches/ParticleModels/ParticleHelper.h>
#include <CCA/Components/Arches/TransportEqns/EqnFactory.h>
#include <CCA/Components/Arches/TransportEqns/EqnBase.h>
#include <CCA/Components/Arches/TransportEqns/DQMOMEqn.h>
#include <CCA/Components/Arches/ArchesLabel.h>
#include <CCA/Components/Arches/ChemMix/MixingRxnModel.h>
#include <CCA/Components/Arches/CoalModels/fortran/rqpart_fort.h>
#include <Core/ProblemSpec/ProblemSpec.h>
#include <CCA/Ports/Scheduler.h>
#include <Core/Grid/SimulationState.h>
#include <Core/Grid/Variables/VarTypes.h>
#include <Core/Grid/Variables/CCVariable.h>
#include <Core/Exceptions/InvalidValue.h>
#include <Core/Parallel/Parallel.h>
#include <iostream>
#include <iomanip>

using namespace std;
using namespace Uintah; 

//---------------------------------------------------------------------------
// Builder:
EnthalpyShaddixBuilder::EnthalpyShaddixBuilder( const std::string         & modelName,
                                                const vector<std::string> & reqICLabelNames,
                                                const vector<std::string> & reqScalarLabelNames,
                                                ArchesLabel               * fieldLabels,
                                                SimulationStateP          & sharedState,
                                                Properties                * props, 
                                                int qn ) :
  ModelBuilder( modelName, reqICLabelNames, reqScalarLabelNames, fieldLabels, sharedState, qn )
{
  d_props = props; 
}

EnthalpyShaddixBuilder::~EnthalpyShaddixBuilder(){}

ModelBase* EnthalpyShaddixBuilder::build() {
  return scinew EnthalpyShaddix( d_modelName, d_sharedState, d_fieldLabels, d_icLabels, d_scalarLabels, d_props, d_quadNode );
}
// End Builder
//---------------------------------------------------------------------------

EnthalpyShaddix::EnthalpyShaddix( std::string modelName, 
                                  SimulationStateP& sharedState,
                                  ArchesLabel* fieldLabels,
                                  vector<std::string> icLabelNames, 
                                  vector<std::string> scalarLabelNames,
                                  Properties* props, 
                                  int qn ) 
: HeatTransfer(modelName, sharedState, fieldLabels, icLabelNames, scalarLabelNames, qn)
{
  _sigma = 5.67e-8;   // [=] J/s/m^2/K^4 : Stefan-Boltzmann constant (from white book)
  _pi = acos(-1.0);  
  _Rgas = 8314.3; // J/K/kmol
  _Pr = 0.7; // 
  d_props = props; 
}

EnthalpyShaddix::~EnthalpyShaddix()
{
}

//---------------------------------------------------------------------------
// Method: Problem Setup
//---------------------------------------------------------------------------
void 
EnthalpyShaddix::problemSetup(const ProblemSpecP& params, int qn)
{
  HeatTransfer::problemSetup( params, qn );

  ProblemSpecP db = params;
  const ProblemSpecP params_root = db->getRootNode();

  DQMOMEqnFactory& dqmom_eqn_factory = DQMOMEqnFactory::self();
  
  // check for particle enthalpy scaling constant
  std::string enthalpy_root = ParticleHelper::parse_for_role_to_label(db, "enthalpy"); 
  std::string enthalpyqn_name = ParticleHelper::append_qn_env( enthalpy_root, d_quadNode ); 
  EqnBase& temp_enthalpy_eqn = dqmom_eqn_factory.retrieve_scalar_eqn(enthalpyqn_name);
  DQMOMEqn& enthalpy_eqn = dynamic_cast<DQMOMEqn&>(temp_enthalpy_eqn);
   _enthalpy_scaling_constant = enthalpy_eqn.getScalingConstant(d_quadNode);

  // check for particle temperature 
  std::string temperature_root = ParticleHelper::parse_for_role_to_label(db, "temperature"); 
  std::string temperature_name = ParticleHelper::append_env( temperature_root, d_quadNode ); 
  _particle_temperature_varlabel = VarLabel::find(temperature_name); 

  // check for length  
  std::string length_root = ParticleHelper::parse_for_role_to_label(db, "size"); 
  std::string length_name = ParticleHelper::append_env( length_root, d_quadNode ); 
  _length_varlabel = VarLabel::find(length_name); 
<<<<<<< HEAD
=======
  
  // create raw coal mass var label 
  std::string rcmass_root = ParticleHelper::parse_for_role_to_label(db, "raw_coal"); 
  std::string rcmass_name = ParticleHelper::append_env( rcmass_root, d_quadNode ); 
  _rcmass_varlabel = VarLabel::find(rcmass_name);
 
  // check for char mass and get scaling constant
  std::string char_root = ParticleHelper::parse_for_role_to_label(db, "char"); 
  std::string char_name = ParticleHelper::append_env( char_root, d_quadNode ); 
  _char_varlabel = VarLabel::find(char_name);
>>>>>>> d1d65a4e

  // get weight and scaling constant
  std::string weightqn_name = ParticleHelper::append_qn_env("w", d_quadNode); 
  std::string weight_name = ParticleHelper::append_env("w", d_quadNode); 
  _weight_varlabel = VarLabel::find(weight_name); 
  EqnBase& temp_weight_eqn = dqmom_eqn_factory.retrieve_scalar_eqn(weightqn_name);
  DQMOMEqn& weight_eqn = dynamic_cast<DQMOMEqn&>(temp_weight_eqn);
  _weight_small = weight_eqn.getSmallClipPlusTol();
  _weight_scaling_constant = weight_eqn.getScalingConstant(d_quadNode);

  // get computed rates from char oxidation model 
  CoalModelFactory& modelFactory = CoalModelFactory::self();
  CharOxiModelMap charoximodels_ = modelFactory.retrieve_charoxi_models();
  for( CharOxiModelMap::iterator iModel = charoximodels_.begin(); iModel != charoximodels_.end(); ++iModel ) {
    int modelNode = iModel->second->getquadNode();
    if( modelNode == d_quadNode) {
      _surfacerate_varlabel = iModel->second->getSurfaceRateLabel();
      _charoxiTemp_varlabel = iModel->second->getParticleTempSourceLabel();
      _chargas_varlabel = iModel->second->getGasSourceLabel();
    }
  }


  // get gas phase temperature label 
  if (VarLabel::find("temperature")) {
    _gas_temperature_varlabel = VarLabel::find("temperature");
  } else {
    throw InvalidValue("ERROR: EnthalpyShaddix: problemSetup(): can't find gas phase temperature.",__FILE__,__LINE__);
  }

  // get gas phase specific heat label 
  if (VarLabel::find("specificheat")) {
    _gas_cp_varlabel = VarLabel::find("specificheat"); 
  } else {
    throw InvalidValue("ERROR: EnthalpyShaddix: problemSetup(): can't find gas phase specificheat.",__FILE__,__LINE__);
  }

  std::string modelName;
  std::string baseNameAbskp;
<<<<<<< HEAD
  std::string baseNameAbskg;
=======
>>>>>>> d1d65a4e

  if (d_radiation ) {
    ProblemSpecP db_prop = db->getRootNode()->findBlock("CFD")->findBlock("ARCHES")->findBlock("PropertyModels");
    for ( ProblemSpecP db_model = db_prop->findBlock("model"); db_model != 0; 
        db_model = db_model->findNextBlock("model")){
      db_model->getAttribute("type", modelName);
      if (modelName=="radiation_properties"){
        if  (db_model->findBlock("calculator") == 0){
          if(qn ==0) {
            proc0cout <<"\n///-------------------------------------------///\n";
            proc0cout <<"WARNING: No radiation particle properties computed!\n";
            proc0cout <<"Particles will not interact with radiation!\n";
            proc0cout <<"///-------------------------------------------///\n";
          }
          d_radiation = false;
          break;
        }else if(db_model->findBlock("calculator")->findBlock("particles") == 0){
          if(qn ==0) {
            proc0cout <<"\n///-------------------------------------------///\n";
            proc0cout <<"WARNING: No radiation particle properties computed!\n";
            proc0cout <<"Particles will not interact with radiation!\n";
            proc0cout <<"///-------------------------------------------///\n";
          }
          d_radiation = false;
          break;
        }
        db_model->findBlock("calculator")->findBlock("particles")->findBlock("abskp")->getAttribute("label",baseNameAbskp);
<<<<<<< HEAD
        db_model->findBlock("calculator")->findBlock("abskg")->getAttribute("label",baseNameAbskg);
=======
>>>>>>> d1d65a4e
        break;
      }
      if  (db_model== 0){
          if(qn ==0) {
            proc0cout <<"\n///-------------------------------------------///\n";
            proc0cout <<"WARNING: No radiation particle properties computed!\n";
            proc0cout <<"Particles will not interact with radiation!\n";
            proc0cout <<"///-------------------------------------------///\n";
          }
        d_radiation = false;
        break;
      }
    }
    if (VarLabel::find("radiationVolq")) {
      _volq_varlabel  = VarLabel::find("radiationVolq"); 
    } else {
      throw InvalidValue("ERROR: EnthalpyShaddix: problemSetup(): can't find radiationVolq.",__FILE__,__LINE__);
    }
    std::string abskp_string = ParticleHelper::append_env(baseNameAbskp, d_quadNode);
    _abskp_varlabel = VarLabel::find(abskp_string);
<<<<<<< HEAD
    _abskg_varlabel = VarLabel::find(baseNameAbskg);
=======
>>>>>>> d1d65a4e
  }


  // get computed rates from devolatilization model 
  DevolModelMap devolmodels_ = modelFactory.retrieve_devol_models();
  for( DevolModelMap::iterator iModel = devolmodels_.begin(); iModel != devolmodels_.end(); ++iModel ) {
    int modelNode = iModel->second->getquadNode();
    if( modelNode == d_quadNode) {
      _devolgas_varlabel = iModel->second->getGasSourceLabel();
    }
  }

  // check for viscosity
  if (params_root->findBlock("PhysicalConstants")) {
    ProblemSpecP db_phys = params_root->findBlock("PhysicalConstants");
    db_phys->require("viscosity", _visc);
    if( _visc == 0 ) {
      throw InvalidValue("ERROR: EnthalpyShaddix: problemSetup(): Zero viscosity specified in <PhysicalConstants> section of input file.",__FILE__,__LINE__);
    }
  } else {
    throw InvalidValue("ERROR: EnthalpyShaddix: problemSetup(): Missing <PhysicalConstants> section in input file!",__FILE__,__LINE__);
  }

  // get coal properties 
  if (params_root->findBlock("CFD")->findBlock("ARCHES")->findBlock("Coal")->findBlock("Properties")) {
    ProblemSpecP db_coal = params_root->findBlock("CFD")->findBlock("ARCHES")->findBlock("Coal")->findBlock("Properties");
    db_coal->require("raw_coal_enthalpy", _Hc0);
    db_coal->require("char_enthalpy", _Hh0);
<<<<<<< HEAD
=======
    db_coal->require("density",_rhop_o);
>>>>>>> d1d65a4e
    db_coal->getWithDefault( "ksi",_ksi,1); // Fraction of the heat released by char oxidation that goes to the particle
    ProblemSpecP db_ua = db_coal->findBlock("ultimate_analysis"); 
    CoalAnalysis coal; 
    db_ua->require("C",coal.C);
    db_ua->require("H",coal.H);
    db_ua->require("O",coal.O);
    db_ua->require("N",coal.N);
    db_ua->require("S",coal.S);
    db_ua->require("H2O",coal.H2O);
    db_ua->require("ASH",coal.ASH);
    db_ua->require("CHAR",coal.CHAR);
    total_rc=coal.C+coal.H+coal.O+coal.N+coal.S; // (C+H+O+N+S) dry ash free total
    yelem[0]=coal.C/total_rc; // C daf
    yelem[1]=coal.H/total_rc; // H daf
    yelem[2]=coal.N/total_rc; // N daf
    yelem[3]=coal.O/total_rc; // O daf
    yelem[4]=coal.S/total_rc; // S daf
<<<<<<< HEAD
=======
    db_coal->require("diameter_distribution", _sizes);
    double coal_daf = coal.C + coal.H + coal.O + coal.N + coal.S; //dry ash free coal
    double coal_dry = coal.C + coal.H + coal.O + coal.N + coal.S + coal.ASH + coal.CHAR; //moisture free coal
    double raw_coal_mf = coal_daf / coal_dry;
    double char_mf = coal.CHAR / coal_dry;
    double ash_mf = coal.ASH / coal_dry;
    _init_ash.clear();
    for ( unsigned int i = 0; i < _sizes.size(); i++ ){
      double mass_dry = (_pi/6.0) * pow(_sizes[i],3) * _rhop_o;     // kg/particle
      _init_ash.push_back(mass_dry  * ash_mf);                      // kg_ash/particle (initial)
    } 
>>>>>>> d1d65a4e
  } else {
    throw InvalidValue("ERROR: EnthalpyShaddix: problemSetup(): Missing <CoalProperties> section in input file!",__FILE__,__LINE__);
  }

  double MW [5] = { 12., 1., 14., 16., 32.}; // Atomic weight of elements (C,H,N,O,S) - kg/kmol
  _MW_avg = 0.0; // Mean atomic weight of coal
  for(int i=0;i<5;i++){
    _MW_avg += yelem[i]/MW[i];
  }
  _MW_avg = 1/_MW_avg;

  //_RdC = _Rgas/12.0107;
  _RdC = _Rgas/12.0;
  _RdMW = _Rgas/_MW_avg; 

}

//---------------------------------------------------------------------------
// Method: Schedule the initialization of special variables unique to model
//---------------------------------------------------------------------------
void 
EnthalpyShaddix::sched_initVars( const LevelP& level, SchedulerP& sched )
{
}

//-------------------------------------------------------------------------
// Method: Initialize special variables unique to the model
//-------------------------------------------------------------------------
void
EnthalpyShaddix::initVars( const ProcessorGroup * pc, 
                              const PatchSubset    * patches, 
                              const MaterialSubset * matls, 
                              DataWarehouse        * old_dw, 
                              DataWarehouse        * new_dw )
{
}

//---------------------------------------------------------------------------
// Method: Schedule the calculation of the Model 
//---------------------------------------------------------------------------
void 
EnthalpyShaddix::sched_computeModel( const LevelP& level, SchedulerP& sched, int timeSubStep )
{
  std::string taskname = "EnthalpyShaddix::computeModel";
  Task* tsk = scinew Task(taskname, this, &EnthalpyShaddix::computeModel, timeSubStep);

  Ghost::GhostType  gn  = Ghost::None;

  Task::WhichDW which_dw; 

  if (timeSubStep == 0 ) { 
    tsk->computes(d_modelLabel);
    tsk->computes(d_gasLabel); 
    tsk->computes(d_qconvLabel);
    tsk->computes(d_qradLabel);
    which_dw = Task::OldDW; 
  } else {
    tsk->modifies(d_modelLabel);
    tsk->modifies(d_gasLabel);  
    tsk->modifies(d_qconvLabel);
    tsk->modifies(d_qradLabel);
    which_dw = Task::NewDW; 
  }

  // require gas phase variables 
  tsk->requires( which_dw, _gas_temperature_varlabel, Ghost::None, 0);
  tsk->requires( which_dw, _gas_cp_varlabel, Ghost::None, 0);
<<<<<<< HEAD
  tsk->requires( which_dw, _devolgas_varlabel, Ghost::None, 0 );
  tsk->requires( which_dw, _chargas_varlabel, Ghost::None, 0 );
  tsk->requires( which_dw, d_fieldLabels->d_CCVelocityLabel, Ghost::None, 0);
  tsk->requires( which_dw, d_fieldLabels->d_densityCPLabel, Ghost::None, 0);
  if ( d_radiation ){ 
    tsk->requires( which_dw, _abskg_varlabel,  Ghost::None, 0);   
    tsk->requires( which_dw, _volq_varlabel, Ghost::None, 0);
    tsk->requires( which_dw, _abskp_varlabel, Ghost::None, 0);
  }

  // require particle phase variables
  tsk->requires( which_dw, _particle_temperature_varlabel, gn, 0 ); 
  tsk->requires( which_dw, _length_varlabel, gn, 0 ); 
  tsk->requires( which_dw, _weight_varlabel, gn, 0 ); 
  tsk->requires( which_dw, _surfacerate_varlabel, Ghost::None, 0 );
  tsk->requires( which_dw, _charoxiTemp_varlabel, Ghost::None, 0 );
=======
  tsk->requires( Task::NewDW, _devolgas_varlabel, Ghost::None, 0 );
  tsk->requires( Task::NewDW, _chargas_varlabel, Ghost::None, 0 );
  tsk->requires( which_dw, d_fieldLabels->d_CCVelocityLabel, Ghost::None, 0);
  tsk->requires( which_dw, d_fieldLabels->d_densityCPLabel, Ghost::None, 0);
  if ( d_radiation ){ 
    tsk->requires( which_dw, _volq_varlabel, Ghost::None, 0);
    tsk->requires( which_dw, _abskp_varlabel, Ghost::None, 0);
  }
  tsk->requires( Task::OldDW, d_fieldLabels->d_sharedState->get_delt_label()); 

  // require particle phase variables
  tsk->requires( which_dw, _rcmass_varlabel, gn, 0 ); 
  tsk->requires( which_dw, _char_varlabel, gn, 0 );
  tsk->requires( Task::NewDW, _particle_temperature_varlabel, gn, 0 ); 
  tsk->requires( which_dw, _length_varlabel, gn, 0 ); 
  tsk->requires( which_dw, _weight_varlabel, gn, 0 ); 
  tsk->requires( Task::NewDW, _surfacerate_varlabel, Ghost::None, 0 );
  tsk->requires( Task::NewDW, _charoxiTemp_varlabel, Ghost::None, 0 );
>>>>>>> d1d65a4e
  // require particle velocity
  ArchesLabel::PartVelMap::const_iterator i = d_fieldLabels->partVel.find(d_quadNode);
  tsk->requires( Task::NewDW, i->second, gn, 0 );

  sched->addTask(tsk, level->eachPatch(), d_sharedState->allArchesMaterials()); 
}

//---------------------------------------------------------------------------
// Method: Actually compute the source term 
//---------------------------------------------------------------------------
void
EnthalpyShaddix::computeModel( const ProcessorGroup * pc, 
                                  const PatchSubset    * patches, 
                                  const MaterialSubset * matls, 
                                  DataWarehouse        * old_dw, 
                                  DataWarehouse        * new_dw, 
                                  const int timeSubStep )
{
  for( int p=0; p < patches->size(); p++ ) {  // Patch loop

    Ghost::GhostType  gn  = Ghost::None;

    const Patch* patch = patches->get(p);
    int archIndex = 0;
    int matlIndex = d_fieldLabels->d_sharedState->getArchesMaterial(archIndex)->getDWIndex(); 
   
    delt_vartype DT;
    old_dw->get(DT, d_fieldLabels->d_sharedState->get_delt_label());
    double dt = DT;

    CCVariable<double> heat_rate;
    CCVariable<double> gas_heat_rate; 
    CCVariable<double> qconv;
    CCVariable<double> qrad;
    DataWarehouse* which_dw; 
    if ( timeSubStep == 0 ){ 
      which_dw = old_dw;
      new_dw->allocateAndPut( heat_rate, d_modelLabel, matlIndex, patch );
      heat_rate.initialize(0.0);
      new_dw->allocateAndPut( gas_heat_rate, d_gasLabel, matlIndex, patch );
      gas_heat_rate.initialize(0.0);
      new_dw->allocateAndPut( qconv, d_qconvLabel, matlIndex, patch );
      qconv.initialize(0.0);
      new_dw->allocateAndPut( qrad, d_qradLabel, matlIndex, patch );
      qrad.initialize(0.0);
    } else { 
      which_dw = new_dw;
      new_dw->getModifiable( heat_rate, d_modelLabel, matlIndex, patch ); 
      new_dw->getModifiable( gas_heat_rate, d_gasLabel, matlIndex, patch ); 
      new_dw->getModifiable( qconv, d_qconvLabel, matlIndex, patch );
      new_dw->getModifiable( qrad, d_qradLabel, matlIndex, patch );
    }

    // get gas phase variables 
    constCCVariable<double> temperature;
    which_dw->get( temperature, _gas_temperature_varlabel, matlIndex, patch, gn, 0 );
    constCCVariable<double> specific_heat;
    which_dw->get( specific_heat, _gas_cp_varlabel, matlIndex, patch, gn, 0 );  // in J/kg/K
    constCCVariable<double> radiationVolqIN;
<<<<<<< HEAD
    constCCVariable<double> abskgIN;
=======
>>>>>>> d1d65a4e
    constCCVariable<double> abskp; 

    constCCVariable<double> rad_particle_temperature;
    if ( d_radiation ){ 
      which_dw->get( radiationVolqIN, _volq_varlabel, matlIndex, patch, gn, 0);
<<<<<<< HEAD
      which_dw->get( abskgIN, _abskg_varlabel, matlIndex, patch, gn, 0);
=======
>>>>>>> d1d65a4e
      which_dw->get( abskp, _abskp_varlabel, matlIndex, patch, gn, 0);
      if (_radiateAtGasTemp){
        which_dw->get( rad_particle_temperature, _gas_temperature_varlabel, matlIndex, patch, gn, 0 );
      }else{
<<<<<<< HEAD
        which_dw->get( rad_particle_temperature, _particle_temperature_varlabel, matlIndex, patch, gn, 0 );
=======
        new_dw->get( rad_particle_temperature, _particle_temperature_varlabel, matlIndex, patch, gn, 0 );
>>>>>>> d1d65a4e
      }
    }
    constCCVariable<Vector> gasVel; 
    which_dw->get( gasVel, d_fieldLabels->d_CCVelocityLabel, matlIndex, patch, gn, 0 );
    constCCVariable<double> den;
    which_dw->get( den, d_fieldLabels->d_densityCPLabel, matlIndex, patch, gn, 0 );
    constCCVariable<double> devol_gas_source;
<<<<<<< HEAD
    which_dw->get( devol_gas_source, _devolgas_varlabel, matlIndex, patch, gn, 0 );
    constCCVariable<double> chargas_source;
    which_dw->get( chargas_source, _chargas_varlabel, matlIndex, patch, gn, 0 );
=======
    new_dw->get( devol_gas_source, _devolgas_varlabel, matlIndex, patch, gn, 0 );
    constCCVariable<double> chargas_source;
    new_dw->get( chargas_source, _chargas_varlabel, matlIndex, patch, gn, 0 );
>>>>>>> d1d65a4e

    // get particle phase variables 
    constCCVariable<double> length;
    which_dw->get( length, _length_varlabel, matlIndex, patch, gn, 0 );
    constCCVariable<double> weight;
    which_dw->get( weight, _weight_varlabel, matlIndex, patch, gn, 0 );
<<<<<<< HEAD
    constCCVariable<double> particle_temperature;
    which_dw->get( particle_temperature, _particle_temperature_varlabel, matlIndex, patch, gn, 0 );

    constCCVariable<double> charoxi_temp_source;
    which_dw->get( charoxi_temp_source, _charoxiTemp_varlabel, matlIndex, patch, gn, 0 );
    constCCVariable<double> surface_rate;
    which_dw->get( surface_rate, _surfacerate_varlabel, matlIndex, patch, gn, 0 );
=======
    constCCVariable<double> rawcoal_mass;
    which_dw->get( rawcoal_mass, _rcmass_varlabel, matlIndex, patch, gn, 0 );
    constCCVariable<double> char_mass;
    which_dw->get( char_mass, _char_varlabel, matlIndex, patch, gn, 0 );
    constCCVariable<double> particle_temperature;
    new_dw->get( particle_temperature, _particle_temperature_varlabel, matlIndex, patch, gn, 0 );

    constCCVariable<double> charoxi_temp_source;
    new_dw->get( charoxi_temp_source, _charoxiTemp_varlabel, matlIndex, patch, gn, 0 );
    constCCVariable<double> surface_rate;
    new_dw->get( surface_rate, _surfacerate_varlabel, matlIndex, patch, gn, 0 );
>>>>>>> d1d65a4e
    constCCVariable<Vector> partVel;  
    ArchesLabel::PartVelMap::const_iterator iter = d_fieldLabels->partVel.find(d_quadNode);
    new_dw->get(partVel, iter->second, matlIndex, patch, gn, 0);
    
    for (CellIterator iter=patch->getCellIterator(); !iter.done(); iter++){
      IntVector c = *iter; 


<<<<<<< HEAD
      double temperatureph=temperature[c];
      double specific_heatph=specific_heat[c];
      //double radiationVolqINph=radiationVolqIN[c];
      //double abskgINph=abskgIN[c];
      double denph=den[c];
      double devol_gas_sourceph=devol_gas_source[c];
      double chargas_sourceph=chargas_source[c];
      double lengthph=length[c];
      double weightph=weight[c];
      double particle_temperatureph=particle_temperature[c];
      double charoxi_temp_sourceph=charoxi_temp_source[c];
      double surface_rateph=surface_rate[c];

      // velocities
      Vector gas_velocity = gasVel[c];
      Vector particle_velocity = partVel[c];

      //Verification
      //temperatureph=1206.4;
      //specific_heatph=18356.4;
      //radiationVolqINph=0;
      //abskgINph=0.666444;
      //denph=0.394622;
      //devol_gas_sourceph=7.14291e-08;
      //chargas_sourceph=9.14846e-05;
      //lengthph=2e-05;
      //weightph=1.40781e+09;
      //particle_temperatureph=536.954;
      //charoxi_temp_sourceph=842.663;
      //surface_rateph=5.72444e-05;
      //gas_velocity[0]=7.56321;
      //gas_velocity[1]=0.663992;
      //gas_velocity[2]=0.654003;
      //particle_velocity[0]=6.54863;
      //particle_velocity[1]=0.339306;
      //particle_velocity[2]=0.334942;

      double FSum = 0.0;

      double heat_rate_ = 0;
      double gas_heat_rate_ = 0;

      // intermediate calculation values
      double Re;
      double Nu; 
      double rkg;
      double Q_convection;
      double Q_radiation;
      double Q_reaction;

      if (weightph/_weight_scaling_constant < _weight_small) {
=======
      if (weight[c]/_weight_scaling_constant < _weight_small) {
>>>>>>> d1d65a4e
        heat_rate_ = 0.0;
        gas_heat_rate_ = 0.0;
        Q_convection = 0.0;
        Q_radiation = 0.0;
      } else {

<<<<<<< HEAD
=======
        double rawcoal_massph=rawcoal_mass[c];
        double char_massph=char_mass[c];
        double temperatureph=temperature[c];
        double specific_heatph=specific_heat[c];
        double denph=den[c];
        double devol_gas_sourceph=devol_gas_source[c];
        double chargas_sourceph=chargas_source[c];
        double lengthph=length[c];
        double weightph=weight[c];
        double particle_temperatureph=particle_temperature[c];
        double charoxi_temp_sourceph=charoxi_temp_source[c];
        double surface_rateph=surface_rate[c];
        
        // velocities
        Vector gas_velocity = gasVel[c];
        Vector particle_velocity = partVel[c];

        //Verification
        //temperatureph=1206.4;
        //specific_heatph=18356.4;
        //radiationVolqINph=0;
        //denph=0.394622;
        //devol_gas_sourceph=7.14291e-08;
        //chargas_sourceph=9.14846e-05;
        //lengthph=2e-05;
        //weightph=1.40781e+09;
        //particle_temperatureph=536.954;
        //charoxi_temp_sourceph=842.663;
        //surface_rateph=5.72444e-05;
        //gas_velocity[0]=7.56321;
        //gas_velocity[1]=0.663992;
        //gas_velocity[2]=0.654003;
        //particle_velocity[0]=6.54863;
        //particle_velocity[1]=0.339306;
        //particle_velocity[2]=0.334942;

        double FSum = 0.0;

        // intermediate calculation values
        double Re;
        double Nu; 
        double rkg;
>>>>>>> d1d65a4e
        // Convection part: -----------------------
        // Reynolds number
        double delta_V =sqrt(pow(gas_velocity.x() - particle_velocity.x(),2.0) + pow(gas_velocity.y() - particle_velocity.y(),2.0)+pow(gas_velocity.z() - particle_velocity.z(),2.0));
        Re = delta_V*lengthph*denph/_visc;

        // Nusselt number
        Nu = 2.0 + 0.65*pow(Re,0.50)*pow(_Pr,(1.0/3.0)); 

        // Gas thermal conductivity
        rkg = props(temperatureph, particle_temperatureph); // [=] J/s/m/K

        // A BLOWING CORRECTION TO THE HEAT TRANSFER MODEL IS EMPLOYED
        kappa =  -surface_rateph*lengthph*specific_heatph/(2.0*rkg);
        if(std::abs(exp(kappa)-1) < 1e-16){
          blow = 1.0;
        } else {
          blow = kappa/(exp(kappa)-1.0);
        }
<<<<<<< HEAD
        // Q_convection (see Section 5.4 of LES_Coal document)
        Q_convection = Nu*_pi*blow*rkg*lengthph*(temperatureph - particle_temperatureph);
=======
>>>>>>> d1d65a4e

        Q_convection = Nu*_pi*blow*rkg*lengthph*(temperatureph - particle_temperatureph); // J/(#.s)
        //clip convection term if timesteps are too large
        double deltaT=temperatureph-particle_temperatureph;
        double alpha_rc=(rawcoal_massph+char_massph);
        double alpha_cp=cp_c(particle_temperatureph)*alpha_rc+cp_ash(particle_temperatureph)*_init_ash[d_quadNode];
        max_Q_convection=alpha_cp*(deltaT/dt);
        if (abs(Q_convection) > abs(max_Q_convection)){
          Q_convection = max_Q_convection;
        }
        // Radiation part: -------------------------
        Q_radiation = 0.0;
<<<<<<< HEAD
        if ( d_radiation) { 
=======
        if ( d_radiation) {
>>>>>>> d1d65a4e
          double Eb;
          Eb = 4.0*_sigma*pow(rad_particle_temperature[c],4.0); 
          FSum = radiationVolqIN[c];    
          Q_radiation = abskp[c]*(FSum - Eb);
<<<<<<< HEAD
        } 

        double hint = -156.076 + 380/(-1 + exp(380 / particle_temperatureph)) + 3600/(-1 + exp(1800 / particle_temperatureph));
        double hc = _Hc0 + hint * _RdMW;
        double hh = _Hh0 + hint * _RdC;
        Q_reaction = charoxi_temp_sourceph;
                                             // This needs to be made consistant with lagrangian particles!!! - derek 12/14
        heat_rate_ = (Q_convection*weightph + Q_radiation + _ksi*Q_reaction - devol_gas_sourceph*hc - chargas_sourceph*hh)/
                     (_enthalpy_scaling_constant*_weight_scaling_constant);
        gas_heat_rate_ = -weightph*Q_convection + Q_radiation - _ksi*Q_reaction + devol_gas_sourceph*hc + chargas_sourceph*hh;
=======
          double Q_radMax=(pow( radiationVolqIN[c] / (4.0 * _sigma )  , 0.25)-rad_particle_temperature[c])/(dt)*alpha_cp;
          if (abs(Q_radMax) < abs(Q_radiation)){
            Q_radiation=Q_radMax;
          } 
        } 
        double hint = -156.076 + 380/(-1 + exp(380 / particle_temperatureph)) + 3600/(-1 + exp(1800 / particle_temperatureph));
        double hc = _Hc0 + hint * _RdMW;
        Q_reaction = charoxi_temp_sourceph;
                                     // This needs to be made consistant with lagrangian particles!!! - derek 12/14
        heat_rate_ = (Q_convection*weightph + Q_radiation + _ksi*Q_reaction - (devol_gas_sourceph + chargas_sourceph)*hc)/
                     (_enthalpy_scaling_constant*_weight_scaling_constant);
        gas_heat_rate_ = -weightph*Q_convection - Q_radiation - _ksi*Q_reaction + (devol_gas_sourceph+chargas_sourceph)*hc;
>>>>>>> d1d65a4e
      }
      heat_rate[c] = heat_rate_;
      gas_heat_rate[c] = gas_heat_rate_;
      qconv[c] = Q_convection;
      qrad[c] = Q_radiation;
<<<<<<< HEAD

=======
>>>>>>> d1d65a4e
    }//end cell loop

  }//end patch loop
}



// ********************************************************
// Private methods:

double
<<<<<<< HEAD
=======
EnthalpyShaddix::g2( double z ){
  double sol = exp(z)/pow((exp(z)-1)/z,2);
  return sol;
}

double
EnthalpyShaddix::cp_c( double Tp){ 
  double z1 = 380.0/Tp;
  double z2 = 1800.0/Tp;
  double cp = (_RdMW)*(g2(z1)+2*g2(z2));
  return cp;
}
double
EnthalpyShaddix::cp_ash( double Tp){ 
  double cp = 754.0 + 0.586*Tp;
  return cp;
}
double
EnthalpyShaddix::cp_h( double Tp){ 
  double z1 = 380.0/Tp;
  double z2 = 1800.0/Tp;
  double cp = (_RdC)*(g2(z1)+2*g2(z2));
  return cp;
}


double
>>>>>>> d1d65a4e
EnthalpyShaddix::props(double Tg, double Tp){

  double tg0[10] = {300.,  400.,   500.,   600.,  700.,  800.,  900.,  1000., 1100., 1200. };
  double kg0[10] = {.0262, .03335, .03984, .0458, .0512, .0561, .0607, .0648, .0685, .07184};
  double T = (Tp+Tg)/2; // Film temperature

//   CALCULATE UG AND KG FROM INTERPOLATION OF TABLE VALUES FROM HOLMAN
//   FIND INTERVAL WHERE TEMPERATURE LIES. 

  double kg = 0.0;

  if( T > 1200.0 ) {
    kg = kg0[9] * pow( T/tg0[9], 0.58);

  } else if ( T < 300 ) {
    kg = kg0[0];
  
  } else {
    int J = -1;
    for ( int I=0; I < 9; I++ ) {
      if ( T > tg0[I] ) {
        J = J + 1;
      }
    }
    double FAC = ( tg0[J] - T ) / ( tg0[J] - tg0[J+1] );
    kg = ( -FAC*( kg0[J] - kg0[J+1] ) + kg0[J] );
  }

  return kg; // I believe this is in J/s/m/K, but not sure
}
<|MERGE_RESOLUTION|>--- conflicted
+++ resolved
@@ -93,8 +93,6 @@
   std::string length_root = ParticleHelper::parse_for_role_to_label(db, "size"); 
   std::string length_name = ParticleHelper::append_env( length_root, d_quadNode ); 
   _length_varlabel = VarLabel::find(length_name); 
-<<<<<<< HEAD
-=======
   
   // create raw coal mass var label 
   std::string rcmass_root = ParticleHelper::parse_for_role_to_label(db, "raw_coal"); 
@@ -105,7 +103,6 @@
   std::string char_root = ParticleHelper::parse_for_role_to_label(db, "char"); 
   std::string char_name = ParticleHelper::append_env( char_root, d_quadNode ); 
   _char_varlabel = VarLabel::find(char_name);
->>>>>>> d1d65a4e
 
   // get weight and scaling constant
   std::string weightqn_name = ParticleHelper::append_qn_env("w", d_quadNode); 
@@ -145,10 +142,6 @@
 
   std::string modelName;
   std::string baseNameAbskp;
-<<<<<<< HEAD
-  std::string baseNameAbskg;
-=======
->>>>>>> d1d65a4e
 
   if (d_radiation ) {
     ProblemSpecP db_prop = db->getRootNode()->findBlock("CFD")->findBlock("ARCHES")->findBlock("PropertyModels");
@@ -176,10 +169,6 @@
           break;
         }
         db_model->findBlock("calculator")->findBlock("particles")->findBlock("abskp")->getAttribute("label",baseNameAbskp);
-<<<<<<< HEAD
-        db_model->findBlock("calculator")->findBlock("abskg")->getAttribute("label",baseNameAbskg);
-=======
->>>>>>> d1d65a4e
         break;
       }
       if  (db_model== 0){
@@ -200,10 +189,6 @@
     }
     std::string abskp_string = ParticleHelper::append_env(baseNameAbskp, d_quadNode);
     _abskp_varlabel = VarLabel::find(abskp_string);
-<<<<<<< HEAD
-    _abskg_varlabel = VarLabel::find(baseNameAbskg);
-=======
->>>>>>> d1d65a4e
   }
 
 
@@ -232,10 +217,7 @@
     ProblemSpecP db_coal = params_root->findBlock("CFD")->findBlock("ARCHES")->findBlock("Coal")->findBlock("Properties");
     db_coal->require("raw_coal_enthalpy", _Hc0);
     db_coal->require("char_enthalpy", _Hh0);
-<<<<<<< HEAD
-=======
     db_coal->require("density",_rhop_o);
->>>>>>> d1d65a4e
     db_coal->getWithDefault( "ksi",_ksi,1); // Fraction of the heat released by char oxidation that goes to the particle
     ProblemSpecP db_ua = db_coal->findBlock("ultimate_analysis"); 
     CoalAnalysis coal; 
@@ -253,8 +235,6 @@
     yelem[2]=coal.N/total_rc; // N daf
     yelem[3]=coal.O/total_rc; // O daf
     yelem[4]=coal.S/total_rc; // S daf
-<<<<<<< HEAD
-=======
     db_coal->require("diameter_distribution", _sizes);
     double coal_daf = coal.C + coal.H + coal.O + coal.N + coal.S; //dry ash free coal
     double coal_dry = coal.C + coal.H + coal.O + coal.N + coal.S + coal.ASH + coal.CHAR; //moisture free coal
@@ -266,7 +246,6 @@
       double mass_dry = (_pi/6.0) * pow(_sizes[i],3) * _rhop_o;     // kg/particle
       _init_ash.push_back(mass_dry  * ash_mf);                      // kg_ash/particle (initial)
     } 
->>>>>>> d1d65a4e
   } else {
     throw InvalidValue("ERROR: EnthalpyShaddix: problemSetup(): Missing <CoalProperties> section in input file!",__FILE__,__LINE__);
   }
@@ -334,24 +313,6 @@
   // require gas phase variables 
   tsk->requires( which_dw, _gas_temperature_varlabel, Ghost::None, 0);
   tsk->requires( which_dw, _gas_cp_varlabel, Ghost::None, 0);
-<<<<<<< HEAD
-  tsk->requires( which_dw, _devolgas_varlabel, Ghost::None, 0 );
-  tsk->requires( which_dw, _chargas_varlabel, Ghost::None, 0 );
-  tsk->requires( which_dw, d_fieldLabels->d_CCVelocityLabel, Ghost::None, 0);
-  tsk->requires( which_dw, d_fieldLabels->d_densityCPLabel, Ghost::None, 0);
-  if ( d_radiation ){ 
-    tsk->requires( which_dw, _abskg_varlabel,  Ghost::None, 0);   
-    tsk->requires( which_dw, _volq_varlabel, Ghost::None, 0);
-    tsk->requires( which_dw, _abskp_varlabel, Ghost::None, 0);
-  }
-
-  // require particle phase variables
-  tsk->requires( which_dw, _particle_temperature_varlabel, gn, 0 ); 
-  tsk->requires( which_dw, _length_varlabel, gn, 0 ); 
-  tsk->requires( which_dw, _weight_varlabel, gn, 0 ); 
-  tsk->requires( which_dw, _surfacerate_varlabel, Ghost::None, 0 );
-  tsk->requires( which_dw, _charoxiTemp_varlabel, Ghost::None, 0 );
-=======
   tsk->requires( Task::NewDW, _devolgas_varlabel, Ghost::None, 0 );
   tsk->requires( Task::NewDW, _chargas_varlabel, Ghost::None, 0 );
   tsk->requires( which_dw, d_fieldLabels->d_CCVelocityLabel, Ghost::None, 0);
@@ -370,7 +331,6 @@
   tsk->requires( which_dw, _weight_varlabel, gn, 0 ); 
   tsk->requires( Task::NewDW, _surfacerate_varlabel, Ghost::None, 0 );
   tsk->requires( Task::NewDW, _charoxiTemp_varlabel, Ghost::None, 0 );
->>>>>>> d1d65a4e
   // require particle velocity
   ArchesLabel::PartVelMap::const_iterator i = d_fieldLabels->partVel.find(d_quadNode);
   tsk->requires( Task::NewDW, i->second, gn, 0 );
@@ -430,28 +390,16 @@
     constCCVariable<double> specific_heat;
     which_dw->get( specific_heat, _gas_cp_varlabel, matlIndex, patch, gn, 0 );  // in J/kg/K
     constCCVariable<double> radiationVolqIN;
-<<<<<<< HEAD
-    constCCVariable<double> abskgIN;
-=======
->>>>>>> d1d65a4e
     constCCVariable<double> abskp; 
 
     constCCVariable<double> rad_particle_temperature;
     if ( d_radiation ){ 
       which_dw->get( radiationVolqIN, _volq_varlabel, matlIndex, patch, gn, 0);
-<<<<<<< HEAD
-      which_dw->get( abskgIN, _abskg_varlabel, matlIndex, patch, gn, 0);
-=======
->>>>>>> d1d65a4e
       which_dw->get( abskp, _abskp_varlabel, matlIndex, patch, gn, 0);
       if (_radiateAtGasTemp){
         which_dw->get( rad_particle_temperature, _gas_temperature_varlabel, matlIndex, patch, gn, 0 );
       }else{
-<<<<<<< HEAD
-        which_dw->get( rad_particle_temperature, _particle_temperature_varlabel, matlIndex, patch, gn, 0 );
-=======
         new_dw->get( rad_particle_temperature, _particle_temperature_varlabel, matlIndex, patch, gn, 0 );
->>>>>>> d1d65a4e
       }
     }
     constCCVariable<Vector> gasVel; 
@@ -459,30 +407,15 @@
     constCCVariable<double> den;
     which_dw->get( den, d_fieldLabels->d_densityCPLabel, matlIndex, patch, gn, 0 );
     constCCVariable<double> devol_gas_source;
-<<<<<<< HEAD
-    which_dw->get( devol_gas_source, _devolgas_varlabel, matlIndex, patch, gn, 0 );
-    constCCVariable<double> chargas_source;
-    which_dw->get( chargas_source, _chargas_varlabel, matlIndex, patch, gn, 0 );
-=======
     new_dw->get( devol_gas_source, _devolgas_varlabel, matlIndex, patch, gn, 0 );
     constCCVariable<double> chargas_source;
     new_dw->get( chargas_source, _chargas_varlabel, matlIndex, patch, gn, 0 );
->>>>>>> d1d65a4e
 
     // get particle phase variables 
     constCCVariable<double> length;
     which_dw->get( length, _length_varlabel, matlIndex, patch, gn, 0 );
     constCCVariable<double> weight;
     which_dw->get( weight, _weight_varlabel, matlIndex, patch, gn, 0 );
-<<<<<<< HEAD
-    constCCVariable<double> particle_temperature;
-    which_dw->get( particle_temperature, _particle_temperature_varlabel, matlIndex, patch, gn, 0 );
-
-    constCCVariable<double> charoxi_temp_source;
-    which_dw->get( charoxi_temp_source, _charoxiTemp_varlabel, matlIndex, patch, gn, 0 );
-    constCCVariable<double> surface_rate;
-    which_dw->get( surface_rate, _surfacerate_varlabel, matlIndex, patch, gn, 0 );
-=======
     constCCVariable<double> rawcoal_mass;
     which_dw->get( rawcoal_mass, _rcmass_varlabel, matlIndex, patch, gn, 0 );
     constCCVariable<double> char_mass;
@@ -494,7 +427,6 @@
     new_dw->get( charoxi_temp_source, _charoxiTemp_varlabel, matlIndex, patch, gn, 0 );
     constCCVariable<double> surface_rate;
     new_dw->get( surface_rate, _surfacerate_varlabel, matlIndex, patch, gn, 0 );
->>>>>>> d1d65a4e
     constCCVariable<Vector> partVel;  
     ArchesLabel::PartVelMap::const_iterator iter = d_fieldLabels->partVel.find(d_quadNode);
     new_dw->get(partVel, iter->second, matlIndex, patch, gn, 0);
@@ -503,69 +435,13 @@
       IntVector c = *iter; 
 
 
-<<<<<<< HEAD
-      double temperatureph=temperature[c];
-      double specific_heatph=specific_heat[c];
-      //double radiationVolqINph=radiationVolqIN[c];
-      //double abskgINph=abskgIN[c];
-      double denph=den[c];
-      double devol_gas_sourceph=devol_gas_source[c];
-      double chargas_sourceph=chargas_source[c];
-      double lengthph=length[c];
-      double weightph=weight[c];
-      double particle_temperatureph=particle_temperature[c];
-      double charoxi_temp_sourceph=charoxi_temp_source[c];
-      double surface_rateph=surface_rate[c];
-
-      // velocities
-      Vector gas_velocity = gasVel[c];
-      Vector particle_velocity = partVel[c];
-
-      //Verification
-      //temperatureph=1206.4;
-      //specific_heatph=18356.4;
-      //radiationVolqINph=0;
-      //abskgINph=0.666444;
-      //denph=0.394622;
-      //devol_gas_sourceph=7.14291e-08;
-      //chargas_sourceph=9.14846e-05;
-      //lengthph=2e-05;
-      //weightph=1.40781e+09;
-      //particle_temperatureph=536.954;
-      //charoxi_temp_sourceph=842.663;
-      //surface_rateph=5.72444e-05;
-      //gas_velocity[0]=7.56321;
-      //gas_velocity[1]=0.663992;
-      //gas_velocity[2]=0.654003;
-      //particle_velocity[0]=6.54863;
-      //particle_velocity[1]=0.339306;
-      //particle_velocity[2]=0.334942;
-
-      double FSum = 0.0;
-
-      double heat_rate_ = 0;
-      double gas_heat_rate_ = 0;
-
-      // intermediate calculation values
-      double Re;
-      double Nu; 
-      double rkg;
-      double Q_convection;
-      double Q_radiation;
-      double Q_reaction;
-
-      if (weightph/_weight_scaling_constant < _weight_small) {
-=======
       if (weight[c]/_weight_scaling_constant < _weight_small) {
->>>>>>> d1d65a4e
         heat_rate_ = 0.0;
         gas_heat_rate_ = 0.0;
         Q_convection = 0.0;
         Q_radiation = 0.0;
       } else {
 
-<<<<<<< HEAD
-=======
         double rawcoal_massph=rawcoal_mass[c];
         double char_massph=char_mass[c];
         double temperatureph=temperature[c];
@@ -608,7 +484,6 @@
         double Re;
         double Nu; 
         double rkg;
->>>>>>> d1d65a4e
         // Convection part: -----------------------
         // Reynolds number
         double delta_V =sqrt(pow(gas_velocity.x() - particle_velocity.x(),2.0) + pow(gas_velocity.y() - particle_velocity.y(),2.0)+pow(gas_velocity.z() - particle_velocity.z(),2.0));
@@ -627,11 +502,6 @@
         } else {
           blow = kappa/(exp(kappa)-1.0);
         }
-<<<<<<< HEAD
-        // Q_convection (see Section 5.4 of LES_Coal document)
-        Q_convection = Nu*_pi*blow*rkg*lengthph*(temperatureph - particle_temperatureph);
-=======
->>>>>>> d1d65a4e
 
         Q_convection = Nu*_pi*blow*rkg*lengthph*(temperatureph - particle_temperatureph); // J/(#.s)
         //clip convection term if timesteps are too large
@@ -644,27 +514,11 @@
         }
         // Radiation part: -------------------------
         Q_radiation = 0.0;
-<<<<<<< HEAD
-        if ( d_radiation) { 
-=======
         if ( d_radiation) {
->>>>>>> d1d65a4e
           double Eb;
           Eb = 4.0*_sigma*pow(rad_particle_temperature[c],4.0); 
           FSum = radiationVolqIN[c];    
           Q_radiation = abskp[c]*(FSum - Eb);
-<<<<<<< HEAD
-        } 
-
-        double hint = -156.076 + 380/(-1 + exp(380 / particle_temperatureph)) + 3600/(-1 + exp(1800 / particle_temperatureph));
-        double hc = _Hc0 + hint * _RdMW;
-        double hh = _Hh0 + hint * _RdC;
-        Q_reaction = charoxi_temp_sourceph;
-                                             // This needs to be made consistant with lagrangian particles!!! - derek 12/14
-        heat_rate_ = (Q_convection*weightph + Q_radiation + _ksi*Q_reaction - devol_gas_sourceph*hc - chargas_sourceph*hh)/
-                     (_enthalpy_scaling_constant*_weight_scaling_constant);
-        gas_heat_rate_ = -weightph*Q_convection + Q_radiation - _ksi*Q_reaction + devol_gas_sourceph*hc + chargas_sourceph*hh;
-=======
           double Q_radMax=(pow( radiationVolqIN[c] / (4.0 * _sigma )  , 0.25)-rad_particle_temperature[c])/(dt)*alpha_cp;
           if (abs(Q_radMax) < abs(Q_radiation)){
             Q_radiation=Q_radMax;
@@ -677,16 +531,11 @@
         heat_rate_ = (Q_convection*weightph + Q_radiation + _ksi*Q_reaction - (devol_gas_sourceph + chargas_sourceph)*hc)/
                      (_enthalpy_scaling_constant*_weight_scaling_constant);
         gas_heat_rate_ = -weightph*Q_convection - Q_radiation - _ksi*Q_reaction + (devol_gas_sourceph+chargas_sourceph)*hc;
->>>>>>> d1d65a4e
       }
       heat_rate[c] = heat_rate_;
       gas_heat_rate[c] = gas_heat_rate_;
       qconv[c] = Q_convection;
       qrad[c] = Q_radiation;
-<<<<<<< HEAD
-
-=======
->>>>>>> d1d65a4e
     }//end cell loop
 
   }//end patch loop
@@ -698,8 +547,6 @@
 // Private methods:
 
 double
-<<<<<<< HEAD
-=======
 EnthalpyShaddix::g2( double z ){
   double sol = exp(z)/pow((exp(z)-1)/z,2);
   return sol;
@@ -727,7 +574,6 @@
 
 
 double
->>>>>>> d1d65a4e
 EnthalpyShaddix::props(double Tg, double Tp){
 
   double tg0[10] = {300.,  400.,   500.,   600.,  700.,  800.,  900.,  1000., 1100., 1200. };
