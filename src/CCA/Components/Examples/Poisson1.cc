--- conflicted
+++ resolved
@@ -1,11 +1,7 @@
 /*
  * The MIT License
  *
-<<<<<<< HEAD
- * Copyright (c) 1997-2019 The University of Utah
-=======
  * Copyright (c) 1997-2020 The University of Utah
->>>>>>> 89148391
  *
  * Permission is hereby granted, free of charge, to any person obtaining a copy
  * of this software and associated documentation files (the "Software"), to
@@ -129,7 +125,6 @@
                                   ,       SchedulerP & sched
                                   )
 {
-<<<<<<< HEAD
   auto TaskDependencies = [&](Task* task) {
     task->requires(Task::OldDW, phi_label, Ghost::AroundNodes, 1);
     task->computesWithScratchGhost(phi_label, nullptr, Uintah::Task::NormalDomain, Ghost::AroundNodes, 1);
@@ -162,14 +157,6 @@
   //task->computes(residual_label);
 
   //sched->addTask(task, level->eachPatch(), m_materialManager->allMaterials());
-=======
-  Task* task = scinew Task("Poisson1::timeAdvance", this, &Poisson1::timeAdvance);
-
-  task->requires(Task::OldDW, phi_label, Ghost::AroundNodes, 1);
-  task->computes(phi_label);
-  task->computes(residual_label);
-  sched->addTask(task, level->eachPatch(), m_materialManager->allMaterials());
->>>>>>> 89148391
 }
 
 //______________________________________________________________________
