/*
 * The MIT License
 *
 * Copyright (c) 1997-2020 The University of Utah
 *
 * Permission is hereby granted, free of charge, to any person obtaining a copy
 * of this software and associated documentation files (the "Software"), to
 * deal in the Software without restriction, including without limitation the
 * rights to use, copy, modify, merge, publish, distribute, sublicense, and/or
 * sell copies of the Software, and to permit persons to whom the Software is
 * furnished to do so, subject to the following conditions:
 *
 * The above copyright notice and this permission notice shall be included in
 * all copies or substantial portions of the Software.
 *
 * THE SOFTWARE IS PROVIDED "AS IS", WITHOUT WARRANTY OF ANY KIND, EXPRESS OR
 * IMPLIED, INCLUDING BUT NOT LIMITED TO THE WARRANTIES OF MERCHANTABILITY,
 * FITNESS FOR A PARTICULAR PURPOSE AND NONINFRINGEMENT. IN NO EVENT SHALL THE
 * AUTHORS OR COPYRIGHT HOLDERS BE LIABLE FOR ANY CLAIM, DAMAGES OR OTHER
 * LIABILITY, WHETHER IN AN ACTION OF CONTRACT, TORT OR OTHERWISE, ARISING
 * FROM, OUT OF OR IN CONNECTION WITH THE SOFTWARE OR THE USE OR OTHER DEALINGS
 * IN THE SOFTWARE.
 */

#include <CCA/Components/Examples/Poisson1.h>
#include <CCA/Components/Examples/ExamplesLabel.h>
#include <CCA/Components/Schedulers/DetailedTask.h>
#include <CCA/Components/Schedulers/OnDemandDataWarehouse.h>
#include <Core/Parallel/Portability.h>
#include <Core/ProblemSpec/ProblemSpec.h>
#include <Core/Grid/Variables/KokkosViews.h>
#include <Core/Grid/Variables/NCVariable.h>
#include <Core/Grid/Variables/NodeIterator.h>
#include <Core/Grid/MaterialManager.h>
#include <Core/Grid/Task.h>
#include <Core/Grid/Level.h>
#include <Core/Grid/SimpleMaterial.h>
#include <Core/Grid/Variables/VarTypes.h>
#include <Core/Parallel/ProcessorGroup.h>
#include <CCA/Ports/Scheduler.h>
#include <Core/Malloc/Allocator.h>
#include <Core/Grid/BoundaryConditions/BCDataArray.h>
#include <Core/Grid/BoundaryConditions/BoundCond.h>

using namespace std;
using namespace Uintah;

class DetailedTask;

//A sample supporting three modes of execution:
//Kokkos CPU (UINTAH_ENABLE_KOKKOS is defined, but HAVE_CUDA is not defined)
//Kokkos GPU (UINTAH_ENABLE_KOKKOS is defined and HAVE_CUDA is defined)
//Legacy Uintah CPU (UINTAH_ENABLE_KOKKOS is not defined and HAVE_CUDA is not defined)

Poisson1::Poisson1( const ProcessorGroup   * myworld
                  , const MaterialManagerP   materialManager
                  )
  : ApplicationCommon( myworld, materialManager )
{
  phi_label = VarLabel::create("phi", NCVariable<double>::getTypeDescription());
  residual_label = VarLabel::create("residual", sum_vartype::getTypeDescription());
}

//______________________________________________________________________
//
Poisson1::~Poisson1()
{
  VarLabel::destroy(phi_label);
  VarLabel::destroy(residual_label);
}

//______________________________________________________________________
//
void Poisson1::problemSetup( const ProblemSpecP & params
                           , const ProblemSpecP & restart_prob_spec
                           ,       GridP        & /*grid*/
                           )
{
  ProblemSpecP poisson = params->findBlock("Poisson");

  poisson->require("delt", delt_);

  mymat_ = scinew SimpleMaterial();

  m_materialManager->registerSimpleMaterial(mymat_);
}

//______________________________________________________________________
//
void Poisson1::scheduleInitialize( const LevelP     & level
                                 ,       SchedulerP & sched
                                 )
{
  Task* task = scinew Task("Poisson1::initialize", this, &Poisson1::initialize);

  task->computes(phi_label);
  task->computes(residual_label);
  sched->addTask(task, level->eachPatch(), m_materialManager->allMaterials());
}

//______________________________________________________________________
//
void Poisson1::scheduleRestartInitialize( const LevelP     & level
                                        ,       SchedulerP & sched
                                        )
{
}

//______________________________________________________________________
//
void Poisson1::scheduleComputeStableTimeStep( const LevelP     & level
                                            ,       SchedulerP & sched
                                            )
{
  Task* task = scinew Task("Poisson1::computeStableTimeStep", this, &Poisson1::computeStableTimeStep);

  task->requires(Task::NewDW, residual_label);
  task->computes(getDelTLabel(), level.get_rep());
  sched->addTask(task, level->eachPatch(), m_materialManager->allMaterials());
}

//______________________________________________________________________
//
void Poisson1::scheduleTimeAdvance( const LevelP     & level
                                  ,       SchedulerP & sched
                                  )
{
  auto TaskDependencies = [&](Task* task) {
    task->requires(Task::OldDW, phi_label, Ghost::AroundNodes, 1);
    task->computesWithScratchGhost(phi_label, nullptr, Uintah::Task::NormalDomain, Ghost::AroundNodes, 1);
    task->computes(residual_label);
  };

  create_portable_tasks(TaskDependencies, this,
                        "Poisson1::timeAdvance",
                        &Poisson1::timeAdvance<UINTAH_CPU_TAG>,
                        &Poisson1::timeAdvance<KOKKOS_OPENMP_TAG>,
                        &Poisson1::timeAdvance<KOKKOS_CUDA_TAG>,
                        sched, level->eachPatch(), m_materialManager->allMaterials(), TASKGRAPH::DEFAULT);


//  CALL_ASSIGN_PORTABLE_TASK_3TAGS(UINTAH_CPU_TAG, KOKKOS_OPENMP_TAG, KOKKOS_CUDA_TAG,
//                            TaskDependencies,
//                            "Poisson1::timeAdvance", Poisson1::timeAdvance<,
//                            level->eachPatch(), m_materialManager->allMaterials(), TASKGRAPH::DEFAULT);


  //Task* task = scinew Task("Poisson1::timeAdvance", this, &Poisson1::timeAdvance);

  //#if defined(HAVE_CUDA) && defined(UINTAH_ENABLE_KOKKOS)
  //  if (Uintah::Parallel::usingDevice()) {
  //    task->usesDevice(true);
  //  }
  //#endif
  //task->requires(Task::OldDW, phi_label, Ghost::AroundNodes, 1);
  //task->computesWithScratchGhost(phi_label, nullptr, Uintah::Task::NormalDomain, Ghost::AroundNodes, 1);
  //task->computes(residual_label);

  //sched->addTask(task, level->eachPatch(), m_materialManager->allMaterials());
}

//______________________________________________________________________
//
void Poisson1::computeStableTimeStep( const ProcessorGroup * pg
                                    , const PatchSubset    * patches
                                    , const MaterialSubset * /*matls*/
                                    ,       DataWarehouse  *
                                    ,       DataWarehouse  * new_dw
                                    )
{
  if (pg->myRank() == 0) {
    sum_vartype residual;
    new_dw->get(residual, residual_label);
  }
  new_dw->put(delt_vartype(delt_), getDelTLabel(), getLevel(patches));
}

//______________________________________________________________________
//
void Poisson1::initialize( const ProcessorGroup *
                         , const PatchSubset    * patches
                         , const MaterialSubset * matls
                         ,       DataWarehouse  * /*old_dw*/
                         ,       DataWarehouse  * new_dw
                         )
{
  int matl = 0;
  for (int p = 0; p < patches->size(); p++) {
    const Patch* patch = patches->get(p);

    NCVariable<double> phi;
    new_dw->allocateAndPut(phi, phi_label, matl, patch);
    phi.initialize(0.);
    for (Patch::FaceType face = Patch::startFace; face <= Patch::endFace; face = Patch::nextFace(face)) {

      if (patch->getBCType(face) == Patch::None) {
        int numChildren = patch->getBCDataArray(face)->getNumberChildren(matl);
        for (int child = 0; child < numChildren; child++) {
          Iterator nbound_ptr, nu;

          const BoundCondBase* bcb = patch->getArrayBCValues(face, matl, "Phi", nu, nbound_ptr, child);

          const BoundCond<double>* bc = dynamic_cast<const BoundCond<double>*>(bcb);
          double value = bc->getValue();
          for (nbound_ptr.reset(); !nbound_ptr.done(); nbound_ptr++) {
            phi[*nbound_ptr] = value;
          }
          delete bcb;
        }
      }
    }
    new_dw->put(sum_vartype(-1), residual_label);
  }
}

//______________________________________________________________________
//
<<<<<<< HEAD
template <typename ExecSpace, typename MemSpace>
void Poisson1::timeAdvance( const PatchSubset* patches,
                            const MaterialSubset* matls,
                            OnDemandDataWarehouse* old_dw,
                            OnDemandDataWarehouse* new_dw,
                            UintahParams& uintahParams,
                            ExecutionObject<ExecSpace, MemSpace>& execObj )
=======
namespace {

struct TimeAdvanceFunctor {
#ifdef UINTAH_ENABLE_KOKKOS
  KokkosView3<const double> m_phi;
  KokkosView3<double> m_newphi;
#else
  constNCVariable<double> & m_phi;
  NCVariable<double> & m_newphi;
#endif

  typedef double value_type;

  TimeAdvanceFunctor(constNCVariable<double> & phi,
                     NCVariable<double> & newphi)
#ifdef UINTAH_ENABLE_KOKKOS
      : m_phi( phi.getKokkosView() )
      , m_newphi( newphi.getKokkosView() )
#else
      : m_phi(phi),
        m_newphi(newphi)
#endif
  {
  }

  void operator()(int i, int j, int k, double & residual) const
  {
    m_newphi(i, j, k) = ( 1. / 6 ) *
                        ( m_phi(i + 1, j, k) + m_phi(i - 1, j, k) + m_phi(i, j + 1, k) +
                          m_phi(i, j - 1, k) + m_phi(i, j, k + 1) + m_phi(i, j, k - 1) );

    double diff = m_newphi(i, j, k) - m_phi(i, j, k);
    residual += diff * diff;
  }
};

}  // namespace

//______________________________________________________________________
//
void Poisson1::timeAdvance( const ProcessorGroup *
                          , const PatchSubset    * patches
                          , const MaterialSubset * matls
                          ,       DataWarehouse  * old_dw
                          ,       DataWarehouse  * new_dw
                          )
>>>>>>> 0fa8bc44
{

  int matl = 0;
  for (int p = 0; p < patches->size(); p++) {
    const Patch* patch = patches->get(p);

    // Prepare the ranges for both boundary conditions and main loop
    double residual = 0;

    // Prepare the ranges for both boundary conditions and main loop
    IntVector l = patch->getNodeLowIndex();
    l += IntVector( patch->getBCType(Patch::xminus) == Patch::Neighbor ? 0 : 1
                  , patch->getBCType(Patch::yminus) == Patch::Neighbor ? 0 : 1
                  , patch->getBCType(Patch::zminus) == Patch::Neighbor ? 0 : 1
                  );

<<<<<<< HEAD
    Uintah::BlockRange rangeBoundary( l, h);

    l += IntVector(patch->getBCType(Patch::xminus) == Patch::Neighbor ? 0 : 1,
                  patch->getBCType(Patch::yminus) == Patch::Neighbor ? 0 : 1,
                  patch->getBCType(Patch::zminus) == Patch::Neighbor ? 0 : 1);
    h -= IntVector(patch->getBCType(Patch::xplus) == Patch::Neighbor ? 0 : 1,
                  patch->getBCType(Patch::yplus) == Patch::Neighbor ? 0 : 1,
                  patch->getBCType(Patch::zplus) == Patch::Neighbor ? 0 : 1);

    Uintah::BlockRange range( l, h );
    auto phi = old_dw->getConstNCVariable<double, MemSpace> (phi_label, matl, patch, Ghost::AroundNodes, 1);
    auto newphi = new_dw->getNCVariable<double, MemSpace> (phi_label, matl, patch);
    // Perform the boundary condition of copying over prior initialized values.  (TODO:  Replace with boundary condition)
    //Uintah::parallel_for<ExecSpace, LaunchBounds< 640,1 > >( execObj, rangeBoundary, KOKKOS_LAMBDA(int i, int j, int k){
    Uintah::parallel_for(execObj, rangeBoundary, KOKKOS_LAMBDA(int i, int j, int k){
        newphi(i, j, k) = phi(i,j,k);
    });

    // Perform the main loop
    Uintah::parallel_reduce_sum(execObj, range, KOKKOS_LAMBDA (int i, int j, int k, double& residual){
      newphi(i, j, k) = (1. / 6)
          * (phi(i + 1, j, k) + phi(i - 1, j, k) + phi(i, j + 1, k) +
              phi(i, j - 1, k) + phi(i, j, k + 1) + phi(i, j, k - 1));
//        printf("In lambda CUDA at %d,%d,%d), m_phi is at %p %p %g from %g, %g, %g, %g, %g, %g and m_newphi is %g\n", i, j, k,
//            phi.m_view.data(), &(phi(i,j,k)),
//            phi(i,j,k),
//            phi(i + 1, j, k), phi(i - 1, j, k), phi(i, j + 1, k),
//            phi(i, j - 1, k), phi(i, j, k + 1), phi(i, j, k - 1),
//            newphi(i,j,k));
//
      double diff = newphi(i, j, k) - phi(i, j, k);
      residual += diff * diff;
    }, residual);
=======
    IntVector h = patch->getNodeHighIndex();
    h -= IntVector( patch->getBCType(Patch::xplus) == Patch::Neighbor ? 0 : 1
                  , patch->getBCType(Patch::yplus) == Patch::Neighbor ? 0 : 1
                  , patch->getBCType(Patch::zplus) == Patch::Neighbor ? 0 : 1
                  );

    Uintah::BlockRange range(l, h);

    TimeAdvanceFunctor func(phi, newphi);
    Uintah::parallel_reduce_sum(range, func, residual);

    new_dw->put(sum_vartype(residual), residual_label);
>>>>>>> 0fa8bc44
  }
}<|MERGE_RESOLUTION|>--- conflicted
+++ resolved
@@ -215,7 +215,6 @@
 
 //______________________________________________________________________
 //
-<<<<<<< HEAD
 template <typename ExecSpace, typename MemSpace>
 void Poisson1::timeAdvance( const PatchSubset* patches,
                             const MaterialSubset* matls,
@@ -223,79 +222,29 @@
                             OnDemandDataWarehouse* new_dw,
                             UintahParams& uintahParams,
                             ExecutionObject<ExecSpace, MemSpace>& execObj )
-=======
-namespace {
-
-struct TimeAdvanceFunctor {
-#ifdef UINTAH_ENABLE_KOKKOS
-  KokkosView3<const double> m_phi;
-  KokkosView3<double> m_newphi;
-#else
-  constNCVariable<double> & m_phi;
-  NCVariable<double> & m_newphi;
-#endif
-
-  typedef double value_type;
-
-  TimeAdvanceFunctor(constNCVariable<double> & phi,
-                     NCVariable<double> & newphi)
-#ifdef UINTAH_ENABLE_KOKKOS
-      : m_phi( phi.getKokkosView() )
-      , m_newphi( newphi.getKokkosView() )
-#else
-      : m_phi(phi),
-        m_newphi(newphi)
-#endif
-  {
-  }
-
-  void operator()(int i, int j, int k, double & residual) const
-  {
-    m_newphi(i, j, k) = ( 1. / 6 ) *
-                        ( m_phi(i + 1, j, k) + m_phi(i - 1, j, k) + m_phi(i, j + 1, k) +
-                          m_phi(i, j - 1, k) + m_phi(i, j, k + 1) + m_phi(i, j, k - 1) );
-
-    double diff = m_newphi(i, j, k) - m_phi(i, j, k);
-    residual += diff * diff;
-  }
-};
-
-}  // namespace
-
-//______________________________________________________________________
-//
-void Poisson1::timeAdvance( const ProcessorGroup *
-                          , const PatchSubset    * patches
-                          , const MaterialSubset * matls
-                          ,       DataWarehouse  * old_dw
-                          ,       DataWarehouse  * new_dw
-                          )
->>>>>>> 0fa8bc44
 {
 
   int matl = 0;
   for (int p = 0; p < patches->size(); p++) {
     const Patch* patch = patches->get(p);
 
-    // Prepare the ranges for both boundary conditions and main loop
     double residual = 0;
 
     // Prepare the ranges for both boundary conditions and main loop
     IntVector l = patch->getNodeLowIndex();
+    IntVector h = patch->getNodeHighIndex();
+
+    Uintah::BlockRange rangeBoundary( l, h);
+
     l += IntVector( patch->getBCType(Patch::xminus) == Patch::Neighbor ? 0 : 1
                   , patch->getBCType(Patch::yminus) == Patch::Neighbor ? 0 : 1
                   , patch->getBCType(Patch::zminus) == Patch::Neighbor ? 0 : 1
                   );
 
-<<<<<<< HEAD
-    Uintah::BlockRange rangeBoundary( l, h);
-
-    l += IntVector(patch->getBCType(Patch::xminus) == Patch::Neighbor ? 0 : 1,
-                  patch->getBCType(Patch::yminus) == Patch::Neighbor ? 0 : 1,
-                  patch->getBCType(Patch::zminus) == Patch::Neighbor ? 0 : 1);
-    h -= IntVector(patch->getBCType(Patch::xplus) == Patch::Neighbor ? 0 : 1,
-                  patch->getBCType(Patch::yplus) == Patch::Neighbor ? 0 : 1,
-                  patch->getBCType(Patch::zplus) == Patch::Neighbor ? 0 : 1);
+    h -= IntVector( patch->getBCType(Patch::xplus) == Patch::Neighbor ? 0 : 1
+                  , patch->getBCType(Patch::yplus) == Patch::Neighbor ? 0 : 1
+                  , patch->getBCType(Patch::zplus) == Patch::Neighbor ? 0 : 1
+                  );
 
     Uintah::BlockRange range( l, h );
     auto phi = old_dw->getConstNCVariable<double, MemSpace> (phi_label, matl, patch, Ghost::AroundNodes, 1);
@@ -308,32 +257,19 @@
 
     // Perform the main loop
     Uintah::parallel_reduce_sum(execObj, range, KOKKOS_LAMBDA (int i, int j, int k, double& residual){
-      newphi(i, j, k) = (1. / 6)
-          * (phi(i + 1, j, k) + phi(i - 1, j, k) + phi(i, j + 1, k) +
-              phi(i, j - 1, k) + phi(i, j, k + 1) + phi(i, j, k - 1));
-//        printf("In lambda CUDA at %d,%d,%d), m_phi is at %p %p %g from %g, %g, %g, %g, %g, %g and m_newphi is %g\n", i, j, k,
-//            phi.m_view.data(), &(phi(i,j,k)),
-//            phi(i,j,k),
-//            phi(i + 1, j, k), phi(i - 1, j, k), phi(i, j + 1, k),
-//            phi(i, j - 1, k), phi(i, j, k + 1), phi(i, j, k - 1),
-//            newphi(i,j,k));
-//
+      newphi(i, j, k) = ( 1. / 6 ) *
+                        ( phi(i + 1, j, k) + phi(i - 1, j, k) + phi(i, j + 1, k) +
+                          phi(i, j - 1, k) + phi(i, j, k + 1) + phi(i, j, k - 1) );
+
+//      printf("In lambda CUDA at %d,%d,%d), m_phi is at %p %p %g from %g, %g, %g, %g, %g, %g and m_newphi is %g\n", i, j, k,
+//             phi.m_view.data(), &(phi(i,j,k)),
+//             phi(i,j,k),
+//             phi(i + 1, j, k), phi(i - 1, j, k), phi(i, j + 1, k),
+//             phi(i, j - 1, k), phi(i, j, k + 1), phi(i, j, k - 1),
+//             newphi(i,j,k));
+
       double diff = newphi(i, j, k) - phi(i, j, k);
       residual += diff * diff;
     }, residual);
-=======
-    IntVector h = patch->getNodeHighIndex();
-    h -= IntVector( patch->getBCType(Patch::xplus) == Patch::Neighbor ? 0 : 1
-                  , patch->getBCType(Patch::yplus) == Patch::Neighbor ? 0 : 1
-                  , patch->getBCType(Patch::zplus) == Patch::Neighbor ? 0 : 1
-                  );
-
-    Uintah::BlockRange range(l, h);
-
-    TimeAdvanceFunctor func(phi, newphi);
-    Uintah::parallel_reduce_sum(range, func, residual);
-
-    new_dw->put(sum_vartype(residual), residual_label);
->>>>>>> 0fa8bc44
   }
 }