#include <CCA/Components/Examples/Heat.hpp>
#include <CCA/Ports/Scheduler.h>
#include <Core/ProblemSpec/ProblemSpec.h>
#include <Core/Grid/BoundaryConditions/BCDataArray.h>
#include <Core/Grid/BoundaryConditions/BCUtils.h>
#include <Core/Grid/Task.h>
#include <Core/Grid/Variables/NCVariable.h>
#include <Core/Grid/Variables/NodeIterator.h>
#include <Core/Grid/Variables/ReductionVariable.h>
#include <Core/Geometry/IntVector.h>

#include <iostream>
#include <vector>

using namespace Uintah;

Heat::Heat(const ProcessorGroup* myworld,
	   const MaterialManagerP materialManager) :
  ApplicationCommon(myworld, materialManager)
{
  d_lb    = scinew ExamplesLabel();
  d_mat   = 0;
  d_delt  = 0.0;
  d_alpha = 0.0;
  d_r0    = 0.0;
  d_gamma = 1.0;
}

Heat::~Heat()
{
  delete d_lb;
}

void Heat::problemSetup(const ProblemSpecP&     params,
                        const ProblemSpecP&     restart_prob_spec,
                              GridP&            grid)
{
  d_mat = scinew SimpleMaterial();

  ProblemSpecP heat = params->findBlock("Heat");
  heat->require("delt", d_delt);
  heat->require("alpha", d_alpha);
  heat->require("R0", d_r0);
  heat->getWithDefault("gamma", d_gamma, 1.0);

  m_materialManager->registerSimpleMaterial(d_mat);
}

void Heat::scheduleInitialize(const LevelP&     level,
                                    SchedulerP& sched)
{
  Task *task = scinew Task("Heat::initialize", this, &Heat::initialize);
  task->computes(d_lb->temperature_nc);
  sched->addTask(task, level->eachPatch(), m_materialManager->allMaterials());
}

void Heat::initialize(const ProcessorGroup* pg,
                      const PatchSubset*    patches,
                      const MaterialSubset* matls,
                            DataWarehouse*  old_dw,
                            DataWarehouse*  new_dw)
{
  for(int p = 0; p < patches->size(); p++){
    const Patch* patch = patches->get(p);
    NCVariable<double> temp;
    new_dw->allocateAndPut(temp, d_lb->temperature_nc, 0, patch);
    temp.initialize(0.0);
    IntVector l = patch->getNodeLowIndex();
    IntVector h = patch->getNodeHighIndex();

    // Just iterate over internal nodes
    /**
    l += IntVector(patch->getBCType(Patch::xminus) == Patch::Neighbor ? 0:1,
                   patch->getBCType(Patch::yminus) == Patch::Neighbor ? 0:1,
                   0);
                   //patch->getBCType(Patch::zminus) == Patch::Neighbor ? 0:1);

    h -= IntVector(patch->getBCType(Patch::xplus) == Patch::Neighbor ? 0:1,
                   patch->getBCType(Patch::yplus) == Patch::Neighbor ? 0:1,
                   0);
                   //patch->getBCType(Patch::zplus) == Patch::Neighbor ? 0:1);
    */

    for(NodeIterator iter(l,h); !iter.done(); iter++){
      IntVector n = *iter;
      Point pnt = patch->getNodePosition(n);
      double r2 = pnt.x()*pnt.x() + pnt.y()*pnt.y();
      double tmp = r2 - d_r0*d_r0;
      temp[n] = tanh(d_gamma*tmp);
    }
  }

}

void Heat::scheduleRestartInitialize(const LevelP&     level,
                                           SchedulerP& sched)
{

}

void Heat::scheduleComputeStableTimeStep(const LevelP&     level,
                                               SchedulerP& sched)
{
  Task *task = scinew Task("Heat::computeStableTimeStep", this,
                           &Heat::computeStableTimeStep);
  task->computes(getDelTLabel(), level.get_rep());
  sched->addTask(task, level->eachPatch(), m_materialManager->allMaterials());
}

void Heat::computeStableTimeStep(const ProcessorGroup* pg,
                                 const PatchSubset*    patches,
                                 const MaterialSubset* matls,
                                       DataWarehouse*  old_dw,
                                       DataWarehouse*  new_dw)
{
  new_dw->put(delt_vartype(d_delt), getDelTLabel(), getLevel(patches));
}

void Heat::scheduleTimeAdvance( const LevelP&     level,
                                      SchedulerP& sched)
{
  Task *task = scinew Task("Heat::timeAdvance", this, &Heat::timeAdvance);
<<<<<<< HEAD
  task->requires(Task::WhichDW::OldDW, d_lb->temperature_nc,
                 Ghost::AroundNodes, Ghost::AroundNodes, 1);
=======
  task->requires(Task::OldDW, d_lb->temperature_nc, Ghost::AroundNodes, 1);
>>>>>>> ef6a5341
  task->computes(d_lb->temperature_nc);
  sched->addTask(task, level->eachPatch(), m_materialManager->allMaterials());

}

void Heat::timeAdvance(const ProcessorGroup* pg,
                       const PatchSubset*    patches,
                       const MaterialSubset* matls,
                             DataWarehouse*  old_dw,
                             DataWarehouse*  new_dw)
{
  IntVector xoffset(1,0,0);
  IntVector yoffset(0,1,0);

  for(int p = 0; p < patches->size(); p++){
    const Patch* patch = patches->get(p);
    constNCVariable<double> temp_old;
    NCVariable<double> temp_new;

    Vector d = patch->getLevel()->dCell();
    double dx2 = d.x()*d.x();
    double dy2 = d.y()*d.y();
    //double dz2 = d.z()*d.z();

    old_dw->get(temp_old, d_lb->temperature_nc, 0 , patch, Ghost::AroundNodes, 1);
    new_dw->allocateAndPut(temp_new, d_lb->temperature_nc, 0, patch);
    temp_new.initialize(1.0);

    IntVector l = patch->getNodeLowIndex();
    IntVector h = patch->getNodeHighIndex();
    IntVector l_in = l;
    IntVector h_in = h;

    // Just iterate over internal nodes
    l_in += IntVector(patch->getBCType(Patch::xminus) == Patch::Neighbor ? 0:1,
                      patch->getBCType(Patch::yminus) == Patch::Neighbor ? 0:1,
                      0);
                      //patch->getBCType(Patch::yminus) == Patch::Neighbor ? 0:1);

    h_in -= IntVector(patch->getBCType(Patch::xplus) == Patch::Neighbor ? 0:1,
                      patch->getBCType(Patch::yplus) == Patch::Neighbor ? 0:1,
                      0);
                      //patch->getBCType(Patch::yplus) == Patch::Neighbor ? 0:1);

    for(NodeIterator iter(l_in,h_in); !iter.done(); iter++){
      IntVector n = *iter;
      double lap = (temp_old[n-xoffset] + temp_old[n+xoffset] - 2*temp_old[n])/dx2;
      lap += (temp_old[n-yoffset] + temp_old[n+yoffset] - 2*temp_old[n])/dy2;
      temp_new[n] = temp_old[n] + d_delt*d_alpha*lap;
    }

    // Start Boundary Condition Section
    std::vector<Patch::FaceType> bf;
    patch->getBoundaryFaces(bf);
    for(std::vector<Patch::FaceType>::const_iterator itr = bf.begin(); itr != bf.end(); ++itr ){
      Patch::FaceType face = *itr;
      IntVector oneCell = patch->faceDirection(face);
      std::string bc_kind  = "NotSet";
      std::string face_label = "NotSet";
      int nCells = 0;
      int numChildren = patch->getBCDataArray(face)->getNumberChildren(0);
      Iterator bound_ptr;

      for (int child = 0;  child < numChildren; child++) {
        double bc_value = -9;

        getBCValue<double>(patch, face, child, "Temp", 0, bc_value);
        getBCKind(patch, face, child, "Temp", 0, bc_kind, face_label);

        if(face == Patch::zminus || face == Patch::zplus){
          // This is currently a 2d node centered problem in the xy plane and thus
          // by applying boundary conditions to the z faces computed solutions will
          // be overwritten.
        }else{
          patch->getBCDataArray(face)->getNodeFaceIterator(0, bound_ptr, child);
          if(bc_kind == "Dirichlet"){
            for (bound_ptr.reset(); !bound_ptr.done(); bound_ptr++) {
              temp_new[*bound_ptr] = bc_value;
            }
            nCells += bound_ptr.size();
          }
        }
      } // end child loop
    } // end face loop
    // End Boundary Condition Section
  } // end patch loop
}


<|MERGE_RESOLUTION|>--- conflicted
+++ resolved
@@ -120,12 +120,7 @@
                                       SchedulerP& sched)
 {
   Task *task = scinew Task("Heat::timeAdvance", this, &Heat::timeAdvance);
-<<<<<<< HEAD
-  task->requires(Task::WhichDW::OldDW, d_lb->temperature_nc,
-                 Ghost::AroundNodes, Ghost::AroundNodes, 1);
-=======
-  task->requires(Task::OldDW, d_lb->temperature_nc, Ghost::AroundNodes, 1);
->>>>>>> ef6a5341
+  task->requires(Task::WhichDW::OldDW, d_lb->temperature_nc, Ghost::AroundNodes, 1);
   task->computes(d_lb->temperature_nc);
   sched->addTask(task, level->eachPatch(), m_materialManager->allMaterials());
 
