#
#  The MIT License
#
#  Copyright (c) 1997-2020 The University of Utah
# 
#  Permission is hereby granted, free of charge, to any person obtaining a copy
#  of this software and associated documentation files (the "Software"), to
#  deal in the Software without restriction, including without limitation the
#  rights to use, copy, modify, merge, publish, distribute, sublicense, and/or
#  sell copies of the Software, and to permit persons to whom the Software is
#  furnished to do so, subject to the following conditions:
# 
#  The above copyright notice and this permission notice shall be included in
#  all copies or substantial portions of the Software.
# 
#  THE SOFTWARE IS PROVIDED "AS IS", WITHOUT WARRANTY OF ANY KIND, EXPRESS OR
#  IMPLIED, INCLUDING BUT NOT LIMITED TO THE WARRANTIES OF MERCHANTABILITY,
#  FITNESS FOR A PARTICULAR PURPOSE AND NONINFRINGEMENT. IN NO EVENT SHALL THE
#  AUTHORS OR COPYRIGHT HOLDERS BE LIABLE FOR ANY CLAIM, DAMAGES OR OTHER
#  LIABILITY, WHETHER IN AN ACTION OF CONTRACT, TORT OR OTHERWISE, ARISING
#  FROM, OUT OF OR IN CONNECTION WITH THE SOFTWARE OR THE USE OR OTHER DEALINGS
#  IN THE SOFTWARE.
# 
# 
# 
# 
# 
# Makefile fragment for this subdirectory 

include $(SCIRUN_SCRIPTS)/smallso_prologue.mk

SRCDIR := CCA/Components/Examples

SRCS += \
<<<<<<< HEAD
        $(SRCDIR)/AMRHeat.cpp               \
        $(SRCDIR)/AMRWave.cc                \
        $(SRCDIR)/Benchmark.cc              \
        $(SRCDIR)/Burger.cc                 \
        $(SRCDIR)/DOSweep.cc                \
        $(SRCDIR)/ExamplesLabel.cc          \
        $(SRCDIR)/Interpolator.cc           \
        $(SRCDIR)/Heat.cpp                  \
        $(SRCDIR)/ParticleTest1.cc          \
        $(SRCDIR)/Poisson1.cc               \
        $(SRCDIR)/Poisson2.cc               \
        $(SRCDIR)/Poisson3.cc               \
        $(SRCDIR)/Poisson4.cc               \
        $(SRCDIR)/PortableDependencyTest.cc \
        $(SRCDIR)/PortableDependencyTest1.cc \
        $(SRCDIR)/GPUResizeTest1.cc					\
        $(SRCDIR)/RegionDB.cc               \
        $(SRCDIR)/RegridderTest.cc          \
        $(SRCDIR)/SolverTest1.cc            \
=======
        $(SRCDIR)/AMRHeat.cpp      \
        $(SRCDIR)/AMRWave.cc       \
        $(SRCDIR)/Benchmark.cc     \
        $(SRCDIR)/Burger.cc        \
        $(SRCDIR)/DOSweep.cc       \
        $(SRCDIR)/ExamplesLabel.cc \
        $(SRCDIR)/Interpolator.cc  \
        $(SRCDIR)/Heat.cpp         \
        $(SRCDIR)/ParticleTest1.cc \
        $(SRCDIR)/Poisson1.cc      \
        $(SRCDIR)/Poisson2.cc      \
        $(SRCDIR)/Poisson3.cc      \
        $(SRCDIR)/Poisson4.cc      \
        $(SRCDIR)/RegionDB.cc      \
        $(SRCDIR)/RegridderTest.cc \
        $(SRCDIR)/SolverTest1.cc   \
>>>>>>> 0fa8bc44
        $(SRCDIR)/Wave.cc

ifeq ($(HAVE_HYPRE),yes)
  SRCS += $(SRCDIR)/SolverTest2.cc
endif

ifeq ($(BUILD_MODELS_RADIATION),yes)
  SRCS += $(SRCDIR)/RMCRT_Test.cc
endif

<<<<<<< HEAD
ifneq ($(HAVE_KOKKOS),yes)
  ifeq ($(HAVE_CUDA),yes)
    SRCS += $(SRCDIR)/UnifiedSchedulerTest.cc
    SRCS += $(SRCDIR)/UnifiedSchedulerTestKernel.cu
    DLINK_FILES += CCA/Components/Examples/UnifiedSchedulerTestKernel.o
  endif          
=======
ifeq ($(HAVE_CUDA),yes)
  SRCS += $(SRCDIR)/UnifiedSchedulerTest.cc       \
          $(SRCDIR)/UnifiedSchedulerTestKernel.cu
  DLINK_FILES += CCA/Components/Examples/UnifiedSchedulerTestKernel.o
>>>>>>> 0fa8bc44
endif

PSELIBS := \
        CCA/Components/Application \
        CCA/Components/Models \
        CCA/Ports             \
        Core/DataArchive      \
        Core/Disclosure       \
        Core/Exceptions       \
        Core/Geometry         \
        Core/GeometryPiece    \
        Core/Grid             \
        Core/Math             \
        Core/Parallel         \
        Core/ProblemSpec      \
        Core/Util             

LIBS := $(XML2_LIBRARY) $(MPI_LIBRARY) $(M_LIBRARY) $(CUDA_LIBRARY)

include $(SCIRUN_SCRIPTS)/smallso_epilogue.mk
<|MERGE_RESOLUTION|>--- conflicted
+++ resolved
@@ -32,27 +32,6 @@
 SRCDIR := CCA/Components/Examples
 
 SRCS += \
-<<<<<<< HEAD
-        $(SRCDIR)/AMRHeat.cpp               \
-        $(SRCDIR)/AMRWave.cc                \
-        $(SRCDIR)/Benchmark.cc              \
-        $(SRCDIR)/Burger.cc                 \
-        $(SRCDIR)/DOSweep.cc                \
-        $(SRCDIR)/ExamplesLabel.cc          \
-        $(SRCDIR)/Interpolator.cc           \
-        $(SRCDIR)/Heat.cpp                  \
-        $(SRCDIR)/ParticleTest1.cc          \
-        $(SRCDIR)/Poisson1.cc               \
-        $(SRCDIR)/Poisson2.cc               \
-        $(SRCDIR)/Poisson3.cc               \
-        $(SRCDIR)/Poisson4.cc               \
-        $(SRCDIR)/PortableDependencyTest.cc \
-        $(SRCDIR)/PortableDependencyTest1.cc \
-        $(SRCDIR)/GPUResizeTest1.cc					\
-        $(SRCDIR)/RegionDB.cc               \
-        $(SRCDIR)/RegridderTest.cc          \
-        $(SRCDIR)/SolverTest1.cc            \
-=======
         $(SRCDIR)/AMRHeat.cpp      \
         $(SRCDIR)/AMRWave.cc       \
         $(SRCDIR)/Benchmark.cc     \
@@ -66,10 +45,12 @@
         $(SRCDIR)/Poisson2.cc      \
         $(SRCDIR)/Poisson3.cc      \
         $(SRCDIR)/Poisson4.cc      \
+        $(SRCDIR)/PortableDependencyTest.cc  \
+        $(SRCDIR)/PortableDependencyTest1.cc \
+        $(SRCDIR)/GPUResizeTest1.cc          \
         $(SRCDIR)/RegionDB.cc      \
         $(SRCDIR)/RegridderTest.cc \
         $(SRCDIR)/SolverTest1.cc   \
->>>>>>> 0fa8bc44
         $(SRCDIR)/Wave.cc
 
 ifeq ($(HAVE_HYPRE),yes)
@@ -80,19 +61,12 @@
   SRCS += $(SRCDIR)/RMCRT_Test.cc
 endif
 
-<<<<<<< HEAD
 ifneq ($(HAVE_KOKKOS),yes)
   ifeq ($(HAVE_CUDA),yes)
     SRCS += $(SRCDIR)/UnifiedSchedulerTest.cc
     SRCS += $(SRCDIR)/UnifiedSchedulerTestKernel.cu
     DLINK_FILES += CCA/Components/Examples/UnifiedSchedulerTestKernel.o
-  endif          
-=======
-ifeq ($(HAVE_CUDA),yes)
-  SRCS += $(SRCDIR)/UnifiedSchedulerTest.cc       \
-          $(SRCDIR)/UnifiedSchedulerTestKernel.cu
-  DLINK_FILES += CCA/Components/Examples/UnifiedSchedulerTestKernel.o
->>>>>>> 0fa8bc44
+  endif
 endif
 
 PSELIBS := \
