--- conflicted
+++ resolved
@@ -38,16 +38,6 @@
 
 using namespace Uintah;
 
-<<<<<<< HEAD
-Uintah::Dout g_deltaT_warn_initial ( "DeltaTWarnInitial",  "ApplicationCommon", "Warn if the next delta T is greater than the initial maximum", true );
-Uintah::Dout g_deltaT_warn_increase( "DeltaTWarnIncrease", "ApplicationCommon", "Warn if the next delta T is increases more than a fraction of the previous", true );
-Uintah::Dout g_deltaT_warn_minimum ( "DeltaTWarnMinimum",  "ApplicationCommon", "Warn if the next delta T is less than the minimum", true );
-Uintah::Dout g_deltaT_warn_maximum ( "DeltaTWarnMaximum",  "ApplicationCommon", "Warn if the next delta T is greater than the maximum", true );
-Uintah::Dout g_deltaT_warn_clamp   ( "DeltaTWarnClamp",    "ApplicationCommon", "Warn if the next delta T is clamped for output, checkpoint, or max time", true );
-
-Uintah::Dout g_deltaT_prevalidate    ( "DeltaTPreValidate",    "ApplicationCommon", "Before reducing validate the next delta T w/warnings for each rank ", false );
-Uintah::Dout g_deltaT_prevalidate_sum( "DeltaTPreValidateSum", "ApplicationCommon", "Before reducing validate the next delta T w/summary warning over all ranks ", false );
-=======
 namespace {
 
 Dout g_deltaT_warn_initial ( "DeltaTWarnInitial" , "ApplicationCommon", "Warn if the next delta T is greater than the initial maximum"              , true );
@@ -61,7 +51,6 @@
 
 }
 
->>>>>>> be11f691
 
 ApplicationCommon::ApplicationCommon( const ProcessorGroup   * myworld,
                                       const MaterialManagerP   materialManager )
@@ -138,11 +127,7 @@
   // End the simulation
   m_appReductionVars[ endSimulation_name ] = new
     ApplicationReductionVariable( endSimulation_name, bool_or_vartype::getTypeDescription() );
-<<<<<<< HEAD
- }
-=======
-}
->>>>>>> be11f691
+}
 
 ApplicationCommon::~ApplicationCommon()
 {
@@ -152,14 +137,9 @@
   VarLabel::destroy(m_simulationTimeLabel);
   VarLabel::destroy(m_delTLabel);
 
-<<<<<<< HEAD
-  for ( auto & var : m_appReductionVars )
-    delete var.second;
-=======
   for ( auto & var : m_appReductionVars ) {
     delete var.second;
   }
->>>>>>> be11f691
   
   m_appReductionVars.clear();
   
@@ -218,26 +198,16 @@
   ApplicationCommon * child = dynamic_cast<ApplicationCommon*>( comp );
 
   // Get the reduction active flags from the child;
-<<<<<<< HEAD
-  for ( auto & var : m_appReductionVars )
-    var.second->setActive( child->m_appReductionVars[ var.first ]->getActive() );
-=======
   for ( auto & var : m_appReductionVars ) {
     var.second->setActive( child->m_appReductionVars[ var.first ]->getActive() );
   }
->>>>>>> be11f691
 }
 
 void ApplicationCommon::resetReductionVariables()
 {
-<<<<<<< HEAD
-  for ( auto & var : m_appReductionVars )
-    var.second->reset();
-=======
   for ( auto & var : m_appReductionVars ) {
     var.second->reset();
   }
->>>>>>> be11f691
 }
 
 void ApplicationCommon::releaseComponents()
@@ -280,15 +250,9 @@
   }
 
   // Get the common time stepping specs
-<<<<<<< HEAD
-  ProblemSpecP time_ps = prob_spec->findBlock( "Time" );
-
-  if ( !time_ps ) {
-=======
   ProblemSpecP time_ps = prob_spec->findBlock("Time");
 
   if (!time_ps) {
->>>>>>> be11f691
     throw ProblemSetupException("ERROR SimulationTime \n"
                                 "Can not find the <Time> block.",
                                 __FILE__, __LINE__);
@@ -298,15 +262,6 @@
 
   // Initial simulation time - will be written to the data warehouse
   // when SimulationController::timeStateSetup() is called.
-<<<<<<< HEAD
-  time_ps->require( "initTime", m_simTime );
-
-  // Maximum simulation time
-  time_ps->require( "maxTime",  m_simTimeMax );
-
-  // End the simulation at exactly the maximum simulation time
-  if ( !time_ps->get( "end_at_max_time_exactly", m_simTimeEndAtMax ) ) {
-=======
   time_ps->require("initTime", m_simTime);
 
   // Maximum simulation time
@@ -314,16 +269,11 @@
 
   // End the simulation at exactly the maximum simulation time
   if (!time_ps->get("end_at_max_time_exactly", m_simTimeEndAtMax)) {
->>>>>>> be11f691
     m_simTimeEndAtMax = false;
   }
 
   // Output time
-<<<<<<< HEAD
-  if ( !time_ps->get( "clamp_time_to_output", m_simTimeClampToOutput ) ) {
-=======
   if (!time_ps->get("clamp_time_to_output", m_simTimeClampToOutput)) {
->>>>>>> be11f691
     m_simTimeClampToOutput = false;
   }
 
@@ -334,54 +284,11 @@
   ValidateFlag output = 0, checkpoint = 0;
 
   // When restarting use this delta T value
-<<<<<<< HEAD
-  if( !time_ps->get( "override_restart_delt", m_delTOverrideRestart) ) {
-=======
   if (!time_ps->get("override_restart_delt", m_delTOverrideRestart)) {
->>>>>>> be11f691
     m_delTOverrideRestart = 0.0;
   }
 
   // Multiply the next delta T value by this value
-<<<<<<< HEAD
-  time_ps->require( "timestep_multiplier", m_delTMultiplier );
-
-  // The maximum delta T can increase as a percent over the previous value
-  if( !time_ps->get( "max_delt_increase", m_delTMaxIncrease ) ) {
-    m_delTMaxIncrease = 0;
-  }
-  else // Can optionally output and/or checkpoint if exceeded
-  {
-    tmp_ps = time_ps->findBlock("max_delt_increase");
-    tmp_ps->getAttribute("output", flag);
-    if( flag == std::string("true"))
-      output |= DELTA_T_MAX_INCREASE;
-  
-    tmp_ps->getAttribute("checkpoint", flag);
-    if(!flag.empty() && flag == std::string("true"))
-      checkpoint |= DELTA_T_MAX_INCREASE;
-  }
-  
-  // The maximum delta T for the initial simulation time from
-  // initial_delt_range
-  if( !time_ps->get( "delt_init", m_delTInitialMax) ) {
-    m_delTInitialMax = 0;
-  }
-  else // Can optionally output and/or checkpoint if exceeded
-  {
-    tmp_ps = time_ps->findBlock("delt_init");
-    tmp_ps->getAttribute("output", flag);
-    if( flag == std::string("true"))
-      output |= DELTA_T_INITIAL_MAX;
-  
-    tmp_ps->getAttribute("checkpoint", flag);
-    if(!flag.empty() && flag == std::string("true"))
-      checkpoint |= DELTA_T_INITIAL_MAX;
-  }
-
-  // The maximum simulation time which to enforce the delt_init
-  if( !time_ps->get( "initial_delt_range", m_delTInitialRange ) ) {
-=======
   time_ps->require("timestep_multiplier", m_delTMultiplier);
 
   // The maximum delta T can increase as a percent over the previous value
@@ -423,45 +330,10 @@
 
   // The maximum simulation time which to enforce the delt_init
   if (!time_ps->get("initial_delt_range", m_delTInitialRange)) {
->>>>>>> be11f691
     m_delTInitialRange = 0;
   }
 
   // The minimum delta T value
-<<<<<<< HEAD
-  time_ps->require( "delt_min", m_delTMin );
-  // Can optionally output and/or checkpoint if exceeded
-  tmp_ps = time_ps->findBlock("delt_min");
-  tmp_ps->getAttribute("output", flag);
-  if( flag == std::string("true"))
-    output |= DELTA_T_MIN;
-
-  tmp_ps->getAttribute("checkpoint", flag);
-  if( flag == std::string("true"))
-    checkpoint |= DELTA_T_MIN;
-
-  // The maximum delta T value
-  time_ps->require( "delt_max", m_delTMax );
-  // Can optionally output and/or checkpoint if exceeded
-  tmp_ps = time_ps->findBlock("delt_max");
-  tmp_ps->getAttribute("output", flag);
-  if( flag == std::string("true"))
-    output |= DELTA_T_MAX;
-  
-  tmp_ps->getAttribute("checkpoint", flag);
-  if(!flag.empty() && flag == std::string("true"))
-    checkpoint |= DELTA_T_MAX;
-
-  // If output or checkpoint files are requested for an invalid delta
-  // T set the flag.
-  if( output )
-    outputIfInvalidNextDelT( output );
-  if( checkpoint )
-    checkpointIfInvalidNextDelT( checkpoint );
-  
-  // Time step limit
-  if( !time_ps->get( "max_Timesteps", m_timeStepsMax ) ) {
-=======
   time_ps->require("delt_min", m_delTMin);
   // Can optionally output and/or checkpoint if exceeded
   tmp_ps = time_ps->findBlock("delt_min");
@@ -501,16 +373,11 @@
 
   // Time step limit
   if (!time_ps->get("max_Timesteps", m_timeStepsMax)) {
->>>>>>> be11f691
     m_timeStepsMax = 0;
   }
 
   // Wall time limit
-<<<<<<< HEAD
-  if( !time_ps->get( "max_wall_time", m_wallTimeMax ) ) {
-=======
   if (!time_ps->get("max_wall_time", m_wallTimeMax)) {
->>>>>>> be11f691
     m_wallTimeMax = 0;
   }
 }
@@ -552,17 +419,10 @@
 
   // An application may also request that the time step be recomputed
   // or aborted or the simulation end early.
-<<<<<<< HEAD
-  for ( auto & var : m_appReductionVars )
-  {
-    if( var.second->getActive() )
-      task->requires(Task::NewDW, var.second->getLabel());
-=======
   for (auto & var : m_appReductionVars) {
     if (var.second->getActive()) {
       task->requires(Task::NewDW, var.second->getLabel());
     }
->>>>>>> be11f691
   }
 
   // The above three tasks are on a per proc basis any rank can make
@@ -580,27 +440,12 @@
                                            DataWarehouse  * new_dw )
 {
   ValidateFlag validDelT = 0;
-<<<<<<< HEAD
-  
-=======
-
->>>>>>> be11f691
+
   // The goal of this task is to line up the delT across all levels.
   // If the coarse delT already exists (the one without an associated
   // level), then the application is not doing AMR.
   Patch* patch = nullptr;
 
-<<<<<<< HEAD
-  if (patches->size() != 0 && !new_dw->exists(m_delTLabel, -1, patch))
-  {
-    // Start with the time step multiplier.
-    double multiplier = m_delTMultiplier;
-    
-    const GridP grid = patches->get(0)->getLevel()->getGrid();
-
-    for (int l = 0; l < grid->numLevels(); l++)
-    {
-=======
   if (patches->size() != 0 && !new_dw->exists(m_delTLabel, -1, patch)) {
     // Start with the time step multiplier.
     double multiplier = m_delTMultiplier;
@@ -608,15 +453,13 @@
     const GridP grid = patches->get(0)->getLevel()->getGrid();
 
     for (int l = 0; l < grid->numLevels(); l++) {
->>>>>>> be11f691
       const LevelP level = grid->getLevel(l);
 
       if (l > 0 && !m_lockstepAMR) {
         multiplier *= level->getRefinementRatioMaxDim();
       }
 
-      if (new_dw->exists(m_delTLabel, -1, *level->patchesBegin()))
-      {
+      if (new_dw->exists(m_delTLabel, -1, *level->patchesBegin())) {
         delt_vartype delTvar;
         new_dw->get(delTvar, m_delTLabel, level.get_rep());
 
@@ -625,18 +468,11 @@
 
         // Valiadate before the reduction. This assures that there will
         // not be any possible round off error for the next delta T.
-<<<<<<< HEAD
-        if( g_deltaT_prevalidate || g_deltaT_prevalidate_sum )
-          validDelT = validateNextDelT( m_delTNext, l );
-
-        new_dw->put(delt_vartype(m_delTNext), m_delTLabel );
-=======
         if (g_deltaT_prevalidate || g_deltaT_prevalidate_sum) {
           validDelT = validateNextDelT(m_delTNext, l);
         }
 
         new_dw->put(delt_vartype(m_delTNext), m_delTLabel);
->>>>>>> be11f691
       }
 
       // What should happen if there is no delta T???
@@ -655,62 +491,15 @@
   // Valiadate after the reduction. NOTE: Because each rank will
   // independently modify delta T the resulting values may be
   // different due to round off.
-<<<<<<< HEAD
-  if( !g_deltaT_prevalidate && !g_deltaT_prevalidate_sum )
-  {
-    // Validate and put the value into the warehouse if it changed.
-    if( (validDelT = validateNextDelT( m_delTNext, -1 )) )
-      new_dw->override(delt_vartype(m_delTNext), m_delTLabel);
-=======
   if (!g_deltaT_prevalidate && !g_deltaT_prevalidate_sum) {
     // Validate and put the value into the warehouse if it changed.
     if ((validDelT = validateNextDelT(m_delTNext, -1))) {
       new_dw->override(delt_vartype(m_delTNext), m_delTLabel);
     }
->>>>>>> be11f691
   }
 
   // If delta T has been changed and if requested, for that change
   // output or checkpoint. Must be done before the reduction call.
-<<<<<<< HEAD
-  if( validDelT & m_outputIfInvalidNextDelTFlag )
-    setReductionVariable( new_dw, outputTimeStep_name, true );
-  
-  if( validDelT & m_checkpointIfInvalidNextDelTFlag )
-    setReductionVariable( new_dw, checkpointTimeStep_name, true );
-  
-  // Reduce the application specific reduction variables. If no value
-  // was computed on an MPI rank, a benign value will be set. If the
-  // reduction result is also a benign value, that means no MPI rank
-  // wants to change the value and it will be ignored.
-  for ( auto & var : m_appReductionVars ) {
-    var.second->reduce( new_dw );
-  }
-
-  // When checking a reduction var, if it is not a benign value then
-  // it was set at some point by at least one rank. Which is the only
-  // time the value should be use.
-
-  // Specific handling for reduction vars that need the grid.
-  if (patches->size() != 0 )
-  {
-    const GridP grid = patches->get(0)->getLevel()->getGrid();
-
-    if( !isBenignReductionVariable( outputTimeStep_name ) )
-      m_output->setOutputTimeStep( true, grid );
-
-    if( !isBenignReductionVariable( checkpointTimeStep_name ) )
-      m_output->setCheckpointTimeStep( true, grid );
-  }
-
-  // Specific handling for other reduction vars.
-  if( !isBenignReductionVariable( outputInterval_name ) )
-    m_output->setOutputInterval( getReductionVariable( outputInterval_name ) );
-
-  if( !isBenignReductionVariable( checkpointInterval_name ) )
-    m_output->setCheckpointInterval( getReductionVariable( checkpointInterval_name ) );
-
-=======
   if (validDelT & m_outputIfInvalidNextDelTFlag) {
     setReductionVariable(new_dw, outputTimeStep_name, true);
   }
@@ -755,7 +544,6 @@
 
   checkReductionVars( pg, patches, matls, old_dw, new_dw );
   
->>>>>>> be11f691
 }  // end reduceSysVar()
 
 
@@ -816,11 +604,8 @@
   task->computes(m_simulationTimeLabel);
 
   // treatAsOld copyData noScrub notCopyData noCheckpoint
-<<<<<<< HEAD
-=======
   scheduler->overrideVariableBehavior(m_timeStepLabel->getName(), false, false, false, true, true);
   scheduler->overrideVariableBehavior(m_simulationTimeLabel->getName(), false, false, false, true, true);
->>>>>>> be11f691
     
   scheduler->addTask(task, perProcPatchSet, m_materialManager->allMaterials());
 }
@@ -834,15 +619,8 @@
                                            DataWarehouse  * /*old_dw*/,
                                            DataWarehouse  * new_dw )
 {  
-<<<<<<< HEAD
-  // If recomuting a time step do not update the time step or the
-  // simulation time.
-  if ( !getReductionVariable( recomputeTimeStep_name ) )
-  {
-=======
   // If recomputing a time step do not update the time step or the simulation time.
   if ( !getReductionVariable( recomputeTimeStep_name ) ) {
->>>>>>> be11f691
     // Store the time step so it can be incremented at the top of the
     // time step where it is over written.
     new_dw->put(timeStep_vartype(m_timeStep), m_timeStepLabel);
@@ -941,29 +719,16 @@
             << std::endl;
 
   // Bulletproofing
-<<<<<<< HEAD
-  if (new_delT < m_delTMin || new_delT <= 0)
-  {
-    std::ostringstream warn;
-    warn << "The new delT (" << new_delT << ") is either less than "
-         << "minDelT (" << m_delTMin << ") or equal to 0";
-=======
   if (new_delT < m_delTMin || new_delT <= 0) {
     std::ostringstream warn;
     warn << "The new delT (" << new_delT << ") is either less than " << "minDelT (" << m_delTMin << ") or equal to 0";
->>>>>>> be11f691
     throw InternalError(warn.str(), __FILE__, __LINE__);
   }
 
   // When recomputing the delT, rank 0 determines the value and
   // sends it to all other ranks.
-<<<<<<< HEAD
-  Uintah::MPI::Bcast( &new_delT, 1, MPI_DOUBLE, 0, d_myworld->getComm() );
-    
-=======
   Uintah::MPI::Bcast(&new_delT, 1, MPI_DOUBLE, 0, d_myworld->getComm());
 
->>>>>>> be11f691
   m_delT = new_delT;
 }
 
@@ -1040,38 +805,15 @@
 ApplicationCommon::setNextDelT( double delT, bool restart )
 {
   // Restart - Check to see if the user has set a restart delT.
-<<<<<<< HEAD
-  if( restart && m_delTOverrideRestart )
-  {
-    proc0cout << "Overriding restart delT " << m_delT << " with "
-              << m_delTOverrideRestart << "\n";
-    
-    m_delTNext = m_delTOverrideRestart;
-    
-=======
   if (restart && m_delTOverrideRestart) {
     proc0cout << "Overriding restart delT " << m_delT << " with " << m_delTOverrideRestart << "\n";
 
     m_delTNext = m_delTOverrideRestart;
 
->>>>>>> be11f691
     m_scheduler->getLastDW()->override(delt_vartype(m_delTNext), m_delTLabel);
   }
-    
+
   // Restart - Otherwise get the next delta T from the archive.
-<<<<<<< HEAD
-  else if( restart && m_scheduler->getLastDW()->exists( m_delTLabel ) )
-  {
-    delt_vartype delt_var;
-    m_scheduler->getLastDW()->get( delt_var, m_delTLabel );
-    m_delTNext = delt_var;
-  }
-  
-  // All else fails use the delta T passed in. If from a restart it
-  // would be the value used at the last time step. 
-  else
-  {
-=======
   else if (restart && m_scheduler->getLastDW()->exists(m_delTLabel)) {
     delt_vartype delt_var;
     m_scheduler->getLastDW()->get(delt_var, m_delTLabel);
@@ -1081,7 +823,6 @@
   // All else fails use the delta T passed in. If from a restart it
   // would be the value used at the last time step. 
   else {
->>>>>>> be11f691
     m_delTNext = delT;
     m_scheduler->getLastDW()->override(delt_vartype(m_delTNext), m_delTLabel);
   }
@@ -1106,47 +847,15 @@
   header << "WARNING ";
 
   // For the pre-validate report the rank and level.
-<<<<<<< HEAD
-  if( g_deltaT_prevalidate )
-    header << "Rank-" << d_myworld->myRank()
-           << " for level " << level << " ";
-      
-  header << "at time step " << m_timeStep
-         << " and sim time " << m_simTime + m_delT << " : ";
-      
-=======
   if (g_deltaT_prevalidate)
     header << "Rank-" << d_myworld->myRank() << " for level " << level << " ";
 
   header << "at time step " << m_timeStep << " and sim time " << m_simTime + m_delT << " : ";
 
->>>>>>> be11f691
   ValidateFlag invalid = 0;
 
   // Check to see if the next delT was increased too much over the
   // current delT
-<<<<<<< HEAD
-  double delt_tmp = (1.0+m_delTMaxIncrease) * m_delT;
-
-  if( m_delTMaxIncrease > 0 &&
-      delt_tmp > 0 &&
-      delTNext > delt_tmp )
-  {
-    invalid |= DELTA_T_MAX_INCREASE;
-
-    if( g_deltaT_warn_increase )
-    {
-      if( !message.str().empty() )
-        message << std::endl;
-        
-      message << header.str()
-              << "lowering the next delT from " << delTNext
-              << " to the maximum: " << delt_tmp
-              << " (maximum increase permitted is " << 1.0+m_delTMaxIncrease
-              << "x the previous)";
-    }
-    
-=======
   double delt_tmp = (1.0 + m_delTMaxIncrease) * m_delT;
 
   if (m_delTMaxIncrease > 0 && delt_tmp > 0 && delTNext > delt_tmp) {
@@ -1163,46 +872,10 @@
               << 1.0 + m_delTMaxIncrease << "x the previous)";
     }
 
->>>>>>> be11f691
     delTNext = delt_tmp;
   }
 
   // Check to see if the next delT is below the minimum delt
-<<<<<<< HEAD
-  if( m_delTMin > 0 && delTNext < m_delTMin )
-  {
-    invalid |= DELTA_T_MIN;
-
-    if( g_deltaT_warn_minimum )
-    {
-      if( !message.str().empty() )
-        message << std::endl;
-        
-      message << header.str()
-              << "raising the next delT from " << delTNext
-              << " to the minimum: " << m_delTMin;
-    }
-    
-    delTNext = m_delTMin;      
-  }
-
-  // Check to see if the next delT exceeds the maximum delt
-  if( m_delTMax > 0 && delTNext > m_delTMax )
-  {
-    invalid |= DELTA_T_MAX;
-
-    if( g_deltaT_warn_maximum )
-    {
-      if( !message.str().empty() )
-        message << std::endl;
-        
-      message << header.str()
-              << "lowering the next delT from " << delTNext
-              << " to the maximum: " << m_delTMax;
-    }
-    
-    delTNext = m_delTMax;
-=======
   if (m_delTMin > 0 && delTNext < m_delTMin) {
     invalid |= DELTA_T_MIN;
 
@@ -1249,63 +922,8 @@
     }
 
     delTNext = m_delTInitialMax;
->>>>>>> be11f691
-  }
-  
-  // Check to see if the next delT exceeds the maximum initial delt
-  // This check shoud be last because it is for the initial time steps.
-  if( m_delTInitialMax > 0 &&
-      m_simTime+m_delT <= m_delTInitialRange &&
-      delTNext > m_delTInitialMax )
-  {
-    invalid |= DELTA_T_INITIAL_MAX;
-
-<<<<<<< HEAD
-    if( g_deltaT_warn_initial )
-    {
-      if( !message.str().empty() )
-        message << std::endl;
-        
-      message << header.str()
-              << "for the initial time up to " << m_delTInitialRange
-              << " lowering the next delT from " << delTNext
-              << " to the maximum: " << m_delTInitialMax;
-    }
-    
-    delTNext = m_delTInitialMax;
-  }
-
-  // Perform last so to possibly not cause other checks and warnings
-  // as these checks may reduce the delta T to be smaller than the
-  // minimums. Unless requested, no warning is issued as there is no
-  // problem with the next delta T.
-     
-  // Adjust the next delT to clamp the simulation time to the requested
-  // output and/or checkpoint times.
-  if( m_simTimeClampToOutput ) {
-
-    // Adjust the next delta T to clamp the simulation time to the
-    // output time.
-    double nextOutput = m_output->getNextOutputTime();
-    if (!m_output->isOutputTimeStep() &&
-        nextOutput != 0 && m_simTime + m_delT + delTNext > nextOutput)
-    {
-      invalid |= CLAMP_TIME_TO_OUTPUT;
-
-      if( g_deltaT_warn_clamp )
-      {
-        if( !message.str().empty() )
-          message << std::endl;
-        
-        message << header.str()
-                << "lowering the next delT from " << delTNext
-                << " to " << nextOutput - (m_simTime+m_delT)
-                << " to line up with the next output time: "
-                << nextOutput;
-      }
-      
-      delTNext = nextOutput - (m_simTime+m_delT);
-=======
+  }
+
   // Perform last so to possibly not cause other checks and warnings
   // as these checks may reduce the delta T to be smaller than the
   // minimums. Unless requested, no warning is issued as there is no
@@ -1332,69 +950,11 @@
       }
 
       delTNext = nextOutput - (m_simTime + m_delT);
->>>>>>> be11f691
     }
 
     // Adjust the next delta T to clamp the simulation time to the
     // checkpoint time.
     double nextCheckpoint = m_output->getNextCheckpointTime();
-<<<<<<< HEAD
-    if (!m_output->isCheckpointTimeStep() &&
-        nextCheckpoint != 0 &&
-        m_simTime + m_delT + delTNext > nextCheckpoint)
-    {
-      invalid |= CLAMP_TIME_TO_CHECKPOINT;
-
-      if( g_deltaT_warn_clamp )
-      {
-        if( !message.str().empty() )
-          message << std::endl;
-        
-        message << header.str()
-                << "lowering the next delT from " << delTNext
-                << " to " << nextCheckpoint - (m_simTime+m_delT)
-                << " to line up with the next checkpoint time: "
-                << nextCheckpoint;
-      }
-      
-      delTNext = nextCheckpoint - (m_simTime+m_delT);
-    }
-  }
-    
-  // Adjust delta T so to end at the max simulation time.
-  if (m_simTimeEndAtMax &&
-      m_simTime + m_delT + delTNext > m_simTimeMax)
-  {
-    invalid |= CLAMP_TIME_TO_MAX;
-
-    if( g_deltaT_warn_clamp )
-    {
-      if( !message.str().empty() )
-        message << std::endl;
-        
-      message << header.str()
-              << "lowering the next delT from " << delTNext
-              << " to " << m_simTimeMax - (m_simTime+m_delT)
-              << " to line up with the maximum simulation time of "
-              << m_simTimeMax;
-    }
-
-    delTNext = m_simTimeMax - (m_simTime+m_delT);
-  }
-
-  // Check for a message which indicates that delta T was adjusted and
-  // the user wants to be warned (see the g_deltaT_major_warnings and
-  // g_deltaT_minor_warnings flags).
-  if( !message.str().empty() )
-  {
-    // The pre-validate flag is true but not the pre-validate sum flag
-    // report for all ranks or if no pre-validating flags are set
-    // then a post-validate (default) so reprort for rank 0 only.
-    if( ( g_deltaT_prevalidate && !g_deltaT_prevalidate_sum) ||
-        (!g_deltaT_prevalidate && !g_deltaT_prevalidate_sum && d_myworld->myRank() == 0 ) )
-    {
-      DOUT( true, message.str() );
-=======
     if (!m_output->isCheckpointTimeStep() && nextCheckpoint != 0 && m_simTime + m_delT + delTNext > nextCheckpoint) {
       invalid |= CLAMP_TIME_TO_CHECKPOINT;
 
@@ -1425,125 +985,11 @@
               << "lowering the next delT from " << delTNext
               << " to " << m_simTimeMax - (m_simTime + m_delT)
               << " to line up with the maximum simulation time of " << m_simTimeMax;
->>>>>>> be11f691
     }
 
     delTNext = m_simTimeMax - (m_simTime + m_delT);
   }
 
-<<<<<<< HEAD
-  // Report if pre-validating sum flag is set and only for level zero
-  // as it is a summary.
-  if( g_deltaT_prevalidate_sum && level == 0 )
-  {
-    // Gather all of the bits where the threshold was exceeded.
-    ValidateFlag invalidAll;
-    
-    Uintah::MPI::Reduce( &invalid, &invalidAll, 1, MPI_UNSIGNED_CHAR, MPI_BOR,
-                         0, d_myworld->getComm() );
-
-    // Only report the summary on rank 0. One line for each instance
-    // where the threshold was exceeded.
-    if( d_myworld->myRank() == 0 )
-    {
-      std::ostringstream header;
-      header << "WARNING "
-             << "at time step " << m_timeStep << " "
-             << "and sim time " << m_simTime + m_delT << " : ";
-      
-      std::ostringstream message;
-
-      // Report the warnings
-      if( g_deltaT_warn_increase && invalidAll & DELTA_T_MAX_INCREASE )
-      {
-        if( !message.str().empty() )
-          message << std::endl;
-        
-        message << header.str()
-                << "for one or more ranks the next delta T was "
-                << "lowered. The maximum increase permitted is "
-                << 1.0+m_delTMaxIncrease << "x the previous";
-      }
-        
-      if( g_deltaT_warn_minimum && invalidAll & DELTA_T_MIN )
-      {         
-        if( !message.str().empty() )
-          message << std::endl;
-        
-        message << header.str()
-                << "for one or more ranks the next delta T was "
-                << "raised to the minimum: "
-                << m_delTMin;
-      }
-      
-      if( g_deltaT_warn_maximum && invalidAll & DELTA_T_MAX )
-      {         
-        if( !message.str().empty() )
-          message << std::endl;
-        
-        message << header.str()
-                << "for one or more ranks the next delta T was "
-                << "lowered to the maximum: "
-                << m_delTMax;
-      }
-
-      if( g_deltaT_warn_initial && invalidAll & DELTA_T_INITIAL_MAX )
-      {
-        if( !message.str().empty() )
-          message << std::endl;
-        
-        message << header.str()
-                << "for one or more ranks "
-                  << "for the initial time up to " << m_delTInitialRange
-                << " the next delT was lowered to "
-                << m_delTInitialMax;
-      }
-
-      if( g_deltaT_warn_clamp )
-      {
-        if( invalidAll & CLAMP_TIME_TO_OUTPUT )
-        {         
-          if( !message.str().empty() )
-            message << std::endl;
-          
-          message << header.str()
-                  << "for one or more ranks the next delta T was "
-                  << "lowered to line up with the next output time: "
-                  << m_output->getNextOutputTime();
-        }
-
-        if( invalidAll & CLAMP_TIME_TO_CHECKPOINT )
-        {         
-          if( !message.str().empty() )
-            message << std::endl;
-          
-          message << header.str()
-                  << "for one or more ranks the next delta T was "
-                  << "lowered to line up with the next checkpoint time: "
-                  << m_output->getNextCheckpointTime();
-        }
-
-        if( invalidAll & CLAMP_TIME_TO_MAX )
-        {         
-          if( !message.str().empty() )
-            message << std::endl;
-          
-          message << header.str()
-                  << "for one or more ranks the next delta T was "
-                  << "lowered to line up with the maximum simulation time of "
-                  << m_simTimeMax;
-        }
-      }
-      
-      // Finally, output the summary.
-      if( !message.str().empty() )
-      {
-        DOUT( true, message.str() );
-      }
-    }
-  }
-
-=======
   // Check for a message which indicates that delta T was adjusted and
   // the user wants to be warned (see the g_deltaT_major_warnings and
   // g_deltaT_minor_warnings flags).
@@ -1648,7 +1094,6 @@
     }
   }
 
->>>>>>> be11f691
   return invalid;
 }
 
@@ -1660,14 +1105,9 @@
 {
   m_outputIfInvalidNextDelTFlag = flag;
 
-<<<<<<< HEAD
-  if( flag )
-    activateReductionVariable(outputTimeStep_name, (bool) flag);
-=======
   if (flag) {
     activateReductionVariable(outputTimeStep_name, (bool)flag);
   }
->>>>>>> be11f691
 }
 
 void
@@ -1675,16 +1115,10 @@
 {
   m_checkpointIfInvalidNextDelTFlag = flag;
 
-<<<<<<< HEAD
-  if( flag )
-    activateReductionVariable(checkpointTimeStep_name, (bool) flag );
- }
-=======
   if (flag) {
     activateReductionVariable(checkpointTimeStep_name, (bool)flag);
   }
 }
->>>>>>> be11f691
 
 
 //______________________________________________________________________
@@ -1693,34 +1127,6 @@
 bool
 ApplicationCommon::isLastTimeStep( double walltime )
 {
-<<<<<<< HEAD
-  if( getReductionVariable( endSimulation_name ) )
-    return true;
-  
-  if( getReductionVariable( abortTimeStep_name ) )
-    return true;
-
-  if( m_simTimeMax > 0 &&
-      m_simTime >= m_simTimeMax )
-    return true;
-
-  if( m_timeStepsMax > 0 &&
-      m_timeStep >= m_timeStepsMax )
-    return true;
-
-  if( m_wallTimeMax > 0 )
-  {
-    // When using the wall clock time, rank 0 determines the time and
-    // sends it to all other ranks.
-    Uintah::MPI::Bcast( &walltime, 1, MPI_DOUBLE, 0, d_myworld->getComm() );
-
-
-//           ( m_sharedState->getEndSimulation()) );
-    if(walltime >= m_wallTimeMax )
-      return true;
-  }
-
-=======
   if (getReductionVariable(endSimulation_name)) {
     return true;
   }
@@ -1747,7 +1153,6 @@
     }
   }
 
->>>>>>> be11f691
   return false;
 }
 
@@ -1762,28 +1167,6 @@
 
 bool
 ApplicationCommon::maybeLastTimeStep( double walltime ) const
-<<<<<<< HEAD
-{  
-  if( m_simTimeMax > 0 &&
-      m_simTime + m_delT >= m_simTimeMax )
-    return true;
-           
-  if( m_timeStepsMax > 0 &&
-      m_timeStep + 1 >= m_timeStepsMax )
-    return true;
-           
-  if( m_wallTimeMax > 0 )
-  {
-    // When using the wall clock time, rank 0 determines the time and
-    // sends it to all other ranks.
-    Uintah::MPI::Bcast( &walltime, 1, MPI_DOUBLE, 0, d_myworld->getComm() );
-  
-    if( walltime >= m_wallTimeMax )
-      return true;
-  }
-
-  return false;  
-=======
 {
   if (m_simTimeMax > 0 && m_simTime + m_delT >= m_simTimeMax) {
     return true;
@@ -1804,7 +1187,6 @@
   }
 
   return false;
->>>>>>> be11f691
 }
 
 //______________________________________________________________________
@@ -1816,15 +1198,8 @@
 {
   m_timeStep = timeStep;
 
-<<<<<<< HEAD
-  // Write the time step to the inital DW so apps can get to it when
-  // scheduling.
-  m_scheduler->getLastDW()->override(timeStep_vartype(m_timeStep),
-                                     m_timeStepLabel );
-=======
   // Write the time step to the initial DW so apps can get to it when scheduling.
   m_scheduler->getLastDW()->override(timeStep_vartype(m_timeStep), m_timeStepLabel );
->>>>>>> be11f691
 }
 
 //______________________________________________________________________
@@ -1836,12 +1211,7 @@
   // Write the new time to the new data warehouse as the scheduler has
   // not yet advanced to the next data warehouse - see
   // SchedulerCommon::advanceDataWarehouse()
-<<<<<<< HEAD
-  m_scheduler->getLastDW()->override(timeStep_vartype(m_timeStep),
-                                     m_timeStepLabel );
-=======
   m_scheduler->getLastDW()->override(timeStep_vartype(m_timeStep), m_timeStepLabel );
->>>>>>> be11f691
 }
 
 //______________________________________________________________________
@@ -1853,13 +1223,6 @@
 {
   m_simTime = simTime;
 
-<<<<<<< HEAD
-  // Write the time step to the inital DW so apps can get to it when
-  // scheduling.
-  m_scheduler->getLastDW()->override(simTime_vartype(m_simTime),
-                                     m_simulationTimeLabel );
-=======
   // Write the time step to the initial DW so apps can get to it when scheduling.
   m_scheduler->getLastDW()->override(simTime_vartype(m_simTime), m_simulationTimeLabel );
->>>>>>> be11f691
 }