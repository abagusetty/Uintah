/*
 * The MIT License
 *
 * Copyright (c) 1997-2021 The University of Utah
 *
 * Permission is hereby granted, free of charge, to any person obtaining a copy
 * of this software and associated documentation files (the "Software"), to
 * deal in the Software without restriction, including without limitation the
 * rights to use, copy, modify, merge, publish, distribute, sublicense, and/or
 * sell copies of the Software, and to permit persons to whom the Software is
 * furnished to do so, subject to the following conditions:
 *
 * The above copyright notice and this permission notice shall be included in
 * all copies or substantial portions of the Software.
 *
 * THE SOFTWARE IS PROVIDED "AS IS", WITHOUT WARRANTY OF ANY KIND, EXPRESS OR
 * IMPLIED, INCLUDING BUT NOT LIMITED TO THE WARRANTIES OF MERCHANTABILITY,
 * FITNESS FOR A PARTICULAR PURPOSE AND NONINFRINGEMENT. IN NO EVENT SHALL THE
 * AUTHORS OR COPYRIGHT HOLDERS BE LIABLE FOR ANY CLAIM, DAMAGES OR OTHER
 * LIABILITY, WHETHER IN AN ACTION OF CONTRACT, TORT OR OTHERWISE, ARISING
 * FROM, OUT OF OR IN CONNECTION WITH THE SOFTWARE OR THE USE OR OTHER DEALINGS
 * IN THE SOFTWARE.
 */

#include <CCA/Components/DataArchiver/DataArchiver.h>

#include <CCA/Components/ProblemSpecification/ProblemSpecReader.h>
#include <CCA/Ports/DataWarehouse.h>
#include <CCA/Ports/LoadBalancer.h>
#include <CCA/Ports/OutputContext.h>
#include <CCA/Ports/Scheduler.h>
#include <CCA/Ports/ApplicationInterface.h>

#include <Core/Exceptions/ErrnoException.h>
#include <Core/Exceptions/InternalError.h>
#include <Core/Exceptions/ProblemSetupException.h>
#include <Core/DataArchive/DataArchive.h>
#include <Core/GeometryPiece/GeometryPieceFactory.h>
#include <Core/Grid/Box.h>
#include <Core/Grid/DbgOutput.h>
#include <Core/Grid/Grid.h>
#include <Core/Grid/Patch.h>
#include <Core/Grid/Task.h>
#include <Core/Grid/Variables/VarTypes.h>
#include <Core/Parallel/Parallel.h>
#include <Core/Parallel/ProcessorGroup.h>
#include <Core/ProblemSpec/ProblemSpec.h>
#include <Core/Util/DebugStream.h>
#include <Core/Util/DOUT.hpp>
#include <Core/Util/Endian.h>
#include <Core/Util/Environment.h>
#include <Core/Util/FancyAssert.h>
#include <Core/Util/FileUtils.h>
#include <Core/Util/StringUtil.h>
#include <Core/Util/Timers/Timers.hpp>

#include <sci_defs/visit_defs.h>

#include <cerrno>
#include <cmath>
#include <cstdio>
#include <cstring>
#include <fcntl.h>
#include <fstream>
#include <iomanip>
#include <iostream>
#include <sstream>
#include <strings.h>
#include <sys/param.h>
#include <sys/stat.h>
#include <sys/types.h>
#include <unistd.h>
#include <vector>

#include <libxml/xmlwriter.h>

//TODO - BJW - if multilevel reduction doesn't work, fix all
//       getMaterialSet(0)

#define PADSIZE    1024L
#define ALL_LEVELS   99

#define OUTPUT            0
#define CHECKPOINT        1
#define CHECKPOINT_GLOBAL 2

#define XML_TEXTWRITER 1
#undef  XML_TEXTWRITER

using namespace Uintah;

namespace Uintah {
  //  Used externally, keep them visible outside this unit
  Dout g_DA_dbg( "DataArchiver_DBG", "DataArchiver", "general debug information"  , false );
}

using namespace std;

namespace {
#ifdef HAVE_PIDX
  DebugStream dbgPIDX ("DataArchiverPIDX", "DataArchiver", "Data archiver PIDX debug stream", false);
#endif
}

//______________________________________________________________________
// Initialize class static variables:
bool DataArchiver::m_wereSavesAndCheckpointsInitialized = false;

//______________________________________________________________________
//

DataArchiver::DataArchiver(const ProcessorGroup* myworld, int udaSuffix)
  : UintahParallelComponent(myworld),
    m_udaSuffix(udaSuffix)
{
  m_isOutputTimeStep      = false;
  m_isCheckpointTimeStep  = false;
  m_saveParticleVariables = false;
  m_saveP_x               = false;
  m_particlePositionName  = "p.x";
  m_doPostProcessUda      = false;
  m_outputFileFormat      = UDA;

  m_XMLIndexDoc = nullptr;
  m_CheckpointXMLIndexDoc = nullptr;

  m_outputDoubleAsFloat = false;

  m_fileSystemRetrys = 10;
  m_numLevelsInOutput = 0;

  m_writeMeta = false;

  m_sync_io_label = VarLabel::create( "sync_io_vl", CCVariable<float>::getTypeDescription() );

  m_tmpMatSubset = scinew MaterialSubset();
  m_tmpMatSubset->add(-1);
  m_tmpMatSubset->addReference();
}
//______________________________________________________________________
//
DataArchiver::~DataArchiver()
{
  DOUTR( g_DA_dbg,"DataArchiver::~DataArchiver()" );
  VarLabel::destroy( m_sync_io_label );

  if(m_tmpMatSubset && m_tmpMatSubset->removeReference()) {
    delete m_tmpMatSubset;
  }
}

//______________________________________________________________________
//
void
DataArchiver::getComponents()
{
  m_application = dynamic_cast<ApplicationInterface*>( getPort("application") );

  if( !m_application ) {
    throw InternalError("dynamic_cast of 'm_application' failed!", __FILE__, __LINE__);
  }

  m_loadBalancer = dynamic_cast<LoadBalancer*>( getPort("load balancer") );

  if( !m_loadBalancer ) {
    throw InternalError("dynamic_cast of 'm_loadBalancer' failed!", __FILE__, __LINE__);
  }
}

//______________________________________________________________________
//
void
DataArchiver::releaseComponents()
{
  releasePort( "application" );
  releasePort( "load balancer" );

  m_application  = nullptr;
  m_loadBalancer = nullptr;

  m_materialManager  = nullptr;
}

//______________________________________________________________________
//
void
DataArchiver::problemSetup( const ProblemSpecP    & params,
                            const ProblemSpecP    & restart_prob_spec,
                            const MaterialManagerP& materialManager )
{
  DOUTR( g_DA_dbg, "DataArchiver::problemSetup" );

  m_materialManager = materialManager;
  m_upsFile = params;
  ProblemSpecP p = params->findBlock("DataArchiver");

  if( restart_prob_spec ) {

    ProblemSpecP insitu_ps = restart_prob_spec->findBlock( "InSitu" );

    if( insitu_ps != nullptr ) {

      bool haveModifiedVars;

      insitu_ps = insitu_ps->get("haveModifiedVars", haveModifiedVars);

      m_application->haveModifiedVars( haveModifiedVars );

      if( haveModifiedVars ) {
        std::stringstream tmpstr;
        tmpstr << "DataArchiver found previously modified variables that "
               << "have not been merged into the checkpoint restart "
               << "input.xml file from the from index.xml file.\n"
               << "The modified variables can be found in the "
               << "index.xml file under the 'InSitu' block.\n"
               << "Once merged, change the variable 'haveModifiedVars' in "
               << "the 'InSitu' block in the checkpoint restart timestep.xml "
               << "file to 'false'";

        throw ProblemSetupException( tmpstr.str(), __FILE__, __LINE__ );
      }
      else {
        proc0cout << "DataArchiver found previously modified vars. "
                  << "Assuming the checkpoint restart input.xml file "
                  << "has been updated.\n";
      }
    }
  }

  //__________________________________
  // PIDX related
  string type;
  p->getAttribute("type", type);
  if (type == "pidx" || type == "PIDX") {
    m_outputFileFormat = PIDX;
    m_PIDX_flags.problemSetup( p );

    // Debug:
    m_PIDX_flags.print();
  }
  //__________________________________
  //

  m_outputDoubleAsFloat = p->findBlock("outputDoubleAsFloat") != nullptr;

  // For outputing the sim time and/or time step with the global vars
  p->get("timeStep", m_outputGlobalVarsTimeStep); // default false
  p->get("simTime",  m_outputGlobalVarsSimTime);  // default true

  // For modulating the output frequency global vars. By default
  // they are output every time step. Note: Frequency > OnTimeStep
  p->get("frequency",  m_outputGlobalVarsFrequency);  // default 1
  p->get("onTimeStep", m_outputGlobalVarsOnTimeStep); // default 0

  if (m_outputGlobalVarsOnTimeStep >= m_outputGlobalVarsFrequency) {
    proc0cout << "Error: the frequency of outputing the global vars " << m_outputGlobalVarsFrequency  << " "
              << "is less than or equal to the time step ordinality " << m_outputGlobalVarsOnTimeStep << " "
              << ". Resetting the ordinality to ";

    if (m_outputGlobalVarsFrequency > 1) {
      m_outputGlobalVarsOnTimeStep = 1;
    }
    else {
      m_outputGlobalVarsOnTimeStep = 0;
    }
    proc0cout << m_outputGlobalVarsOnTimeStep << std::endl;
  }

  // set to false if restartSetup is called - we can't do it there
  // as the first timestep doesn't have any tasks
  m_outputInitTimeStep = p->findBlock("outputInitTimestep") != nullptr;


  if (m_filebase == "") {
    p->require("filebase", m_filebase);
  }

  // Get output timestep interval, or time interval info:
  m_outputInterval = 0;
  if( !p->get( "outputTimestepInterval", m_outputTimeStepInterval ) ) {
    m_outputTimeStepInterval = 0;
  }

  if ( !p->get("outputInterval", m_outputInterval) && m_outputTimeStepInterval == 0 ) {
    m_outputInterval = 0.0; // default
  }

  // Can't use both outputInterval and outpointTimeStepInterval
  if ( m_outputInterval > 0.0 && m_outputTimeStepInterval > 0 ) {
    throw ProblemSetupException("Use <outputInterval> or <outputTimeStepInterval>, not both",__FILE__, __LINE__);
  }

  if ( !p->get("outputLastTimestep", m_outputLastTimeStep) ) {
    m_outputLastTimeStep = false; // default
  }

  // set default compression mode - can be "gzip" or ""
  string defaultCompressionMode = "";
  if (p->get("compression", defaultCompressionMode)) {
    VarLabel::setDefaultCompressionMode(defaultCompressionMode);
  }

  if (params->findBlock("ParticlePosition")) {
    params->findBlock("ParticlePosition")->getAttribute("label",m_particlePositionName);
  }

  //__________________________________
  // parse the variables to be saved
  m_saveLabelNames.clear(); // we can problemSetup multiple times on a component Switch, clear the old ones.
  map<string, string> attributes;
  SaveNameItem saveItem;
  ProblemSpecP save = p->findBlock("save");

  if( save == nullptr ) {
    // If no <save> labels were specified, make sure that an output
    // time interval is not specified...
    if( m_outputInterval > 0.0 || m_outputTimeStepInterval > 0 ) {
      throw ProblemSetupException( "You have no <save> labels, but your output interval is non-0.  If you wish to turn off "
                                   "data output, you must set <outputTimestepInterval> or <outputInterval> to 0.",
                                   __FILE__, __LINE__);
    }
  }

  while( save != nullptr ) {
    attributes.clear();
    save->getAttributes(attributes);
    saveItem.labelName       = attributes["label"];
    saveItem.compressionMode = attributes["compression"];

    try {
      saveItem.matls = ConsecutiveRangeSet(attributes["material"]);
    }
    catch( const ConsecutiveRangeSetException & ) {
      throw ProblemSetupException("'" + attributes["material"] + "'" +
             " cannot be parsed as a set of material" +
             " indices for saving '" + saveItem.labelName + "'",
                                  __FILE__, __LINE__);
    }

    // if materials aren't specified, all valid materials will be saved
    if (saveItem.matls.size() == 0){
      saveItem.matls = ConsecutiveRangeSet::all;
    }


    try {
      // level values are normal for exact level values (i.e.,
      //   0, 2-4 will save those levels.
      //   Leave blank for all levels
      //   Also handle negative values to be relative to the finest levels
      //   I.e., -3--1 would be the top three levels.
      saveItem.levels = ConsecutiveRangeSet(attributes["levels"]);
    }
    catch( const ConsecutiveRangeSetException & ) {
      throw ProblemSetupException("'" + attributes["levels"] + "'" +
             " cannot be parsed as a set of levels" +
             " for saving '" + saveItem.labelName + "'",
                                  __FILE__, __LINE__);
    }

    // if levels aren't specified, all valid materials will be saved
    if (saveItem.levels.size() == 0) {
      saveItem.levels = ConsecutiveRangeSet( ALL_LEVELS, ALL_LEVELS );
    }

    //__________________________________
    //  bullet proofing: must save p.x
    //  in addition to other particle variables "p.*"
    if (saveItem.labelName == m_particlePositionName ||
        saveItem.labelName == "p.xx") {
      m_saveP_x = true;
    }

    string::size_type pos = saveItem.labelName.find("p.");
    if ( pos != string::npos &&  saveItem.labelName != m_particlePositionName) {
      m_saveParticleVariables = true;
    }

    m_saveLabelNames.push_back( saveItem );

    save = save->findNextBlock( "save" );
  }

  if(m_saveP_x == false && m_saveParticleVariables == true) {
    throw ProblemSetupException(" You must save " + m_particlePositionName + " when saving other particle variables", __FILE__, __LINE__);
  }

  //__________________________________
  // get checkpoint information
  m_checkpointInterval         = 0.0;
  m_checkpointTimeStepInterval = 0;
  m_checkpointWallTimeStart    = 0;
  m_checkpointWallTimeInterval = 0;
  m_checkpointCycle            = 2; /* 2 is the smallest number that is safe
                                    (always keeping an older copy for backup) */
  m_checkpointLastTimeStep     = false;

  ProblemSpecP checkpoint = p->findBlock( "checkpoint" );
  if( checkpoint != nullptr ) {

    attributes.clear();
    checkpoint->getAttributes( attributes );

    string interval              = attributes[ "interval" ];
    string timestepInterval      = attributes[ "timestepInterval" ];
    string wallTimeStart         = attributes[ "walltimeStart" ];
    string wallTimeInterval      = attributes[ "walltimeInterval" ];
    string wallTimeStartHours    = attributes[ "walltimeStartHours" ];
    string wallTimeIntervalHours = attributes[ "walltimeIntervalHours" ];
    string cycle                 = attributes[ "cycle" ];
    string lastTimeStep          = attributes[ "lastTimestep" ];

    if( interval != "" ) {
      m_checkpointInterval = atof( interval.c_str() );
    }
    if( timestepInterval != "" ) {
      m_checkpointTimeStepInterval = atoi( timestepInterval.c_str() );
    }
    if( wallTimeStart != "" ) {
      m_checkpointWallTimeStart = atoi( wallTimeStart.c_str() );
    }
    if( wallTimeInterval != "" ) {
      m_checkpointWallTimeInterval = atoi( wallTimeInterval.c_str() );
    }
    if( wallTimeStartHours != "" ) {
      m_checkpointWallTimeStart = atof( wallTimeStartHours.c_str() ) * 3600.0;
    }
    if( wallTimeIntervalHours != "" ) {
      m_checkpointWallTimeInterval = atof( wallTimeIntervalHours.c_str() ) * 3600.0;
    }
    if( cycle != "" ) {
      m_checkpointCycle = atoi( cycle.c_str() );
    }
    if( lastTimeStep == "true" ) {
      m_checkpointLastTimeStep = true;
    }

    // Verify that an interval was specified:
    if( interval == "" && timestepInterval == "" && wallTimeInterval == "" && wallTimeIntervalHours == "" ) {
      throw ProblemSetupException( "ERROR: \n  <checkpoint> must specify either interval, timestepInterval, walltimeInterval",
                                   __FILE__, __LINE__ );
    }
  }

  // Can't use both checkpointInterval and checkpointTimeStepInterval and
  // checkpointWallTimeInterval.
  if (((int) (m_checkpointInterval > 0.0) +
       (int) (m_checkpointTimeStepInterval > 0) +
       (int) (m_checkpointWallTimeInterval > 0)) > 2) {
    throw ProblemSetupException("Use <checkpoint interval=...> or <checkpoint timestepInterval=...>, not both",
                                __FILE__, __LINE__);
  }
  // Can't have a WallTimeStart without a WallTimeInterval.
  if (m_checkpointWallTimeStart > 0.0 && m_checkpointWallTimeInterval == 0) {
    throw ProblemSetupException("<checkpoint walltimeStart must have a corresponding walltimeInterval",
                                __FILE__, __LINE__);
  }

  m_lastTimeStepLocation   = "invalid";
  m_isOutputTimeStep       = false;

  // Set up the next output and checkpoint time. Always output the
  // first timestep or the inital timestep.
  m_nextOutputTime     = 0;
  m_nextOutputTimeStep = m_outputInitTimeStep ? 0 : 1;

  m_nextCheckpointTime     = m_checkpointInterval;
  m_nextCheckpointTimeStep = m_checkpointTimeStepInterval + 1;
  m_nextCheckpointWallTime = m_checkpointWallTimeStart;

  //__________________________________
  //
  if ( m_checkpointInterval > 0 ) {
    proc0cout << "Checkpointing:" << std::setw(16) << " Every "
              << m_checkpointInterval << " physical seconds.\n";
  }
  if ( m_checkpointTimeStepInterval > 0 ) {
    proc0cout << "Checkpointing:" << std::setw(16)<< " Every "
              << m_checkpointTimeStepInterval << " timesteps.\n";
  }
  if ( m_checkpointWallTimeInterval > 0 ) {
    proc0cout << "Checkpointing:" << std::setw(16)<< " Every "
              << m_checkpointWallTimeInterval << " wall clock seconds,"
              << " starting after " << m_checkpointWallTimeStart << " seconds.\n";
  }

#ifdef HAVE_VISIT
  static bool initialized = false;

  // Running with VisIt so add in the variables that the user can
  // modify.
  if( m_application->getVisIt() && !initialized ) {

    ApplicationInterface::interactiveVar var;
    var.component  = "DataArchiver";
    var.name       = "outputDoubleAsFloat";
    var.type       = Uintah::TypeDescription::bool_type;
    var.value      = (void *) &m_outputDoubleAsFloat;
    var.range[0]   = 0;
    var.range[1]   = 1;
    var.modifiable = true;
    var.recompile  = false;
    var.modified   = false;
    m_application->getUPSVars().push_back( var );

    initialized = true;
  }
#endif
}

//______________________________________________________________________
//
void
DataArchiver::outputProblemSpec( ProblemSpecP & root_ps )
{
  DOUTR( g_DA_dbg, "Doing: DataArchiver::outputProblemSpec");

  // When running in situ the user can modify start variables. These
  // varibales and values are recorded in the index.xml BUT are NOT
  // incorporated into the checkpoint input.xml file. The user must
  // merge them by hand. This flag reminds them to perform this step.
  if( m_application->haveModifiedVars() ) {

    ProblemSpecP root = root_ps->getRootNode();

    ProblemSpecP is_ps = root->findBlockWithOutAttribute( "InSitu" );

    if( is_ps == nullptr )
      is_ps = root->appendChild("InSitu");

    is_ps->appendElement("haveModifiedVars", m_application->haveModifiedVars());
  }
}


//______________________________________________________________________
//
void
DataArchiver::initializeOutput( const ProblemSpecP & params,
                                const GridP& grid )
{
  if( m_outputInterval             == 0.0 &&
      m_outputTimeStepInterval     == 0   &&
      m_checkpointInterval         == 0.0 &&
      m_checkpointTimeStepInterval == 0   &&
      m_checkpointWallTimeInterval == 0 ) {
    return;
  }

  if( getUseLocalFileSystems() ) {
    setupLocalFileSystems();
  }
  else {
    setupSharedFileSystem();
  }
  // Wait for all ranks to finish verifying shared file system....
  Uintah::MPI::Barrier(d_myworld->getComm());

  if( m_writeMeta ) {

    saveSVNinfo();
    // Create index.xml:
    string inputname = m_outputDir.getName()+"/input.xml";
    params->output( inputname.c_str() );

    cout << "Saving original .ups file in UDA...\n";
    Dir ups_location( pathname( params->getFile() ) );
    ups_location.copy( basename( params->getFile() ), m_outputDir );

    createIndexXML(m_outputDir);

    // create checkpoints/index.xml (if we are saving checkpoints)
    if ( m_checkpointInterval         > 0.0 ||
         m_checkpointTimeStepInterval > 0   ||
         m_checkpointWallTimeInterval > 0 ) {
      m_checkpointsDir = m_outputDir.createSubdir("checkpoints");
      createIndexXML(m_checkpointsDir);
    }
  }
  else {
    m_checkpointsDir = m_outputDir.getSubdir("checkpoints");
  }

  // Sync up before every rank can use the base dir.
  Uintah::MPI::Barrier( d_myworld->getComm() );

#ifdef HAVE_PIDX
  // StandAlone/restart_merger calls initializeOutput but has no grid.
  if( grid == nullptr ) {
    throw InternalError("No grid - can not use PIDX", __FILE__, __LINE__);
  }

  // Setup for PIDX
  if( savingAsPIDX() ) {
    if( m_pidx_requested_nth_rank == -1 ) {
      m_pidx_requested_nth_rank = m_loadBalancer->getNthRank();

      if( m_pidx_requested_nth_rank > 1 ) {
        proc0cout << "Input file requests output to be saved by every "
                  << m_pidx_requested_nth_rank << "th processor.\n"
                  << "  - However, setting output to every processor "
                  << "until a checkpoint is reached." << std::endl;
        m_loadBalancer->setNthRank( 1 );
        m_loadBalancer->possiblyDynamicallyReallocate( grid,
                                                       LoadBalancer::REGRID_LB );
        setSaveAsPIDX();
      }
    }
  }
#endif
}

//______________________________________________________________________
// to be called after problemSetup and initializeOutput get called
void
DataArchiver::restartSetup( const Dir    & restartFromDir,
                            const int      startTimeStep,
                            const int      timestep,
                            const double   time,
                            const bool     fromScratch,
                            const bool     removeOldDir )
{
  m_outputInitTimeStep = false;

  if( m_writeMeta && !fromScratch ) {
    // partial copy of dat files
    copyDatFiles( restartFromDir, m_outputDir, startTimeStep, timestep, removeOldDir );

    copySection( restartFromDir, m_outputDir, "index.xml", "restarts" );
    copySection( restartFromDir, m_outputDir, "index.xml", "variables" );
    copySection( restartFromDir, m_outputDir, "index.xml", "globals" );

    // partial copy of index.xml and timestep directories and
    // similarly for checkpoints
    copyTimeSteps( restartFromDir, m_outputDir, startTimeStep, timestep, removeOldDir );

    Dir checkpointsFromDir = restartFromDir.getSubdir("checkpoints");
    bool areCheckpoints = true;

    if (time > 0) {
      // the restart_merger doesn't need checkpoints, and calls this
      // with time=0.
      copyTimeSteps( checkpointsFromDir, m_checkpointsDir, startTimeStep,
                     timestep, removeOldDir, areCheckpoints );
      copySection( checkpointsFromDir, m_checkpointsDir, "index.xml", "variables" );
      copySection( checkpointsFromDir, m_checkpointsDir, "index.xml", "globals" );
    }

    if( removeOldDir ) {
      // Try to remove the old dir...
      if( !Dir::removeDir( restartFromDir.getName().c_str() ) ) {

        cout << "WARNING! In DataArchiver.cc::restartSetup(), removeDir() failed to remove an old checkpoint directory... Running file system check now.\n";

        // Something strange happened... let's test the filesystem...
        stringstream error_stream;
        if( !testFilesystem( restartFromDir.getName(), error_stream, Parallel::getMPIRank() ) ) {

          cout << error_stream.str();
          cout.flush();

          // The file system just gave us some problems...
          printf( "WARNING: Filesystem check failed on rank %d\n", Parallel::getMPIRank() );
        }
        // Verify that "system works"
        int code = system( "echo how_are_you" );
        if( code != 0 ) {
          printf( "WARNING: test of system call failed\n" );
        }
      }
    }
  }
  else if( m_writeMeta ) { // Just add <restart from = ".." timestep = ".."> tag.
    copySection( restartFromDir, m_outputDir, "index.xml", "restarts" );

    string       iname    = m_outputDir.getName() + "/index.xml";
    ProblemSpecP indexDoc = loadDocument( iname );

    if (timestep >= 0) {
      addRestartStamp( indexDoc, restartFromDir, timestep );
    }

    indexDoc->output( iname.c_str() );
    //indexDoc->releaseDocument();
  }
} // end restartSetup()

//______________________________________________________________________
// This is called after problemSetup. It will copy the dat &
// checkpoint files to the new directory.  This also removes the
// global (dat) variables from the saveLabels variables
void
DataArchiver::postProcessUdaSetup( Dir & fromDir )
{

  DOUTR( g_DA_dbg, " Doing: DataArchiver::postProcessUdaSetup");
  //__________________________________
  // copy files
  // copy dat files and
  if (m_writeMeta) {
    m_fromDir = fromDir;
    copyDatFiles(fromDir, m_outputDir, 0, -1, false);
    copySection(fromDir,  m_outputDir, "index.xml", "globals");
    proc0cout << "*** Copied dat files to:   " << m_outputDir.getName() << "\n";

    // copy checkpoints
    Dir checkpointsFromDir = fromDir.getSubdir("checkpoints");
    Dir checkpointsToDir   = m_outputDir.getSubdir("checkpoints");
    string me = checkpointsFromDir.getName();
    if( validDir(me) ) {
      checkpointsToDir.remove( "index.xml", false);  // this file is created upstream when it shouldn't have
      checkpointsFromDir.copy( m_outputDir );
      proc0cout << "\n*** Copied checkpoints to: " << m_checkpointsDir.getName() << "\n";
      proc0cout << "    Only using 1 processor to copy so this will be slow for large checkpoint directories\n\n";
    }

    // copy input.xml.orig if it exists
    string there = m_outputDir.getName();
    string here  = fromDir.getName() + "/input.xml.orig";
    if ( validFile(here) ) {
      fromDir.copy("input.xml.orig", m_outputDir);     // use OS independent copy functions, needed by mira
      proc0cout << "*** Copied input.xml.orig to: " << there << "\n";
    }

    // copy the original ups file if it exists
    vector<string> ups;
    fromDir.getFilenamesBySuffix( "ups", ups );

    if ( ups.size() != 0 ) {
      fromDir.copy(ups[0], m_outputDir);              // use OS independent copy functions, needed by mira
      proc0cout << "*** Copied ups file ("<< ups[0]<< ") to: " << there << "\n";
    }
    proc0cout << "\n\n";
  }

  //__________________________________
  //
  // removed the global (dat) variables from the saveLabels
  string iname = fromDir.getName()+"/index.xml";
  ProblemSpecP indexDoc = loadDocument(iname);

  ProblemSpecP globals = indexDoc->findBlock("globals");
  if( globals != nullptr ) {

    ProblemSpecP variable = globals->findBlock("variable");
    while( variable != nullptr ) {
      string varname;

      if ( !variable->getAttribute("name", varname) ) {
        throw InternalError("global variable name attribute not found", __FILE__, __LINE__);
      }

      list<SaveNameItem>::iterator iter = m_saveLabelNames.begin();
      while ( iter != m_saveLabelNames.end() ) {
        if ( (*iter).labelName == varname ) {
          iter = m_saveLabelNames.erase(iter);
        }
        else {
          ++iter;
        }
      }
      variable = variable->findNextBlock("variable");
    }
  }

  //__________________________________
  //  Read in the timestep indicies from the restart uda and store them
  //  Use the indicies when creating the timestep directories
  ProblemSpecP ts_ps = indexDoc->findBlock( "timesteps" );
  ProblemSpecP ts    = ts_ps->findBlock( "timestep" );
  int timestep = -9;
  int count    = 1;

  while( ts != nullptr ) {
    ts->get(timestep);
    m_restartTimeStepIndicies[count] = timestep;

    ts = ts->findNextBlock( "timestep" );
    count ++;
  }

  m_restartTimeStepIndicies[0] = m_restartTimeStepIndicies[1];

  // Set checkpoint outputIntervals
  m_checkpointInterval = 0.0;
  m_checkpointTimeStepInterval = 0;
  m_checkpointWallTimeInterval = 0;
  m_nextCheckpointTimeStep  = SHRT_MAX;


  // output every timestep -- each timestep is transferring data
  m_outputInitTimeStep     = true;
  m_outputInterval         = 0.0;
  m_outputTimeStepInterval = 1;
  m_doPostProcessUda       = true;

} // end postProcessUdaSetup()

//______________________________________________________________________
//
void
DataArchiver::copySection( const Dir    & fromDir,
                           const Dir    & toDir,
                           const string & filename,
                           const string & section )
{
  // copy chunk labeled section between index.xml files
  string iname = fromDir.getName() + "/" +filename;
  ProblemSpecP indexDoc = loadDocument(iname);

  iname = toDir.getName() + "/" + filename;
  ProblemSpecP myIndexDoc = loadDocument(iname);

  ProblemSpecP sectionNode = indexDoc->findBlock(section);
  if( sectionNode != nullptr ) {
    ProblemSpecP newNode = myIndexDoc->importNode(sectionNode, true);

    // replace whatever was in the section previously
    ProblemSpecP mySectionNode = myIndexDoc->findBlock(section);
    if( mySectionNode != nullptr ) {
      myIndexDoc->replaceChild(newNode, mySectionNode);
    }
    else {
      myIndexDoc->appendChild(newNode);
    }
  }

  myIndexDoc->output(iname.c_str());

  //indexDoc->releaseDocument();
  //myIndexDoc->releaseDocument();
}

//______________________________________________________________________
//
void
DataArchiver::addRestartStamp(       ProblemSpecP   indexDoc,
                               const Dir          & fromDir,
                               const int            timestep )
{
   // add restart history to restarts section
   ProblemSpecP restarts = indexDoc->findBlock("restarts");
   if( restarts == nullptr ) {
     restarts = indexDoc->appendChild("restarts");
   }

   // Restart from <dir> at timestep.
   ProblemSpecP restartInfo = restarts->appendChild( "restart" );
   restartInfo->setAttribute("from", fromDir.getName().c_str());

   ostringstream timestep_str;
   timestep_str << timestep;

   restartInfo->setAttribute("timestep", timestep_str.str().c_str());
}

//______________________________________________________________________
//

void
DataArchiver::copyTimeSteps( const Dir & fromDir,
                             const Dir & toDir,
                             const int   startTimeStep,
                             const int   maxTimeStep,
                             const bool  removeOld,
                             const bool  areCheckpoints /* = false */ )
{
   string       old_iname = fromDir.getName() + "/index.xml";
   string       iname     = toDir.getName() + "/index.xml";
   ProblemSpecP oldIndexDoc  = loadDocument( old_iname );
   ProblemSpecP indexDoc     = loadDocument(iname);
   ProblemSpecP oldTimeSteps = oldIndexDoc->findBlock( "timesteps" );

   ProblemSpecP ts;
   if( oldTimeSteps != nullptr ) {
     ts = oldTimeSteps->findBlock( "timestep" );
   }

   // Add restart information to index.xml
   if( maxTimeStep >= 0 ) {
     addRestartStamp(indexDoc, fromDir, maxTimeStep);
   }

   // Create timesteps element if necessary
   ProblemSpecP timesteps = indexDoc->findBlock( "timesteps" );
   if( timesteps == nullptr ) {
      timesteps = indexDoc->appendChild( "timesteps" );
   }

   // copy each timestep
   int timestep;
   while( ts != nullptr ) {
      ts->get(timestep);

      if (timestep >= startTimeStep && (timestep <= maxTimeStep || maxTimeStep < 0)) {

         // copy the timestep directory over
         map<string,string> attributes;
         ts->getAttributes(attributes);

         string hrefNode = attributes["href"];
         if( hrefNode == "" ) {
            throw InternalError("timestep href attribute not found", __FILE__, __LINE__ );
         }

         string::size_type href_pos = hrefNode.find_first_of("/");

         string href = hrefNode;
         if (href_pos != string::npos)
           href = hrefNode.substr(0, href_pos);

         //copy timestep directory
         Dir timestepDir = fromDir.getSubdir(href);
         if( removeOld ) {
            timestepDir.move( toDir );
         }
         else {
            timestepDir.copy( toDir );
         }

         if( areCheckpoints ) {
            m_checkpointTimeStepDirs.push_back(toDir.getSubdir(href).getName());
         }

         // add the timestep to the index.xml
         ostringstream timestep_str;
         timestep_str << timestep;
         ProblemSpecP newTS =
           timesteps->appendElement("timestep", timestep_str.str().c_str());

         map<string,string>::iterator iter;
         for ( iter = attributes.begin(); iter != attributes.end(); ++iter) {
           newTS->setAttribute((*iter).first, (*iter).second);
         }

      }
      ts = ts->findNextBlock("timestep");
   }

   // re-output index.xml
   indexDoc->output(iname.c_str());
   //indexDoc->releaseDocument();

   // we don't need the old document anymore...
   //oldIndexDoc->releaseDocument();

} // end copyTimesteps()

//______________________________________________________________________
//
void
DataArchiver::copyDatFiles( const Dir & fromDir,
                            const Dir & toDir,
                            const int   startTimeStep,
                            const int   maxTimeStep,
                            const bool  removeOld )
{
   char buffer[1000];

   // find the dat file via the globals block in index.xml
   string iname = fromDir.getName()+"/index.xml";
   ProblemSpecP indexDoc = loadDocument(iname);

   ProblemSpecP globals = indexDoc->findBlock("globals");

   if( globals != nullptr ) {
      ProblemSpecP variable = globals->findBlock("variable");

      // copy data file associated with each variable
      while( variable != nullptr ) {
         map<string,string> attributes;
         variable->getAttributes(attributes);

         string hrefNode = attributes["href"];

         if (hrefNode == "") {
            throw InternalError("global variable href attribute not found",
                                __FILE__, __LINE__);
         }
         const char* href = hrefNode.c_str();

         ifstream datFile((fromDir.getName()+"/"+href).c_str());
         if (!datFile) {
           throw InternalError("DataArchiver::copyDatFiles(): The file \"" + \
                               (fromDir.getName()+"/"+href) + \
                               "\" could not be opened for reading!",
                               __FILE__, __LINE__);
         }

         ofstream copyDatFile((toDir.getName()+"/"+href).c_str(), ios::app);
         if (!copyDatFile) {
           throw InternalError("DataArchiver::copyDatFiles(): The file \"" + \
                               (toDir.getName()+"/"+href) + \
                               "\" could not be opened for writing!",
                               __FILE__, __LINE__);
         }

         // copy up to maxTimeStep lines of the old dat file to the copy
         int timestep = startTimeStep;
         while (datFile.getline(buffer, 1000) &&
                (timestep < maxTimeStep || maxTimeStep < 0)) {
            copyDatFile << buffer << "\n";
            timestep++;
         }
         datFile.close();

         if (removeOld)
            fromDir.remove(href, false);

         variable = variable->findNextBlock("variable");
      }
   }
   //indexDoc->releaseDocument();
}

//______________________________________________________________________
//
void
DataArchiver::createIndexXML(Dir& dir)
{
   ProblemSpecP rootElem = ProblemSpec::createDocument("Uintah_DataArchive");

   rootElem->appendElement("numberOfProcessors", d_myworld->nRanks());

   rootElem->appendElement("ParticlePosition", m_particlePositionName);

   string format = "UDA";
   if ( m_outputFileFormat == PIDX ){
    format = "PIDX";
   }
   rootElem->appendElement( "outputFormat", format );

   ProblemSpecP metaElem = rootElem->appendChild("Meta");

   const char * logname = getenv( "LOGNAME" );
   if( logname ) {
     metaElem->appendElement( "username", logname );
   }
   else {
     // Some systems don't supply a logname
     metaElem->appendElement( "username", "unknown" );
   }

   time_t t = time(nullptr) ;

   // remove newline character from time string so that the Date
   // field will appear properly in the XML
   string time_string(ctime(&t));
   Uintah::collapse( time_string );

   metaElem->appendElement("date",       time_string.c_str());
   metaElem->appendElement("endianness", endianness().c_str());
   metaElem->appendElement("nBits",      (int)sizeof(unsigned long) * 8 );

   string iname = dir.getName() + "/index.xml";
   rootElem->output( iname.c_str() );
   //rootElem->releaseDocument();
}


//______________________________________________________________________
//
void
DataArchiver::finalizeTimeStep( const GridP & grid,
                                SchedulerP  & sched,
                                bool          recompile /* = false */ )
{
  // This function should get called exactly once per timestep
  const double delT = m_application->getDelT();

  DOUTR( g_DA_dbg,  "DataArchiver::finalizeTimeStep," << setw(10)
        << " timestep:" << m_application->getTimeStep()
        << ", sim time:" << m_application->getSimTime()
        << ", delT: " << delT );

  beginOutputTimeStep( grid );

  //__________________________________
  //
  if ( ( (delT != 0.0 || m_outputInitTimeStep) && !m_wereSavesAndCheckpointsInitialized) ||
        m_switchState || grid->numLevels() != m_numLevelsInOutput) {

    if( m_outputInterval > 0.0 || m_outputTimeStepInterval > 0 ) {
      initSaveLabels(sched, delT == 0.0);

      if (!m_wereSavesAndCheckpointsInitialized && delT != 0.0) {
        indexAddGlobals(); // add saved global (reduction/sole) variables to index.xml
      }
    }

    if (delT != 0.0) {
      m_wereSavesAndCheckpointsInitialized = true;

      // Can't do checkpoints on init timestep....
      if( m_checkpointInterval > 0.0 ||
          m_checkpointTimeStepInterval > 0 ||
          m_checkpointWallTimeInterval > 0 ) {

        initCheckpoints( sched );
      }
    }
  }

  m_numLevelsInOutput = grid->numLevels();

#if SCI_ASSERTION_LEVEL >= 2
  m_outputCalled.clear();
  m_outputCalled.resize(m_numLevelsInOutput, false);
  m_checkpointCalled.clear();
  m_checkpointCalled.resize(m_numLevelsInOutput, false);
  m_checkpointGlobalCalled = false;
#endif
}

//______________________________________________________________________
//  Schedule output tasks for the grid variables (PerPatch), particle
//  variables and global (reduction/sole) variables
void
DataArchiver::sched_allOutputTasks( const GridP      & grid,
                                          SchedulerP & sched,
                                          bool         recompile /* = false */ )
{
  printSchedule( nullptr, g_DA_dbg, "DataArchiver::sched_allOutputTasks");

  // Don't schedule more tasks unless recompiling.
  if ( !recompile ) {
    return;
  }

  const double delT = m_application->getDelT();

  //__________________________________
  //  Schedule output for non-checkpoint, grid, particle, reduction/sole variables
  if( (delT != 0.0 || m_outputInitTimeStep) &&
      (m_outputInterval > 0.0 ||
       m_outputTimeStepInterval > 0) ) {

    printSchedule( nullptr, g_DA_dbg, "DataArchiver::sched_outputGlobalVars");

    Task* task = scinew Task( "DataArchiver::outputGlobalVars",this, 
                              &DataArchiver::outputGlobalVars );

    for( int i=0; i<(int)m_saveGlobalLabels.size(); ++i) {
      SaveItem& saveItem = m_saveGlobalLabels[i];

      const MaterialSubset* mss = saveItem.getMaterialSubset(0);
<<<<<<< HEAD
      task->requires( Task::WhichDW::NewDW, saveItem.label, mss, true);
=======
      task->requires( Task::NewDW, saveItem.label, mss, Task::SearchTG::OldTG);
>>>>>>> ef6a5341
    }

    task->setType( Task::TaskType::OutputGlobalVars ); 
    sched->addTask(task, nullptr , nullptr);

    // schedule task for non-global variables
    sched_outputVariables( m_saveLabels, grid, sched, false );
  }

  //__________________________________
  //  Schedule output for a checkpoint 
  if( delT != 0.0 &&                       // m_checkpointCycle > 0 &&
      ( m_checkpointInterval > 0 ||
        m_checkpointTimeStepInterval > 0 ||
        m_checkpointWallTimeInterval > 0 ) ) {

    printSchedule( nullptr, g_DA_dbg, "DataArchiver::sched_outputVariables (CheckpointGlobal)" );

    Task* task = scinew Task( "DataArchiver::outputVariables (CheckpointGlobal)",this, 
                              &DataArchiver::outputVariables, CHECKPOINT_GLOBAL );

    for( int i = 0; i < (int) m_checkpointGlobalLabels.size(); i++ ) {
      SaveItem& saveItem = m_checkpointGlobalLabels[i];

      const MaterialSubset* mss = saveItem.getMaterialSubset(0);
<<<<<<< HEAD
      task->requires(Task::WhichDW::NewDW, saveItem.label, mss, true);
=======
      task->requires(Task::NewDW, saveItem.label, mss, Task::SearchTG::OldTG);
>>>>>>> ef6a5341
    }

    sched->addTask(task, nullptr, nullptr);

    // schedule task for non-global variables to a checkpoint
    sched_outputVariables( m_checkpointLabels, grid, sched, true );
  }

  //__________________________________
  //
#if HAVE_PIDX
  if ( m_outputFileFormat == PIDX ) {
    /*  Create PIDX communicators (one communicator per AMR level) */

    // FIXME: It appears that this is called 3 or more times before
    //        timestep 0... why is this the case?  Doesn't hurt
    //        anything, but we should figure out why...

    // ARS - It can get called multiple times when regridding.

    DOUTR( g_DA_dbg, "  Creating communicatore per AMR level (required for PIDX)\n");
    createPIDXCommunicator( m_checkpointLabels,  grid, sched, true );
  }
#endif

} // end sched_allOutputTasks()

//______________________________________________________________________
//
void
DataArchiver::setOutputTimeStep( bool val,
                                 const GridP& grid )
{
  if( m_isOutputTimeStep != val ){
    m_isOutputTimeStep = val;

    // Create the output timestep directories
    if( m_isOutputTimeStep && m_outputFileFormat != PIDX ) {
      makeTimeStepDirs( m_outputDir, m_saveLabels, grid, &m_lastTimeStepLocation );

      m_outputTimeStepDirs.push_back( m_lastTimeStepLocation );
    }
  }
}

//______________________________________________________________________
//
void
DataArchiver::setCheckpointTimeStep( bool val,
                                     const GridP& grid )
{
  if( m_isCheckpointTimeStep != val ){
    m_isCheckpointTimeStep = val;

    // Create the output checkpoint directories
    if( m_isCheckpointTimeStep ) {
      string timestepDir;
      makeTimeStepDirs( m_checkpointsDir, m_checkpointLabels, grid, &timestepDir );
      m_checkpointTimeStepDirs.push_back( timestepDir );

      string iname = m_checkpointsDir.getName() + "/index.xml";

      ProblemSpecP index;

      if( m_writeMeta ) {
        index = loadDocument( iname );

        // store a back up in case it dies while writing index.xml

        string ibackup_name = m_checkpointsDir.getName() + "/index_backup.xml";
        index->output( ibackup_name.c_str() );
      }

      if( m_checkpointCycle > 0 && (int) m_checkpointTimeStepDirs.size() > m_checkpointCycle ) {

        if( m_writeMeta ) {
          // Remove reference to outdated checkpoint directory from the checkpoint index.
          ProblemSpecP ts = index->findBlock( "timesteps" );
          ProblemSpecP temp = ts->getFirstChild();
          ts->removeChild( temp );

          index->output( iname.c_str() );

          // remove out-dated checkpoint directory
          Dir expiredDir( m_checkpointTimeStepDirs.front() );

          // Try to remove the expired checkpoint directory...
          if( !Dir::removeDir( expiredDir.getName().c_str() ) ) {

            // Something strange happened... let's test the filesystem...
            cout << "\nWarning! removeDir() Failed for '" << expiredDir.getName() << "' in DataArchiver.cc::beginOutputTimeStep()\n\n";
            stringstream error_stream;

            if( !testFilesystem( expiredDir.getName(), error_stream, Parallel::getMPIRank() ) ) {
              cout << error_stream.str();
              cout.flush();
              // The file system just gave us some problems...
              printf( "WARNING: Filesystem check failed on processor %d\n", Parallel::getMPIRank() );
            }
          }
        }
        m_checkpointTimeStepDirs.pop_front();
      }

      if( d_myworld->myRank() == 0 ) {
        if( m_checkpointCycle == 0 ) {
          DOUTR( true, "WARNING the checkpoint cycle is set to zero. "
                "No checkpoints will be deleted. This may cause unacceptable disk usage." );
        }

        if( (int) m_checkpointTimeStepDirs.size() > 10 ) {
          DOUTR( true, "WARNING there are currently checkpoint "
                << m_checkpointTimeStepDirs.size() << " files. "
                << "This may be excessive and cause unacceptable disk usage." );
        }
      }

      //if (m_writeMeta)
      //index->releaseDocument();
    }
  }
}

//______________________________________________________________________
//
void
DataArchiver::beginOutputTimeStep( const GridP& grid )
{

  const int    timeStep = m_application->getTimeStep();
  const double simTime  = m_application->getSimTime();
  const double delT     = m_application->getDelT();

  m_isOutputTimeStep = false;
  m_isCheckpointTimeStep = false;

  // Do *not* update the next values here as the original values are
  // needed to compare with if there is a time step recompute.  See
  // reEvaluateOutputTimeStep

  // Check for an output.
  bool isOutputTimeStep =
    // Output based on the simulation time.
    ( ( ( m_outputInterval > 0.0 && ( delT != 0.0 || m_outputInitTimeStep ) ) &&
        ( simTime + delT >= m_nextOutputTime ) ) ||

      // Output based on the timestep interval.
      ((m_outputTimeStepInterval > 0 &&
        (delT != 0.0 || m_outputInitTimeStep)) &&
       (timeStep >= m_nextOutputTimeStep)) ||

      // Output based on the being the last timestep.
      (m_outputLastTimeStep && m_maybeLastTimeStep) );

  setOutputTimeStep( isOutputTimeStep, grid );

  // Check for a checkpoint.
  bool isCheckpointTimeStep =
    // Checkpoint based on the simulation time.
    ( (m_checkpointInterval > 0.0 &&
       (simTime + delT) >= m_nextCheckpointTime) ||

      // Checkpoint based on the timestep interval.
      (m_checkpointTimeStepInterval > 0 &&
       timeStep >= m_nextCheckpointTimeStep) ||

      // Checkpoint based on the being the last timestep.
      (m_checkpointLastTimeStep && m_maybeLastTimeStep) );

  // Checkpoint based on the wall time.
  if( m_checkpointWallTimeInterval > 0 ) {

    if( m_elapsedWallTime >= m_nextCheckpointWallTime ) {
      isCheckpointTimeStep = true;
    }
  }

  setCheckpointTimeStep( isCheckpointTimeStep, grid );


  DOUTR( g_DA_dbg,  "DataArchiver::beginOutputTimeStep isOutputTimeStep: " << isOutputTimeStep << " "
                    << " isCheckpointTimeStep: " << isCheckpointTimeStep );
} // end beginOutputTimeStep

//______________________________________________________________________
//
void
DataArchiver::makeTimeStepDirs(       Dir                            & baseDir,
                                      vector<DataArchiver::SaveItem> & saveLabels ,
                                const GridP                          & grid,
                                      string                         * pTimeStepDir /* passed back */ )
{
  int numLevels = grid->numLevels();

  int dir_timestep = getTimeStepTopLevel();

  DOUTR( g_DA_dbg, "DataArchiver::makeTimeStepDirs timestep: "
                   << m_application->getTimeStep()
                   << " dir_timestep: " << dir_timestep );

  ostringstream tname;
  tname << "t" << setw(5) << setfill('0') << dir_timestep;
  *pTimeStepDir = baseDir.getName() + "/" + tname.str();

  //__________________________________
  // Create the directory for this time step, if necessary It is not
  // guaranteed that the rank holding m_writeMeta will call
  // outputTimstep to create dir before another rank begins to output
  // data.  A race condition happens when a rank executes the output
  // task and the rank holding m_writeMeta is still compiling task
  // graph.  So every rank should try to create dir.

  //if(m_writeMeta) {

  Dir tdir = baseDir.createSubdirPlus(tname.str());

  // Create the directory for this level, if necessary
  for( int l = 0; l < numLevels; l++ ) {
    ostringstream lname;
    lname << "l" << l;
    Dir ldir = tdir.createSubdirPlus( lname.str() );
  }
}

//______________________________________________________________________
//
void
DataArchiver::findNext_OutputCheckPointTimeStep( const bool restart,
                                                 const GridP& grid )
{
  const int    timeStep = m_application->getTimeStep();
  const double simTime  = m_application->getSimTime();
#ifdef HAVE_PIDX
  const double delT     = m_application->getNextDelT();
#endif

  if( restart ) {

    // Output based on the simulaiton time.
    if( m_outputInterval > 0.0 ) {
      m_nextOutputTime = ceil(simTime / m_outputInterval) * m_outputInterval;
    }
    // Output based on the time step.
    else if( m_outputTimeStepInterval > 0 ) {
      m_nextOutputTimeStep = (timeStep / m_outputTimeStepInterval) * m_outputTimeStepInterval + 1;

      while( m_nextOutputTimeStep <= timeStep ) {
        m_nextOutputTimeStep += m_outputTimeStepInterval;
      }
    }

    // Checkpoint based on the simulaiton time.
    if( m_checkpointInterval > 0.0 ) {
      m_nextCheckpointTime =
        ceil( simTime / m_checkpointInterval ) * m_checkpointInterval;
    }
    // Checkpoint based on the time step.
    else if( m_checkpointTimeStepInterval > 0 ) {
      m_nextCheckpointTimeStep = ( timeStep / m_checkpointTimeStepInterval ) * m_checkpointTimeStepInterval + 1;
      while( m_nextCheckpointTimeStep <= timeStep ) {
        m_nextCheckpointTimeStep += m_checkpointTimeStepInterval;
      }
    }
    // Checkpoint based on the wall time.
    else if( m_checkpointWallTimeInterval > 0 ) {
      m_nextCheckpointWallTime =
        ceil( m_elapsedWallTime / m_checkpointWallTimeInterval ) * m_checkpointWallTimeInterval;
    }
  }

  // If this timestep was an output/checkpoint timestep, determine
  // when the next one will be.

  // Do *not* do this step in beginOutputTimeStep because the original
  // values are needed to compare with if there is a time step recompute.
  // See reEvaluateOutputTimeStep

  // When outputing/checkpointing using the simulation or wall time
  // check to see if the simulation or wall time went past more than
  // one interval. If so adjust accordingly.

  // Note - it is not clear why but when outputing/checkpointing using
  // time steps the mod function must also be used. This does not
  // affect most simulations except when there are multiple UPS files
  // such as when components are switched. For example:
  // StandAlone/inputs/UCF/Switcher/switchExample3.ups

  else if( m_isOutputTimeStep ) {

    // Output based on the simulaiton time.
    if( m_outputInterval > 0.0 ) {
      if( simTime >= m_nextOutputTime ) {
        m_nextOutputTime +=
          floor( (simTime - m_nextOutputTime) / m_outputInterval ) *
          m_outputInterval + m_outputInterval;
      }
    }
    // Output based on the time step.
    else if( m_outputTimeStepInterval > 0 ) {
      if( timeStep >= m_nextOutputTimeStep )  {
        m_nextOutputTimeStep +=
          ( (timeStep - m_nextOutputTimeStep) / m_outputTimeStepInterval ) *
          m_outputTimeStepInterval + m_outputTimeStepInterval;
      }
    }
  }

  if( m_isCheckpointTimeStep ) {
    // Checkpoint based on the simulaiton time.
    if( m_checkpointInterval > 0.0 ) {
      if( simTime >= m_nextCheckpointTime ) {
        m_nextCheckpointTime +=
          floor( (simTime - m_nextCheckpointTime) / m_checkpointInterval ) *
          m_checkpointInterval + m_checkpointInterval;
      }
    }
    // Checkpoint based on the time step.
    else if( m_checkpointTimeStepInterval > 0 ) {
      if( timeStep >= m_nextCheckpointTimeStep ) {
        m_nextCheckpointTimeStep +=
          ( (timeStep - m_nextCheckpointTimeStep) /
            m_checkpointTimeStepInterval ) *
          m_checkpointTimeStepInterval + m_checkpointTimeStepInterval;
      }
    }

    // Checkpoint based on the wall time.
    else if( m_checkpointWallTimeInterval > 0 ) {

      if( m_elapsedWallTime >= m_nextCheckpointWallTime ) {
        m_nextCheckpointWallTime +=
          floor( (m_elapsedWallTime - m_nextCheckpointWallTime) /
                 m_checkpointWallTimeInterval ) *
          m_checkpointWallTimeInterval + m_checkpointWallTimeInterval;
      }
    }
  }

  // When saving via PIDX one needs to predict if one is going to do a
  // checkpoint. These are the exact same checks as done in
  // beginOutputTimeStep
#ifdef HAVE_PIDX
  if( savingAsPIDX() ) {

    // Check for a checkpoint.
    m_pidx_checkpointing =
      // Checkpoint based on the simulation time.
      ( (m_checkpointInterval > 0.0 &&
         (simTime + delT) >= m_nextCheckpointTime) ||

        // Checkpoint based on the timestep interval.
        (m_checkpointTimeStepInterval > 0 &&
         timeStep >= m_nextCheckpointTimeStep) ||

        // Checkpoint based on the being the last timestep.
        (m_checkpointLastTimeStep && m_maybeLastTimeStep) );

    // Checkpoint based on the wall time.
    if( m_checkpointWallTimeInterval > 0 ) {

      if( m_elapsedWallTime >= m_nextCheckpointWallTime )
        m_pidx_checkpointing = true;
    }

    // Checkpointing
    if( m_pidx_checkpointing ) {

      if( m_pidx_requested_nth_rank > 1 ) {
        proc0cout << "This is a checkpoint time step (" << timeStep
                  << ") - need to recompile with nth proc set to: "
                  << m_pidx_requested_nth_rank << "\n";

        m_loadBalancer->setNthRank( m_pidx_requested_nth_rank );
        m_loadBalancer->possiblyDynamicallyReallocate( grid,
                                                       LoadBalancer::REGRID_LB );
        setSaveAsUDA();
        m_pidx_need_to_recompile = true;
      }
    }

    // Check for an output which may need to be postponed

    // Output based on the simulation time.
    if( ((m_outputInterval > 0.0 &&
          (delT != 0.0 || m_outputInitTimeStep)) &&
         (simTime + delT >= m_nextOutputTime) ) ||

        // Output based on the timestep interval.
        ((m_outputTimeStepInterval > 0 &&
          (delT != 0.0 || m_outputInitTimeStep)) &&
         (timeStep >= m_nextOutputTimeStep)) ||

        // Output based on the being the last timestep.
        (m_outputLastTimeStep && m_maybeLastTimeStep) ) {

      proc0cout << "This is an output time step: " << timeStep << ".  ";

      // If this is also a checkpoint time step postpone the output
      if( m_pidx_need_to_recompile ) {
        postponeNextOutputTimeStep();

        proc0cout << "   Postposing as it is also a checkpoint time step.";
      }

      proc0cout << "\n";
    }
  }
#endif


  DOUTR(g_DA_dbg, "DataArchiver::findNext_OutputCheckPointTimeStep  "   << setw(20)
                  << "isOutputTimeStep: " << m_isOutputTimeStep         << setw(20)
                  << ", outputInterval: " << m_outputInterval           << setw(20)
                  << ", nextOutputTime: " <<  m_nextOutputTime          << setw(20)
                  << ", outputTimeStepInterval: " << m_outputTimeStepInterval<< setw(20)
                  << ", nextOutputTimeStep: " << m_nextOutputTimeStep );

  DOUTR(g_DA_dbg, "DataArchiver::findNext_OutputCheckPointTimeStep  "   << setw(20)
                  << "isCheckpointTimeStep: " << m_isCheckpointTimeStep << setw(20)
                  << ", checkpointInterval: "   << m_checkpointInterval << setw(20)
                  << ", nextCheckpointTime: "   << m_nextCheckpointTime << setw(20)
                  << ", checkpointTimeStepInterval: " << m_checkpointTimeStepInterval
                  << ", nextCheckpointTimeStep: " << m_nextCheckpointTimeStep
                  << ", nextCheckpointWallTime: " << m_nextCheckpointWallTime );

} // end findNext_OutputCheckPoint_TimeStep()

//______________________________________________________________________
//
void
DataArchiver::recompute_OutputCheckPointTimeStep()
{



  const double simTime = m_application->getSimTime();
  const double delT    = m_application->getDelT();

  // Called after a timestep recompute. If the new deltT goes
  // beneath the threshold, cancel the output and/or checkpoint
  // timestep.
  if (m_isOutputTimeStep && m_outputInterval > 0.0 ) {
    if (simTime+delT < m_nextOutputTime)
      m_isOutputTimeStep = false;
  }

  if (m_isCheckpointTimeStep && m_checkpointInterval > 0.0) {
    if (simTime+delT < m_nextCheckpointTime) {
      m_isCheckpointTimeStep = false;
      m_checkpointTimeStepDirs.pop_back();
    }
  }

#if SCI_ASSERTION_LEVEL >= 2
  m_outputCalled.clear();
  m_outputCalled.resize(m_numLevelsInOutput, false);
  m_checkpointCalled.clear();
  m_checkpointCalled.resize(m_numLevelsInOutput, false);
  m_checkpointGlobalCalled = false;
#endif

  DOUTR( g_DA_dbg, "DataArchiver::recompute_OutputCheckPointTimeStep() "
                   << " isOutputTimeStep: " << m_isOutputTimeStep
                   << " isCheckpointTimeStep: " << m_isCheckpointTimeStep );
}

//______________________________________________________________________
//  Update the xml files: index.xml, timestep.xml.

void
DataArchiver::writeto_xml_files( const GridP& grid )
{
  if( !m_isCheckpointTimeStep && !m_isOutputTimeStep ) {
    DOUTR( g_DA_dbg, "DataArchiver::writeto_xml_files:  Not an output or checkpoint timestep");
    return;
  }

  double simTime = m_application->getSimTime();
  double delT    = m_application->getDelT();

  if( m_outputPreviousTimeStep || m_checkpointPreviousTimeStep ){
    //__________________________________
    if( m_application->getLastRegridTimeStep() > getTimeStepTopLevel() ) {
      DOUT( d_myworld->myRank() == 0,
            "WARNING : Requesting the previous output/checkpoint for time step "
            << getTimeStepTopLevel() << " but the grid changed on time step "
            << m_application->getLastRegridTimeStep()
            << ". Not writing the associated XML files." );
      return;
    }

    simTime -= delT;
  }

  Timers::Simple timer;
  timer.start();

  DOUTR( g_DA_dbg, "DataArchiver::writeto_xml_files:V1");

  //__________________________________
  //  Writeto XML files
  // to check for output nth proc
  int dir_timestep = getTimeStepTopLevel();

  // start dumping files to disk
  vector<Dir*> baseDirs;
  if ( m_isOutputTimeStep ) {
    baseDirs.push_back( &m_outputDir );
  }
  if ( m_isCheckpointTimeStep ) {
    baseDirs.push_back( &m_checkpointsDir );
  }

  ostringstream tname;
  tname << "t" << setw(5) << setfill('0') << dir_timestep;

  // Loop over the directories we are going to save data in.  baseDirs
  // contains either the base vis dump directory, or the base
  // checkpoint directory, or both (if we doing both a checkpoint and
  // a vis dump on the same timestep).
  for (int i = 0; i < static_cast<int>( baseDirs.size() ); ++i) {

    // Used to store the list of vars to save (up to 2 lists because
    // in checkpoints, there are two types of vars (global and
    // normal)).
    vector< vector<SaveItem>* > savelist;

    // Reference this timestep in index.xml
    if( m_writeMeta ) {
      bool hasGlobals = false;
      bool dumpingCheckpoint = false;
      bool save_io_timestep_xml_file = false;

      if ( baseDirs[i] == &m_outputDir ) {
        // This time through the (above for) loop, we are working on
        // an IO timestep...
        savelist.push_back( &m_saveLabels );

        if( m_outputFileFormat == PIDX ){
#ifdef HAVE_PIDX
          // When using PIDX, only save "timestep.xml" if the grid had
          // changed... (otherwise we will just point (symlink) to the
          // last one saved.)
          save_io_timestep_xml_file = (m_lastOutputOfTimeStepXML < m_application->getLastRegridTimeStep() );
#else
          throw InternalError( "DataArchiver::writeto_xml_files(): PIDX not configured!", __FILE__, __LINE__ );
#endif
        }
        else {
          save_io_timestep_xml_file = true; // Always save for a legacy UDA
        }
      }
      else if ( baseDirs[i] == &m_checkpointsDir ) {

        // This time through the (above for) loop, we are working on a
        // Checkpoint timestep...
        dumpingCheckpoint = true;
        hasGlobals = (m_checkpointGlobalLabels.size() > 0);
        savelist.push_back( &m_checkpointLabels );
        savelist.push_back( &m_checkpointGlobalLabels );
      }
      else {
        throw InternalError( "DataArchiver::writeto_xml_files(): Unknown directory!", __FILE__, __LINE__ );
      }

      string       iname    = baseDirs[i]->getName() + "/index.xml";
      ProblemSpecP indexDoc = loadDocument( iname );

      // If this timestep isn't already in index.xml, add it in...
      if( indexDoc == nullptr ) {
        continue; // output timestep but no variables scheduled to be saved.
      }
      ASSERT( indexDoc != nullptr );

      //__________________________________
      // Output data pointers
      for (unsigned j = 0; j < savelist.size(); ++j) {
        string variableSection = savelist[j] == &m_checkpointGlobalLabels ? "globals" : "variables";
        ProblemSpecP vs = indexDoc->findBlock( variableSection );

        if( vs == nullptr ) {
          vs = indexDoc->appendChild(variableSection.c_str());
        }

        for (unsigned k = 0; k < savelist[j]->size(); ++k) {
          const VarLabel * var   = (*savelist[j])[k].label;
          bool             found = false;

          for(ProblemSpecP n = vs->getFirstChild(); n != nullptr; n=n->getNextSibling()) {
            if(n->getNodeName() == "variable") {
              map<string,string> attributes;
              n->getAttributes( attributes );
              string varname = attributes["name"];

              if( varname == "" ){
                throw InternalError( "varname not found", __FILE__, __LINE__ );
              }

              if(varname == var->getName()) {
                found = true;
                break;
              }
            }
          }

          if( !found ) {
            ProblemSpecP newElem = vs->appendChild( "variable" );
            newElem->setAttribute( "type", TranslateVariableType( var->typeDescription()->getName(), baseDirs[i] != &m_outputDir ) );
            newElem->setAttribute( "name", var->getName() );

            // Save number of materials associated with this variable...
            SaveItem& saveItem = (*savelist[j])[k];
            const MaterialSubset* matls = saveItem.getMaterialSubset(0);

            newElem->setAttribute( "numMaterials", std::to_string( matls->size() ) );
          }
        }
      }

      //__________________________________
      // Check if it's the first checkpoint timestep by checking if
      // the "timesteps" field is in checkpoints/index.xml.  If it is
      // then there exists a timestep.xml file already.  Use this
      // below to change information in input.xml...
      bool firstCheckpointTimeStep = false;

      ProblemSpecP ts = indexDoc->findBlock( "timesteps" );
      if( ts == nullptr ) {
        ts = indexDoc->appendChild( "timesteps" );
        firstCheckpointTimeStep = (&m_checkpointsDir == baseDirs[i]);
      }
      bool found = false;
      for(ProblemSpecP n = ts->getFirstChild(); n != nullptr; n=n->getNextSibling()) {
        if( n->getNodeName() == "timestep" ) {
          int readtimestep;

          if( !n->get( readtimestep ) ){
            throw InternalError("Error parsing timestep number", __FILE__, __LINE__);
          }
          if( readtimestep == dir_timestep ) {
            found = true;
            break;
          }
        }
      }

      //__________________________________
      // add timestep info - called after the sim time has been updated.
      if( !found ) {

        string timestepindex = tname.str() + "/timestep.xml";

        ostringstream value, timeVal, deltVal;
        value << dir_timestep;
        ProblemSpecP newElem = ts->appendElement( "timestep",value.str().c_str() );
        newElem->setAttribute( "href",     timestepindex.c_str() );
        timeVal << std::setprecision(17) << simTime;
        newElem->setAttribute( "time",     timeVal.str() );
        deltVal << std::setprecision(17) << delT;
        newElem->setAttribute( "oldDelt",  deltVal.str() );
      }

      indexDoc->output( iname.c_str() );

      //indexDoc->releaseDocument();

      // Make a timestep.xml file for this time step we need to do it
      // here in case there is a time steps rescompute. Break out the
      // <Grid> and <Data> section of the DOM tree into a separate
      // grid.xml file which can be created quickly and use less
      // memory using the xmlTextWriter functions (streaming output)

      // If grid has changed (or this is a checkpoint), save the
      // timestep.xml data, otherwise just point to the previous
      // version.
      if( save_io_timestep_xml_file || dumpingCheckpoint ) {

        // Create the timestep.xml file.
        ProblemSpecP rootElem = ProblemSpec::createDocument( "Uintah_timestep" );

        // Create a metadata element to store the per-timestep endianness
        ProblemSpecP metaElem = rootElem->appendChild("Meta");

        metaElem->appendElement( "endianness", endianness().c_str());
        metaElem->appendElement( "nBits",      (int)sizeof(unsigned long) * 8 );
        metaElem->appendElement( "numProcs",   d_myworld->nRanks());

        string grid_path = baseDirs[i]->getName() + "/" + tname.str() + "/";

        // TimeStep information
        ProblemSpecP timeElem = rootElem->appendChild("Time");
        timeElem->appendElement( "timestepNumber", dir_timestep);
        timeElem->appendElement( "currentTime",    simTime);     // + delT);
        timeElem->appendElement( "oldDelt",        delT);

        //__________________________________
        // Output grid section:
        //
        // With AMR, we're not guaranteed that a rank has work on a
        // given level.  Quick check to see that, so we don't create a
        // node that points to no data.
        string grim_path = baseDirs[i]->getName() + "/" + tname.str() + "/";

#if XML_TEXTWRITER

        writeGridTextWriter( hasGlobals, grid_path, grid );
#else
        // Original version:
        writeGridOriginal( hasGlobals, grid, rootElem );

        // Binary Grid version:
        // writeGridBinary( hasGlobals, grid_path, grid );
#endif
        // Add the <Materials> section to the timestep.xml
        GeometryPieceFactory::resetGeometryPiecesOutput();

        // output each components output Problem spec
        m_application->outputProblemSpec( rootElem );

        outputProblemSpec( rootElem );

        // write out the timestep.xml file
        string name = baseDirs[i]->getName() + "/" + tname.str() + "/timestep.xml";
        rootElem->output( name.c_str() );

        //__________________________________
        // output input.xml & input.xml.orig

        // A small convenience to the user who wants to change things
        // when they restart let them know that some information to change
        // will need to be done in the timestep.xml file instead of the
        // input.xml file.  Only do this once, though.

        if( firstCheckpointTimeStep ) {
          // loop over the blocks in timestep.xml and remove them from
          // input.xml, with some exceptions.
          string inputname = m_outputDir.getName()+"/input.xml";
          ProblemSpecP inputDoc = loadDocument(inputname);
          inputDoc->output((inputname + ".orig").c_str());

          for (ProblemSpecP ps = rootElem->getFirstChild(); ps != nullptr; ps = ps->getNextSibling()) {
            string nodeName = ps->getNodeName();

            if (nodeName == "Meta" || nodeName == "Time" ||
                nodeName == "Grid" || nodeName == "Data") {
              continue;
            }

            // find and replace the node
            ProblemSpecP removeNode = inputDoc->findBlock(nodeName);
            if (removeNode != nullptr) {
              string comment = "The node " + nodeName + " has been removed.  Its original values are\n"
                "    in input.xml.orig, and values used for restarts are in checkpoints/t*****/timestep.xml";
              ProblemSpecP commentNode = inputDoc->makeComment(comment);
              inputDoc->replaceChild(removeNode, commentNode);
            }
          }
          inputDoc->output(inputname.c_str());
          //inputDoc->releaseDocument();
        }
        //rootElem->releaseDocument();

        //__________________________________
        // copy the component sections of timestep.xml.
        if( m_doPostProcessUda ) {
          copy_outputProblemSpec( m_fromDir, m_outputDir );
        }
      }
      else {
        // This is an IO timestep dump and the grid has not changed,
        // so we do not need to create a new timestep.xml file...  We
        // will just point (symlink) to the most recently dumped
        // "timestep.xml" file.
        ostringstream ts_with_xml_dirname;
        ts_with_xml_dirname << "../t" << setw(5) << setfill('0') << m_lastOutputOfTimeStepXML << "/timestep.xml";

        ostringstream ts_without_xml_dirname;
        ts_without_xml_dirname << m_outputDir.getName() << "/t" << setw(5) << setfill('0') << dir_timestep << "/timestep.xml";

        symlink( ts_with_xml_dirname.str().c_str(), ts_without_xml_dirname.str().c_str() );
      }

      if( save_io_timestep_xml_file ) {
        // Record the fact that we just wrote the "timestep.xml" file
        // for timestep #: dir_timestep.
        m_lastOutputOfTimeStepXML = dir_timestep;
      }
    } // end if m_writeMeta
  }  // loop over baseDirs

  double myTime = timer().seconds();
  (*m_runtimeStats)[XMLIOTime] += myTime;
  (*m_runtimeStats)[TotalIOTime ] += myTime;

} // end writeto_xml_files()

//______________________________________________________________________
//  Update the xml file index.xml with any in situ modified variables.

void
DataArchiver::writeto_xml_files( std::map< std::string,
                                 std::pair<std::string,
                                 std::string> > &modifiedVars )
{
#ifdef HAVE_VISIT
  if( isProc0_macro && m_application->getVisIt() && modifiedVars.size() )
  {
    DOUTR( g_DA_dbg, "  DataArchiver::writeto_xml_files:V2");

    //__________________________________
    //  Writeto XML files
    // to check for output nth proc
    // int dir_timestep = getTimeStepTopLevel();

    string iname = m_outputDir.getName() + "/index.xml";

    ProblemSpecP indexDoc = loadDocument(iname);

    string inSituSection("InSitu");

    ProblemSpecP iss = indexDoc->findBlock(inSituSection);

    if(iss.get_rep() == nullptr) {
      iss = indexDoc->appendChild(inSituSection.c_str());
    }

    const int timeStep = m_application->getTimeStep();

    std::stringstream timeStepStr;
    timeStepStr << timeStep + 1;

    // Report on the modiied variables.
    std::map<std::string,std::pair<std::string, std::string> >::iterator iter;
    for (iter = modifiedVars.begin(); iter != modifiedVars.end(); ++iter) {
      proc0cout << "Visit libsim - For time step " << timeStepStr.str() << " "
                << "the variable "         << iter->first << " "
                << "will be changed from " << iter->second.first << " "
                << "to "                   << iter->second.second << ". "
                << std::endl;

      ProblemSpecP newElem = iss->appendChild("modifiedVariable");

      newElem->setAttribute("timestep", timeStepStr.str());
      newElem->setAttribute("name",     iter->first);
      newElem->setAttribute("oldValue", iter->second.first);
      newElem->setAttribute("newValue", iter->second.second);
    }

    indexDoc->output(iname.c_str());
    // indexDoc->releaseDocument();

    modifiedVars.clear();
  }
#endif
}
//______________________________________________________________________
//
void
DataArchiver::writeGridBinary( const bool hasGlobals,
                               const string & grid_path,
                               const GridP & grid )
{
  // Originally the <Grid> was saved in XML.  While this makes it very
  // human readable, for large runs (10K+ patches), the (original)
  // timestep.xml file, and now the grid.xml file become huge, taking
  // a significant amount of disk space, and time to generate/save.
  // To fix this problem, we will now write the data out in binary.
  // The original <Grid> data looks like this:
  //
  // <Grid>
  //   <numLevels>1</numLevels>
  //   <Level>
  //    <numPatches>4</numPatches>
  //    <totalCells>8820</totalCells>
  //    <extraCells>[1,1,1]</extraCells>
  //    <anchor>[0,0,0]</anchor>
  //    <id>0</id>
  //    <cellspacing>[0.025000000000000001,0.025000000000000001,0.049999999999999996]</cellspacing>
  //    <Patch>
  //     <id>0</id>
  //     <proc>0</proc>
  //     <lowIndex>[-1,-1,-1]</lowIndex>
  //     <highIndex>[20,20,4]</highIndex>
  //     <interiorLowIndex>[0,0,0]</interiorLowIndex>
  //     <interiorHighIndex>[20,20,3]</interiorHighIndex>
  //     <nnodes>2646</nnodes>
  //     <lower>[-0.025000000000000001,-0.025000000000000001,-0.049999999999999996]</lower>
  //     <upper>[0.5,0.5,0.19999999999999998]</upper>
  //     <totalCells>2205</totalCells>
  //    </Patch>
  //   </Level>
  // </Grid>

  FILE * fp;
  int marker = DataArchive::GRID_MAGIC_NUMBER;

  string grid_filename = grid_path + "grid.xml";

  fp = fopen( grid_filename.c_str(), "wb" );
  fwrite( &marker, sizeof(int), 1, fp );

  // NUmber of Levels
  int numLevels = grid->numLevels();
  fwrite( &numLevels, sizeof(int), 1, fp );

  vector< vector<bool> > procOnLevel( numLevels );

  for( int lev = 0; lev < numLevels; lev++ ) {

    LevelP level = grid->getLevel( lev );

    int    num_patches = level->numPatches();
    long   num_cells   = level->totalCells();
    IntVector eciv = level->getExtraCells();
    int  * extra_cells = eciv.get_pointer();
    double anchor[3];
    Point  anchor_pt = level->getAnchor();
    int    id = level->getID();
    double cell_spacing[3];
    Vector cell_spacing_vec = level->dCell();
    IntVector pbiv = level->getPeriodicBoundaries();
    int     * period = pbiv.get_pointer();

    anchor[0] = anchor_pt.x();
    anchor[1] = anchor_pt.y();
    anchor[2] = anchor_pt.z();

    cell_spacing[0] = cell_spacing_vec.x();
    cell_spacing[1] = cell_spacing_vec.y();
    cell_spacing[2] = cell_spacing_vec.z();

    fwrite( &num_patches, sizeof(int),    1, fp );  // Number of Patches -  100
    fwrite( &num_cells,   sizeof(long),   1, fp );  // Number of Cells   - 8000
    fwrite( extra_cells,  sizeof(int),    3, fp );  // Extra Cell Info - [1,1,1]
    fwrite( anchor,       sizeof(double), 3, fp );  // Anchor Info     - [0,0,0]
    fwrite( period,       sizeof(int),    3, fp );  //
    fwrite( &id,          sizeof(int),    1, fp );  // ID of Level     - 0
    fwrite( cell_spacing, sizeof(double), 3, fp );  // Cell Spacing - [0.1,0.1,0.1]

    procOnLevel[ lev ].resize( d_myworld->nRanks() );

    // Iterate over patches.
    Level::const_patch_iterator iter;
    for( iter = level->patchesBegin(); iter != level->patchesEnd(); ++iter ) {
      const Patch* patch = *iter;

      int       patch_id   = patch->getID();
      int       rank_id    = m_loadBalancer->getOutputRank( patch );

      int proc = m_loadBalancer->getOutputRank( patch );
      procOnLevel[ lev ][ proc ] = true;

      IntVector ecliiv  = patch->getExtraCellLowIndex();
      IntVector echiiv = patch->getExtraCellHighIndex();
      int     * low_index  = ecliiv.get_pointer();
      int     * high_index = echiiv.get_pointer();

      // Interior indices
      IntVector cliiv = patch->getCellLowIndex();
      IntVector chiiv = patch->getCellHighIndex();
      int    * i_low_index  = cliiv.get_pointer();
      int    * i_high_index = chiiv.get_pointer();

      int      num_nodes    = patch->getNumExtraNodes();

      Box      box          = patch->getExtraBox();

      double         lower[3];
      const Point  & lower_pt = box.lower();
      lower[0] = lower_pt.x();
      lower[1] = lower_pt.y();
      lower[2] = lower_pt.z();

      double         upper[3];
      const Point  & upper_pt = box.upper();
      upper[0] = upper_pt.x();
      upper[1] = upper_pt.y();
      upper[2] = upper_pt.z();

      int num_cells = patch->getNumExtraCells();

      //                                                     Name:                   Example:
      fwrite( & patch_id,     sizeof(int),    1, fp );    // Patch ID              - 0
      fwrite( & rank_id,      sizeof(int),    1, fp );    // Process ID            - 0
      fwrite(   low_index,    sizeof(int),    3, fp );    // Low Index             - [-1, -1, -1]
      fwrite(   high_index,   sizeof(int),    3, fp );    // High Index            - [20, 20,  4]
      fwrite(   i_low_index,  sizeof(int),    3, fp );    // Interior Low Index    - [ 0,  0,  0]
      fwrite(   i_high_index, sizeof(int),    3, fp );    // Interior High Index   - [20, 20,  3]
      fwrite( & num_nodes,    sizeof(int),    1, fp );    // Number of Extra Nodes - 2646
      fwrite(   lower,        sizeof(double), 3, fp );    // Lower                 - [-0.025, -0.025,  -0.05]
      fwrite(   upper,        sizeof(double), 3, fp );    // Upper                 - [ 0.5, 0.5,  0.2]
      fwrite( & num_cells,    sizeof(int),    1, fp );    // Total number of cells - 2205
    }
  }

  // Write an end of file marker...
  fwrite( &marker,     sizeof(int), 1, fp );

  fclose( fp );

  writeDataTextWriter( hasGlobals, grid_path, grid, procOnLevel );

} // end writeGridBinary()

//______________________________________________________________________
//
// Creates the <Grid> section of the XML DOM for the output file.
// This original approach places the <Grid> inside the timestep.xml
// file.
//
void
DataArchiver::writeGridOriginal( const bool hasGlobals,
                                 const GridP & grid,
                                 ProblemSpecP rootElem )
{
  // With AMR, we're not guaranteed that a proc do work on a given
  // level.  Quick check to see that, so we don't create a node that
  // points to no data
  int numLevels = grid->numLevels();
  vector< vector< bool > > procOnLevel( numLevels );

  // Break out the <Grid> and <Data> sections and write those to a
  // "grid.xml" section using libxml2's TextWriter which is a
  // streaming output format which doesn't use a DOM tree.

  ProblemSpecP gridElem = rootElem->appendChild( "Grid" );

  //__________________________________
  //  output level information
  gridElem->appendElement("numLevels", numLevels);

  for(int l=0; l<numLevels; ++l) {
    LevelP level = grid->getLevel(l);
    ProblemSpecP levelElem = gridElem->appendChild("Level");

    if (level->getPeriodicBoundaries() != IntVector(0,0,0)) {
      levelElem->appendElement("periodic", level->getPeriodicBoundaries());
    }
    levelElem->appendElement("numPatches",  level->numPatches());
    levelElem->appendElement("totalCells",  level->totalCells());

    if (level->getExtraCells() != IntVector(0,0,0)) {
      levelElem->appendElement("extraCells", level->getExtraCells());
    }

    levelElem->appendElement("anchor",      level->getAnchor());
    levelElem->appendElement("id",          level->getID());
    levelElem->appendElement("cellspacing", level->dCell());

    //__________________________________
    //  Output patch information:

    procOnLevel[ l ].resize( d_myworld->nRanks() );

    Level::const_patch_iterator iter;
    for( iter = level->patchesBegin(); iter != level->patchesEnd(); ++iter ) {
      const Patch* patch = *iter;

      IntVector lo = patch->getCellLowIndex();    // for readability
      IntVector hi = patch->getCellHighIndex();
      IntVector lo_EC = patch->getExtraCellLowIndex();
      IntVector hi_EC = patch->getExtraCellHighIndex();

      int proc = m_loadBalancer->getOutputRank( patch );
      procOnLevel[ l ][ proc ] = true;

      Box box = patch->getExtraBox();
      ProblemSpecP patchElem = levelElem->appendChild("Patch");

      patchElem->appendElement( "id",        patch->getID() );
      patchElem->appendElement( "proc",      proc );
      patchElem->appendElement( "lowIndex",  patch->getExtraCellLowIndex() );
      patchElem->appendElement( "highIndex", patch->getExtraCellHighIndex() );

      if (patch->getExtraCellLowIndex() != patch->getCellLowIndex()) {
        patchElem->appendElement( "interiorLowIndex", patch->getCellLowIndex() );
      }

      if (patch->getExtraCellHighIndex() != patch->getCellHighIndex()) {
        patchElem->appendElement("interiorHighIndex", patch->getCellHighIndex());
      }

      patchElem->appendElement( "nnodes",     patch->getNumExtraNodes() );
      patchElem->appendElement( "lower",      box.lower() );
      patchElem->appendElement( "upper",      box.upper() );
      patchElem->appendElement( "totalCells", patch->getNumExtraCells() );
    }
  }

  ProblemSpecP dataElem = rootElem->appendChild( "Data" );

  for( int l = 0;l < numLevels; l++ ) {
    ostringstream lname;
    lname << "l" << l;

    // Create a pxxxxx.xml file for each proc doing the outputting.

    for( int i = 0; i < d_myworld->nRanks(); i++ ) {
      if( ( i % m_loadBalancer->getNthRank() ) != 0 || !procOnLevel[l][i] ){
        continue;
      }

      ostringstream pname;
      pname << lname.str() << "/p" << setw(5) << setfill('0') << i << ".xml";

      ostringstream procID;
      procID << i;

      ProblemSpecP df = dataElem->appendChild("Datafile");

      df->setAttribute( "href", pname.str() );
      df->setAttribute( "proc", procID.str() );
    }
  }

  if ( hasGlobals ) {
    ProblemSpecP df = dataElem->appendChild( "Datafile" );
    df->setAttribute( "href", "global.xml" );
  }

} // end writeGridOriginal()

//______________________________________________________________________
//
void
DataArchiver::writeGridTextWriter( const bool hasGlobals,
                                   const string & grid_path,
                                   const GridP & grid )
{
  // With AMR, we're not guaranteed that a proc will perform work on a given
  // level.  procOnLevel tests for that.  We don't want to create a node that
  // points to no data
  int numLevels = grid->numLevels();
  vector< vector<bool> > procOnLevel( numLevels );

  // Break out the <Grid> and <Data> sections and write those to
  // grid.xml and data.xml files using libxml2's TextWriter which is a
  // streaming output format which doesn't use a DOM tree.

  string name_grid = grid_path + "grid.xml";

  // Create a new XmlWriter for uri, with no compression.
  xmlTextWriterPtr writer_grid;
  writer_grid = xmlNewTextWriterFilename( name_grid.c_str(), 0 );
  xmlTextWriterSetIndent( writer_grid, 2 );

# define MY_ENCODING "UTF-8"
  xmlTextWriterStartDocument( writer_grid, nullptr, MY_ENCODING, nullptr );

  xmlTextWriterStartElement( writer_grid, BAD_CAST "Grid" );

  //__________________________________
  //  output level information
  xmlTextWriterWriteFormatElement(writer_grid, BAD_CAST "numLevels","%d", numLevels);

  for (int l=0; l<numLevels; ++l) {
    LevelP level = grid->getLevel(l);

    xmlTextWriterStartElement(writer_grid, BAD_CAST "Level");

    if (level->getPeriodicBoundaries() != IntVector(0,0,0)) {

      xmlTextWriterWriteFormatElement( writer_grid, BAD_CAST "periodic", "[%d,%d,%d]",
                                       level->getPeriodicBoundaries().x(),
                                       level->getPeriodicBoundaries().y(),
                                       level->getPeriodicBoundaries().z()
                                     );
    }

    xmlTextWriterWriteFormatElement( writer_grid, BAD_CAST "numPatches",  "%d", level->numPatches() );
    xmlTextWriterWriteFormatElement( writer_grid, BAD_CAST "totalCells", "%ld", level->totalCells() );
    xmlTextWriterWriteFormatElement( writer_grid, BAD_CAST "totalCells", "%ld", level->totalCells() );

    if (level->getExtraCells() != IntVector(0,0,0)) {
      xmlTextWriterWriteFormatElement( writer_grid, BAD_CAST "extraCells", "[%d,%d,%d]",
                                       level->getExtraCells().x(),
                                       level->getExtraCells().y(),
                                       level->getExtraCells().z()
                                     );
    }
    xmlTextWriterWriteFormatElement( writer_grid, BAD_CAST "anchor", "[%g,%g,%g]",
                                     level->getAnchor().x(),
                                     level->getAnchor().y(),
                                     level->getAnchor().z()
                                   );
    xmlTextWriterWriteFormatElement( writer_grid, BAD_CAST "id", "%d", level->getID() );

    xmlTextWriterWriteFormatElement( writer_grid, BAD_CAST "cellspacing", "[%.17g,%.17g,%.17g]",
                                     level->dCell().x(),
                                     level->dCell().y(),
                                     level->dCell().z()
                                   );

    //__________________________________
    //  output patch information
    procOnLevel[ l ].resize( d_myworld->nRanks() );

    Level::const_patch_iterator iter;
    for(iter=level->patchesBegin(); iter != level->patchesEnd(); ++iter) {
      const Patch* patch = *iter;

      IntVector lo = patch->getCellLowIndex();    // for readability
      IntVector hi = patch->getCellHighIndex();
      IntVector lo_EC = patch->getExtraCellLowIndex();
      IntVector hi_EC = patch->getExtraCellHighIndex();

      int proc = m_loadBalancer->getOutputRank( patch );
      procOnLevel[ l ][ proc ] = true;

      Box box = patch->getExtraBox();

      xmlTextWriterStartElement( writer_grid, BAD_CAST "Patch" );

      xmlTextWriterWriteFormatElement( writer_grid, BAD_CAST "id",  "%d", patch->getID() );
      xmlTextWriterWriteFormatElement( writer_grid, BAD_CAST "proc","%d", proc );
      xmlTextWriterWriteFormatElement( writer_grid, BAD_CAST "lowIndex", "[%d,%d,%d]",
                                       patch->getExtraCellLowIndex().x(),
                                       patch->getExtraCellLowIndex().y(),
                                       patch->getExtraCellLowIndex().z()
                                      );
      xmlTextWriterWriteFormatElement( writer_grid, BAD_CAST "highIndex", "[%d,%d,%d]",
                                       patch->getExtraCellHighIndex().x(),
                                       patch->getExtraCellHighIndex().y(),
                                       patch->getExtraCellHighIndex().z()
                                      );
      if ( patch->getExtraCellLowIndex() != patch->getCellLowIndex() ){
        xmlTextWriterWriteFormatElement( writer_grid, BAD_CAST "interiorLowIndex", "[%d,%d,%d]",
                                         patch->getCellLowIndex().x(),
                                         patch->getCellLowIndex().y(),
                                         patch->getCellLowIndex().z()
                                        );
      }
      if ( patch->getExtraCellHighIndex() != patch->getCellHighIndex() ) {
        xmlTextWriterWriteFormatElement( writer_grid, BAD_CAST "interiorHighIndex", "[%d,%d,%d]",
                                         patch->getCellHighIndex().x(),
                                         patch->getCellHighIndex().y(),
                                         patch->getCellHighIndex().z()
                                        );
      }
      xmlTextWriterWriteFormatElement( writer_grid, BAD_CAST "nnodes", "%d", patch->getNumExtraNodes());
      xmlTextWriterWriteFormatElement( writer_grid, BAD_CAST "lower",  "[%.17g,%.17g,%.17g]",
                                       box.lower().x(),
                                       box.lower().y(),
                                       box.lower().z()
                                      );
      xmlTextWriterWriteFormatElement( writer_grid, BAD_CAST "upper", "[%.17g,%.17g,%.17g]",
                                       box.upper().x(),
                                       box.upper().y(),
                                       box.upper().z()
                                      );
      xmlTextWriterWriteFormatElement( writer_grid, BAD_CAST "totalCells", "%d", patch->getNumExtraCells() );
      xmlTextWriterEndElement( writer_grid ); // Close Patch
    }
    xmlTextWriterEndElement( writer_grid ); // Close Level
  }
  xmlTextWriterEndElement(writer_grid); // Close Grid

  xmlTextWriterEndDocument( writer_grid ); // Writes output to the timestep.xml file
  xmlFreeTextWriter( writer_grid );

  writeDataTextWriter( hasGlobals, grid_path, grid, procOnLevel );

} // end writeGridTextWriter()

//______________________________________________________________________
//
void
DataArchiver::writeDataTextWriter( const bool hasGlobals,
                                   const string & data_path,
                                   const GridP & grid,
                                   const vector< vector<bool> > & procOnLevel )
{
  int                   numLevels = grid->numLevels();
  string                data_filename = data_path + "data.xml";
  xmlTextWriterPtr      data_writer = xmlNewTextWriterFilename( data_filename.c_str(), 0 );

  xmlTextWriterSetIndent( data_writer, 2 );
  xmlTextWriterStartElement( data_writer, BAD_CAST "Data" );

  for( int l = 0; l < numLevels; l++ ) {
    ostringstream lname;
    lname << "l" << l;

    // create a pxxxxx.xml file for each proc doing the outputting
    for( int i = 0; i < d_myworld->nRanks(); i++ ) {

      if ( i % m_loadBalancer->getNthRank() != 0 || !procOnLevel[l][i] ) {
        continue;
      }

      ostringstream pname;
      ostringstream procID;

      pname << lname.str() << "/p" << setw(5) << setfill('0') << i << ".xml";
      procID << i;

      xmlTextWriterStartElement( data_writer, BAD_CAST "Datafile" ); // Open <Datafile>

      xmlTextWriterWriteAttribute( data_writer, BAD_CAST "href", BAD_CAST pname.str().c_str() );
      xmlTextWriterWriteAttribute( data_writer, BAD_CAST "proc", BAD_CAST procID.str().c_str() );

      xmlTextWriterEndElement( data_writer ); // Close <Datafile>
    }
  }

  if ( hasGlobals ) {
    xmlTextWriterStartElement(   data_writer, BAD_CAST "Datafile" ); // Open <Datafile>
    xmlTextWriterWriteAttribute( data_writer, BAD_CAST "href", BAD_CAST "global.xml" );
    xmlTextWriterEndElement( data_writer );                         // Close <Datafile>
  }

  xmlTextWriterEndElement( data_writer );  // Close <Data>
  xmlTextWriterEndDocument( data_writer ); // Writes output to the timestep.xml file
  xmlFreeTextWriter( data_writer );

} // end writeDataTextWriter()

//______________________________________________________________________
//
void
DataArchiver::sched_outputVariables(       vector<SaveItem> & saveLabels,
                                     const GridP            & grid,
                                           SchedulerP       & sched,
                                           bool               isThisCheckpoint )
{
  int var_cnt = 0;

  for( int i = 0; i < grid->numLevels(); i++ ) {

    const LevelP& level = grid->getLevel(i);
    const PatchSet* patches = m_loadBalancer->getOutputPerProcessorPatchSet( level );

    string taskName = "DataArchiver::outputVariables";
    if ( isThisCheckpoint ) {
      taskName += "(checkpoint)";
    }

    Task* task = scinew Task( taskName, this, &DataArchiver::outputVariables,
                              isThisCheckpoint ? CHECKPOINT : OUTPUT );

    ///// hacking: add in a dummy requirement to make the checkpoint
    //             task dependent on the IO task so that they run in a
    //             deterministic order
    if( isThisCheckpoint ) {
      Ghost::GhostType  gn  = Ghost::None;
      task->requires( Task::WhichDW::NewDW, m_sync_io_label, gn, 0 );
    }
    else {
      task->computes( m_sync_io_label );
    }

    //__________________________________
    //
    for( vector< SaveItem >::iterator saveIter = saveLabels.begin(); saveIter != saveLabels.end(); ++saveIter ) {
      const MaterialSubset* matlSubset = saveIter->getMaterialSubset( level.get_rep() );

      if ( matlSubset != nullptr ) {
<<<<<<< HEAD
        task->requires( Task::WhichDW::NewDW, (*saveIter).label, matlSubset, Task::MaterialDomainSpec::OutOfDomain, Ghost::None, 0, true );
=======
        task->requires( Task::NewDW, (*saveIter).label, matlSubset, Task::OutOfDomain, Ghost::None, 0, Task::SearchTG::OldTG );
>>>>>>> ef6a5341

        // Do not scrub any variables that are saved so they can be
        // accessed at any time after all of the tasks are finished.
        // This is needed when saving the old data warehouse as well
        // as the new data warehouse after the tasks are finished.
        sched->overrideVariableBehavior( (*saveIter).label->getName(),
                                         false, false,
                                         !scrubSavedVariables,
                                         false, false );
        var_cnt++;
      }
    }

    std::string msg;
    msg = "DataArchiver::sched_outputVariables for (" + Uintah::to_string(var_cnt) + ") variables on";
    printSchedule( level, g_DA_dbg, msg );

    task->setType( Task::TaskType::Output );
    sched->addTask( task, patches, m_materialManager->allMaterials() );
  }


}

//______________________________________________________________________
//s
#if HAVE_PIDX
void
DataArchiver::createPIDXCommunicator(       vector<SaveItem> & saveLabels,
                                      const GridP            & grid,
                                            SchedulerP       & sched,
                                            bool               isThisCheckpoint )
{
  int proc = d_myworld->myRank();

  // Resize the comms back to 0...
  m_pidxComms.clear();

  // Create new MPI Comms
  m_pidxComms.resize( grid->numLevels() );

  for( int i = 0; i < grid->numLevels(); i++ ) {

    const LevelP& level = grid->getLevel(i);
    vector< SaveItem >::iterator saveIter;
    const PatchSet* patches = m_loadBalancer->getOutputPerProcessorPatchSet( level );

    /*
      int color = 0;
      if (patches[d_myworld->myRank()].size() != 0)
        color = 1;
      MPI_Comm_split(d_myworld->getComm(), color, d_myworld->myRank(), &(pidxComms[i]));
   */

    int color = 0;
    const PatchSubset*  patchsubset = patches->getSubset( proc );
    if( patchsubset->empty() == true ) {
      color = 0;
    }
    else {
      color = 1;
    }

    MPI_Comm_split( d_myworld->getComm(), color, d_myworld->myRank(), &(m_pidxComms[i]) );

    // if (color == 1) {
    //   int nsize;
    //   MPI_Comm_size(m_pidxComms[i], &nsize);
    //   cout << "NewComm Size = " <<  nsize << "\n";
    // }
  }
}
#endif

//______________________________________________________________________
//
// Be sure to call releaseDocument on the value returned.
ProblemSpecP
DataArchiver::loadDocument(const string & xmlName )
{
  return ProblemSpecReader().readInputFile( xmlName );
}

//______________________________________________________________________
//
const string
DataArchiver::getOutputLocation() const
{
  return m_outputDir.getName();
}

//______________________________________________________________________
//
bool
DataArchiver::doesOutputDirExist() const
{
  return m_outputDir.exists();
}

//______________________________________________________________________
//
void
DataArchiver::indexAddGlobals()
{
  DOUTR( g_DA_dbg, "DataArchiver::indexAddGlobals()" );

  // add info to index.xml about each global (reduction/sole) variable. Assume
  // for now that global variables that get computed will not change
  // from timestep to timestep
  static bool wereGlobalsAdded = false;

  if (m_writeMeta && !wereGlobalsAdded && !m_saveGlobalLabels.empty() ) {
    wereGlobalsAdded = true;

    // add saved global (reduction/sole) variables to index.xml
    string iname = m_outputDir.getName()+"/index.xml";
    ProblemSpecP indexDoc = loadDocument(iname);

    ProblemSpecP globals = indexDoc->appendChild("globals");

    vector< SaveItem >::iterator saveIter;

    for( saveIter = m_saveGlobalLabels.begin(); saveIter != m_saveGlobalLabels.end(); ++saveIter ) {

      SaveItem& saveItem = *saveIter;
      const VarLabel* var = saveItem.label;

      // FIX - multi-level query
      const MaterialSubset* matls = saveItem.getMaterialSet( ALL_LEVELS )->getUnion();

      for (int m = 0; m < matls->size(); m++) {
        int matlIndex = matls->get(m);
        ostringstream href;
        href << var->getName();

        if (matlIndex < 0){
          href << ".dat\0";
        } else {
          href << "_" << matlIndex << ".dat\0";
        }

        ProblemSpecP newElem = globals->appendChild("variable");
        newElem->setAttribute("href", href.str());
        newElem->setAttribute("type", TranslateVariableType( var->typeDescription()->getName().c_str(), false ) );
        newElem->setAttribute("name", var->getName().c_str());
      }
    }

    indexDoc->output(iname.c_str());
    //indexDoc->releaseDocument();
  }
} // end indexAddGlobals()

//______________________________________________________________________
//
void
DataArchiver::outputGlobalVars( const ProcessorGroup *,
                                const PatchSubset    * patches,
                                const MaterialSubset * /* matls */,
                                      DataWarehouse  * old_dw,
                                      DataWarehouse  * new_dw )
{
  // When recomputing a time step outputing global vars is scheduled
  // but should be skipped.
  if( m_application->getReductionVariable( recomputeTimeStep_name ) ||
      m_saveGlobalLabels.empty() ) {
    return;
  }

  bool outputGlobalVars = false;

  // If the frequency is greater than 1 check to see if output is
  // needed.
  if (m_outputGlobalVarsFrequency == 1) {
    outputGlobalVars = true;
  }

  // Note: this check is split up so to be assured that the call to
  // isLastTimeStep is last and called only when needed. Unfortunately,
  // the greater the frequency the more often it will be called.
  else if (m_application->getTimeStep() % m_outputGlobalVarsFrequency == m_outputGlobalVarsOnTimeStep) {
    outputGlobalVars = true;
  }
  else {
    // Get the wall time if is needed, otherwise ignore it.
    double walltime(0);

    // The wall time is not available here
    // if (m_application->getWallTimeMax() > 0) {
    //   walltime = m_wall_timers.GetWallTime();
    // }
    // else {
    //   walltime = 0;
    // }

    outputGlobalVars = m_application->isLastTimeStep(walltime);
  }

  if( !outputGlobalVars ){
    return;
  }


  printTask( patches, g_DA_dbg, " DataArchiver::outputGlobalVars, begin" );

  Timers::Simple timer;
  timer.start();

  const int    timeStep = getTimeStepTopLevel();
  const double simTime  = m_application->getSimTime();
  const double delT     = m_application->getDelT();

  // Dump the variables in the global saveset into files in the uda.
  for(int i=0; i<(int)m_saveGlobalLabels.size(); ++i) {

    SaveItem& saveItem = m_saveGlobalLabels[i];

    const VarLabel* var = saveItem.label;

    // FIX, see above
    const MaterialSubset* matls = saveItem.getMaterialSet( ALL_LEVELS )->getUnion();

    for (int m = 0; m < matls->size(); m++) {
      int matlIndex = matls->get(m);

      std::ostringstream msg;
      msg << " DataArchiver::outputGlobalVars,     Global variable " << var->getName() << " matl: " << matlIndex;
      printTask( patches, g_DA_dbg, msg.str()  );

      ostringstream filename;
      filename << m_outputDir.getName() << "/" << var->getName();
      if (matlIndex < 0){
        filename << ".dat\0";
      }else{
        filename << "_" << matlIndex << ".dat\0";
      }

#ifdef __GNUG__
      ofstream out(filename.str().c_str(), ios::app);
#else
      ofstream out(filename.str().c_str(), ios_base::app);
#endif
      if (!out) {
        throw ErrnoException("DataArchiver::outputGlobal(): The file \"" +
                             filename.str() +
                             "\" could not be opened for writing!",
                             errno, __FILE__, __LINE__);
      }

      // Set the precision which affects the sim time and the global
      // var values.
      out << std::setprecision(17);

      // For outputing the sim time and/or time step with the global vars
      if( m_outputGlobalVarsTimeStep ){              // default false
        out << std::setw(10) << timeStep << "\t";
      }

      if( m_outputGlobalVarsSimTime ) {             // default true
        out << std::setprecision(17) << simTime + delT << "\t";
      }
      // Output the global var for this material index.
      new_dw->print(out, var, 0, matlIndex);
      out << std::endl;
    }
  }

  double myTime = timer().seconds();
  (*m_runtimeStats)[OutputGlobalIOTime] += myTime;
  (*m_runtimeStats)[TotalIOTime ] += myTime;

  printTask( patches, g_DA_dbg, " DataArchiver::outputGlobalVars end"  );
}

//______________________________________________________________________
//
void
DataArchiver::outputVariables( const ProcessorGroup * pg,
                               const PatchSubset    * patches,
                               const MaterialSubset * /*matls*/,
                                     DataWarehouse  * old_dw,
                                     DataWarehouse  * new_dw,
                                     int              type )
{
  // IMPORTANT - this function should only be called once per
  //   processor per level per type (files will be opened and closed,
  //   and those operations are heavy on parallel file systems)

  // return if not an outpoint/checkpoint timestep
  if ((!m_isOutputTimeStep && type == OUTPUT) ||
      (!m_isCheckpointTimeStep &&
       (type == CHECKPOINT || type == CHECKPOINT_GLOBAL))) {
    return;
  }

  //__________________________________
  //
  if( (m_outputPreviousTimeStep || m_checkpointPreviousTimeStep) &&
      m_application->getLastRegridTimeStep() > getTimeStepTopLevel() ) {

    DOUT( d_myworld->myRank() == 0,
          "WARNING : Requesting the previous output/checkpoint for time step "
          << getTimeStepTopLevel() << " but the grid changed on time step "
          << m_application->getLastRegridTimeStep()
          << ". Not writing an output/checkpoint file." );
    return;
  }

  printTask( patches, g_DA_dbg, "DataArchiver::outputVariables  begin"  );

#if SCI_ASSERTION_LEVEL >= 2
  // Double-check to make sure only called once per level.
  int levelid = type != CHECKPOINT_GLOBAL ? getLevel( patches )->getIndex() : -1;

  if( type == OUTPUT ) {
    ASSERT( m_outputCalled[ levelid ] == false );
    m_outputCalled[ levelid ] = true;
  }
  else if( type == CHECKPOINT ) {
    ASSERT( m_checkpointCalled[ levelid ] == false );
    m_checkpointCalled[ levelid ] = true;
  }
  else { // type == CHECKPOINT_GLOBAL
    ASSERT( m_checkpointGlobalCalled == false );
    m_checkpointGlobalCalled = true;
  }
#endif


  const vector< SaveItem >& saveLabels = (type == OUTPUT ?
                                          m_saveLabels :
                                          (type == CHECKPOINT ?
                                           m_checkpointLabels :
                                           m_checkpointGlobalLabels));

  //__________________________________
  DataWarehouse *dw;

  if( m_outputPreviousTimeStep || m_checkpointPreviousTimeStep ){
    dw = old_dw;
  }else {
    dw = new_dw;
  }

  //__________________________________
  // debugging output
  // this task should be called once per variable (per patch/matl subset).
  if (g_DA_dbg) {
    ostringstream msg;
    if ( type == CHECKPOINT_GLOBAL ) {
      msg << "    global";
    }
    else /* if (type == OUTPUT || type == CHECKPOINT) */ {
      if ( type == CHECKPOINT ) {
        msg << "    checkpoint ";
      }
      msg << "    patches: ";
      for(int p=0;p<patches->size();p++) {
        if(p != 0) {
          msg << ", ";
        }
        if (patches->get(p) == 0){
          msg << -1;
        }else{
          msg << patches->get(p)->getID();
        }
      }
    }

    msg << " on timestep: " << getTimeStepTopLevel();
    printTask( patches, g_DA_dbg, msg.str()  );

  }

  //__________________________________
  Dir dir;
  if (type == OUTPUT) {
    dir = m_outputDir;
  }
  else { /* if (type == CHECKPOINT || type == CHECKPOINT_GLOBAL) */
    dir = m_checkpointsDir;
  }

  ostringstream tname;
  tname << "t" << setw(5) << setfill('0') << getTimeStepTopLevel();

  Dir tdir = dir.getSubdir( tname.str() );
  Dir ldir;

  string xmlFilename;
  string dataFilebase;
  string dataFilename;
  const Level* level = nullptr;

  // find the xml filename and data filename that we will write to
  // Normal globals will be handled by outputGlobal, but
  // checkpoint globals call this function, and we handle them
  // differently.
  if (type == OUTPUT || type == CHECKPOINT) {
    // find the level and level number associated with this patch

    ASSERT(patches->size() != 0);
    ASSERT(patches->get(0) != 0);
    level = patches->get(0)->getLevel();

#if SCI_ASSERTION_LEVEL >= 1
    for(int i=0;i<patches->size();i++){
      ASSERT(patches->get(i)->getLevel() == level);
    }
#endif

    ostringstream lname;
    lname << "l" << level->getIndex();
    ldir = tdir.getSubdir(lname.str());

    ostringstream pname;
    pname << "p" << setw(5) << setfill('0') << d_myworld->myRank();
    xmlFilename = ldir.getName() + "/" + pname.str() + ".xml";
    dataFilebase = pname.str() + ".data";
    dataFilename = ldir.getName() + "/" + dataFilebase;
  }
  else { // type == CHECKPOINT_GLOBAL
    xmlFilename =  tdir.getName() + "/global.xml";
    dataFilebase = "global.data";
    dataFilename = tdir.getName() + "/" + dataFilebase;
  }

  Timers::Simple timer;
  timer.start();

  size_t totalBytes = 0;  // total bytes saved over all variables

  //__________________________________
  // Output using standard output format
  // Not only lock to prevent multiple threads from writing over the same
  // file, but also lock because xerces (DOM..) has thread-safety issues.

  if( m_outputFileFormat == UDA || type == CHECKPOINT_GLOBAL ) {
    m_outputLock.lock();
    {
      // Make sure doc's constructor is called after the lock.
      ProblemSpecP doc = ProblemSpec::createDocument( "Uintah_Output" );
      ASSERT( doc != nullptr );

      // Find the end of the file
      ProblemSpecP n = doc->findBlock( "Variable" );

      long cur = 0;
      while( n != nullptr ) {
        ProblemSpecP endNode = n->findBlock( "end" );

        ASSERT( endNode != nullptr );

        long end = atol( endNode->getNodeValue().c_str() );

        if(end > cur) {
          cur = end;
        }
        n = n->findNextBlock( "Variable" );
      }

      //__________________________________
      // Open the data file:
      //
      // Note: At least one time on a BGQ machine (Vulcan@LLNL), with
      // 160K patches, a single checkpoint file failed to open, and it
      // 'crashed' the simulation.  As the other processes on the node
      // successfully opened their file, it is possible that a second
      // open call would have succeeded.  (The original error no was
      // 71.)  Therefore I am using a while loop and counting the
      // 'tries'.

      int tries = 1;
      int flags = O_WRONLY|O_CREAT|O_TRUNC;       // file-opening flags

      const char* filename = dataFilename.c_str();
      int fd  = open( filename, flags, 0666 );

      while( fd == -1 ) {

        if( tries >= 50 ) {
          ostringstream msg;

          msg << "DataArchiver::output(): Failed to open file '"
              << dataFilename << "' (after 50 tries).";
          throw ErrnoException( msg.str(), errno, __FILE__, __LINE__ );
        }

        fd = open( filename, flags, 0666 );
        tries++;
      }

      if( tries > 1 ) {
        proc0cout << "WARNING: There was a glitch in trying to open the "
                  << "checkpoint file: " << dataFilename << ". "
                  << "It took " << tries << " tries to successfully open it.";
      }

      //__________________________________
      // Loop over variables to save:
      for( vector< SaveItem >::const_iterator saveIter = saveLabels.begin(); saveIter != saveLabels.end(); ++saveIter ) {

        const VarLabel       * var       = saveIter->label;
        const MaterialSubset * var_matls = saveIter->getMaterialSubset( level );

        if( var_matls == nullptr ) {
          continue;
        }

        //__________________________________
        //  debugging output
        if( g_DA_dbg ) {
          ostringstream msg;
          msg << "    " << var->getName() << ", materials: ";
          for( int m = 0; m < var_matls->size(); m++ ) {
            if( m != 0 ) {
              msg << ", ";
            }
            msg << var_matls->get( m );
          }
          printTask( patches, g_DA_dbg, msg.str());
        }

        //__________________________________
        // Loop through patches and materials:
        for( int p = 0; p < (type == CHECKPOINT_GLOBAL ? 1 : patches->size() ); ++p ) {
          const Patch* patch;
          int patchID;

          if( type == CHECKPOINT_GLOBAL ) {
            // to consolidate into this function, force patch = 0
            patch = nullptr;
            patchID = -1;
          }
          else { // type == OUTPUT || type == CHECKPOINT
            patch   = patches->get( p );
            patchID = patch->getID();
          }

          //__________________________________
          // write info for this variable to current index file
          for( int m = 0; m < var_matls->size(); m++ ) {

            int matlIndex = var_matls->get( m );

            // Variables may not exist when we get here due to
            // something whacky with weird AMR stuff...
            ProblemSpecP pdElem = doc->appendChild( "Variable" );

            pdElem->appendElement( "variable", var->getName() );
            pdElem->appendElement( "index",    matlIndex );
            pdElem->appendElement( "patch",    patchID );
            pdElem->setAttribute(  "type",     TranslateVariableType( var->typeDescription()->getName().c_str(), type != OUTPUT ) );

            if( var->getBoundaryLayer() != IntVector(0,0,0) ) {
              pdElem->appendElement("boundaryLayer", var->getBoundaryLayer());
            }

            // Pad appropriately
            if( cur % PADSIZE != 0 ) {
              long pad  = PADSIZE-cur%PADSIZE;
              char* zero = scinew char[pad];
              memset(zero, 0, pad);

              int err = (int)write(fd, zero, pad);

              if (err != pad) {
                cerr << "Error writing to file: " << filename
                     << ", errno=" << errno << '\n';
                SCI_THROW(ErrnoException("DataArchiver::output (write call)",
                                         errno, __FILE__, __LINE__));
              }
              cur+=pad;
              delete[] zero;
            }
            ASSERTEQ(cur%PADSIZE, 0);
            pdElem->appendElement("start", cur);

            // output data to data file
            OutputContext oc(fd, filename, cur, pdElem, m_outputDoubleAsFloat && type != CHECKPOINT);
            totalBytes += dw->emit(oc, var, matlIndex, patch);

            pdElem->appendElement("end", oc.cur);
            pdElem->appendElement("filename", dataFilebase.c_str());

#if SCI_ASSERTION_LEVEL >= 1
            struct stat st;
            int s = fstat(fd, &st);

            if(s == -1) {
              cerr << "fstat error - file: " << filename
                   << ", errno=" << errno << '\n';
              throw ErrnoException("DataArchiver::output (stat call)",
                                   errno, __FILE__, __LINE__);
            }
            ASSERTEQ(oc.cur, st.st_size);
#endif
            cur = oc.cur;
          }  // matls
        }  // patches
      }  // save items

      //__________________________________
      // close files and handles
      int s = close( fd );
      if( s == -1 ) {
        cerr << "Error closing file: " << filename << ", errno=" << errno << '\n';
        throw ErrnoException("DataArchiver::output (close call)", errno, __FILE__, __LINE__ );
      }

      doc->output( xmlFilename.c_str() );
      //doc->releaseDocument();

    } // end output locked section

    m_outputLock.unlock();
  } // end UDA or Global Var

#if HAVE_PIDX
  //______________________________________________________________________
  //
  //  ToDo
  //      Multiple patches per core. Needed for outputNthProc (Sidharth)
  //      Turn off output from inside of PIDX (Sidharth)
  //      Disable need for MPI in PIDX (Sidharth)
  //      Fix ints issue in PIDX (Sidharth)
  //      Do we need the memset calls?
  //      Is Variable::emitPIDX() and Variable::readPIDX() efficient?
  //      Should we be using calloc() instead of malloc+memset
  //
  if ( m_outputFileFormat == PIDX && type != CHECKPOINT_GLOBAL ) {

    //__________________________________
    // create the xml dom for this variable
    ProblemSpecP doc = ProblemSpec::createDocument( "Uintah_Output-PIDX" );
    ASSERT( doc != nullptr );
    ProblemSpecP n = doc->findBlock( "Variable" );
    while( n != nullptr ) {
      n = n->findNextBlock( "Variable" );
    }

    PIDXOutputContext pidx;
    vector<TypeDescription::Type> GridVarTypes = pidx.getSupportedVariableTypes();

    // Bulletproofing
    isVarTypeSupported( saveLabels, GridVarTypes );

    // Loop over the grid variable types.
    for( vector<TypeDescription::Type>::iterator iter = GridVarTypes.begin(); iter != GridVarTypes.end(); ++iter ) {

      const TypeDescription::Type & TD = *iter;

      // Find all of the variables of this type only.
      vector<SaveItem> saveTheseLabels = findAllVariablesWithType( saveLabels, TD );

      if( saveTheseLabels.size() > 0 ) {
        string dirName = pidx.getDirectoryName( TD );

        Dir myDir = ldir.getSubdir( dirName );

        totalBytes += saveLabels_PIDX( pg, patches, dw, type,
                                       saveTheseLabels, TD, ldir, dirName, doc );
      }
    }

    // write the xml

    // The following line was commented out... but with it on, we can
    // restart with PIDX.  However, we need to be able to restart
    // without this.  Uncomment the following line to make progress on
    // restart of PIDX - see line above.
    //doc->output( xmlFilename.c_str() );
  }
#endif

  double myTime   = timer().seconds();
  double byteToMB = 1024 * 1024;

  if( type == OUTPUT ) {
    (*m_runtimeStats)[ OutputIOTime ] += myTime;
    (*m_runtimeStats)[ OutputIORate ] += (double) totalBytes / (byteToMB * myTime);
  }
  else if( type == CHECKPOINT ) {
    (*m_runtimeStats)[ CheckpointIOTime ] += myTime;
    (*m_runtimeStats)[ CheckpointIORate ] += (double) totalBytes / (byteToMB * myTime);
  }
  else { // type == CHECKPOINT_GLOBAL
    (*m_runtimeStats)[ CheckpointGlobalIOTime ] += myTime;
    (*m_runtimeStats)[ CheckpointGlobalIORate ] += (double) totalBytes / (byteToMB * myTime);
  }

  (*m_runtimeStats)[TotalIOTime ] += myTime;

  printTask( patches, g_DA_dbg, "DataArchiver::outputVariables  end"  );

} // end outputVariables()

//______________________________________________________________________
//  output only the savedLabels of a specified type description in PIDX format.

size_t
DataArchiver::saveLabels_PIDX( const ProcessorGroup        * pg,
                               const PatchSubset           * patches,
                                     DataWarehouse         * new_dw,
                               int                           type,
                               std::vector< SaveItem >     & saveLabels,
                               const TypeDescription::Type   TD,
                               Dir                           ldir,        // uda/timestep/levelIndex
                               const std::string           & dirName,     // CCVars, SFC*Vars
                               ProblemSpecP                & doc )
{

  size_t totalBytesSaved = 0;
#ifdef HAVE_PIDX
  if(dbgPIDX.active())
    dbgPIDX << "saveLabels_PIDX()\n";

  const int timeStep = m_application->getTimeStep();

  const int     levelid = getLevel( patches )->getIndex();
  const Level * level   = getLevel( patches );

  int         nSaveItems =  saveLabels.size();
  vector<int> nSaveItemMatls( nSaveItems );

  int rank = pg->myRank();
  int rc = -9;               // PIDX return code

  //__________________________________
  // Count up the number of variables that will
  // be output. Each variable can have a different number of
  // materials and live on a different number of levels

  int count = 0;
  int actual_number_of_variables = 0;

  for( vector< SaveItem >::iterator saveIter = saveLabels.begin(); saveIter != saveLabels.end(); ++saveIter ) {
    const MaterialSubset* var_matls = saveIter->getMaterialSubset( level );

    if (var_matls == nullptr) {
      continue;
    }

    nSaveItemMatls[ count ] = var_matls->size();

    ++count;
    actual_number_of_variables += var_matls->size();
  }

  if( actual_number_of_variables == 0 ) {
    // Don't actually have any variables of the specified type on this level.
    return totalBytesSaved;
  }

  // must use this format or else file won't be written
  // inside of uda
  Dir myDir = ldir.getSubdir( dirName );                   // uda/timestep/level/<CCVars, SFC*Vars>
  string idxFilename ( dirName + ".idx" );                 // <CCVars, SFC*Vars....>.idx
  string full_idxFilename( myDir.getName() + ".idx" );     // uda/timestep/level/<CCVars, SFC*Vars...>.idx

  PIDXOutputContext pidx;

  pidx.setOutputDoubleAsFloat( (m_outputDoubleAsFloat && type == OUTPUT) );

  //__________________________________
  // define the level extents for this variable type
  IntVector lo;
  IntVector hi;
  level->computeVariableExtents( TD, lo, hi );

  PIDX_point level_size;
  pidx.setLevelExtents( "DataArchiver::saveLabels_PIDX",  lo, hi, level_size );

  // Can this be run in serial without doing a MPI initialize

  m_PIDX_flags.print();

  if( TD != Uintah::TypeDescription::ParticleVariable ) {

    pidx.initialize( full_idxFilename, timeStep, /*d_myworld->getComm()*/m_pidxComms[ levelid ], m_PIDX_flags, level_size, type );

  }
  else {
    pidx.initializeParticles( full_idxFilename, timeStep, m_pidxComms[ levelid ], level_size, type );

    PIDX_physical_point physical_global_size;
    IntVector zlo = { 0, 0, 0 };
    IntVector ohi = { 1, 1, 1 };
    BBox b;
    level->getSpatialRange( b );

    PIDX_set_physical_point( physical_global_size, b.max().x() - b.min().x(), b.max().y() - b.min().y(), b.max().z() - b.min().z() );

    PIDX_set_physical_dims( pidx.file, physical_global_size );
  }

  //__________________________________
  // allocate memory for pidx variable descriptor array

  rc = PIDX_set_variable_count( pidx.file, actual_number_of_variables );
  pidx.checkReturnCode( rc, "DataArchiver::saveLabels_PIDX -PIDX_set_variable_count failure",__FILE__, __LINE__);

  size_t pidxVarSize = sizeof (PIDX_variable*);
  pidx.varDesc = (PIDX_variable**) malloc( pidxVarSize * nSaveItems );
  memset(pidx.varDesc, 0, pidxVarSize * nSaveItems);

  for(int i = 0 ; i < nSaveItems ; i++) {
    pidx.varDesc[i] = (PIDX_variable*) malloc( pidxVarSize * nSaveItemMatls[i]);
    memset(pidx.varDesc[i], 0, pidxVarSize * nSaveItemMatls[i]);
  }

  //__________________________________
  //  PIDX Diagnostics
  if( rank == 0 && dbgPIDX.active()) {
    printf("[PIDX] IDX file name = %s\n", (char*)idxFilename.c_str());
    printf("[PIDX] levelExtents = %d %d %d\n", (hi.x() - lo.x()), (hi.y() - lo.y()), (hi.z() - lo.z()) );
    printf("[PIDX] Total number of variable = %d\n", nSaveItems);
  }

  //__________________________________
  //
  unsigned char ***patch_buffer;
  patch_buffer = (unsigned char***)malloc(sizeof(unsigned char**) * actual_number_of_variables);

  int vc  = 0; // Variable Counter
  int vcm = 0; // Variable Counter Material

  for( vector< SaveItem >::iterator saveIter = saveLabels.begin(); saveIter != saveLabels.end(); ++saveIter ) {
    const VarLabel* label = saveIter->label;

    const MaterialSubset* var_matls = saveIter->getMaterialSubset(level);
    if (var_matls == nullptr){
      continue;
    }

    //__________________________________
    //  determine data subtype sizes
    const TypeDescription* td = label->typeDescription();
    const TypeDescription* subtype = td->getSubType();

    // set values depending on the variable's subtype
    char   data_type[ 512 ];
    int    sample_per_variable = 1;
    size_t varSubType_size = -9;

    string type_name = "float64";
    int    the_size  = sizeof( double );

    switch( subtype->getType( )) {

    case Uintah::TypeDescription::long64_type :
      sample_per_variable = 1;
      the_size = sizeof( double ); // FIXME: what is the Uintah version of a 64 bit integer?
      type_name = "int64";
      break;
    case Uintah::TypeDescription::Matrix3     : sample_per_variable = 9; break;
    case Uintah::TypeDescription::Point       : sample_per_variable = 3; break;
    case Uintah::TypeDescription::Stencil4    : sample_per_variable = 4; break;
    case Uintah::TypeDescription::Stencil7    : sample_per_variable = 7; break;
    case Uintah::TypeDescription::Vector      : sample_per_variable = 3; break;

    case Uintah::TypeDescription::IntVector :
      sample_per_variable = 3;
      the_size = sizeof( int );
      type_name = "int32";
      break;
    case Uintah::TypeDescription::int_type :
      the_size = sizeof( int );
      type_name = "int32";
      break;
    case Uintah::TypeDescription::double_type :
        if ( pidx.isOutputDoubleAsFloat() ){ // Take into account saving doubles as floats
          the_size = sizeof( float );
          type_name = "float32";
        }
        break;
    case Uintah::TypeDescription::float_type:
      the_size = sizeof( float );
      type_name = "float32";
      break;

    default:
        ostringstream warn;
        warn << "DataArchiver::saveLabels_PIDX:: ("<< label->getName() << " " << td->getName() << " ) has not been implemented\n";
        throw InternalError(warn.str(), __FILE__, __LINE__);
    }

    varSubType_size = sample_per_variable * the_size;
    sprintf( data_type, "%d*%s", sample_per_variable, type_name.c_str() );

    //__________________________________
    //  materials loop
    for( int m = 0; m < var_matls->size(); m++ ) {
      int matlIndex = var_matls->get(m);
      string var_mat_name;

      std::ostringstream s;
      s << m;
      var_mat_name = label->getName() + "_m" + s.str();

      bool isParticle = ( label->typeDescription()->getType() == Uintah::TypeDescription::ParticleVariable );

      rc = PIDX_variable_create((char*) var_mat_name.c_str(),
                                /* isParticle, <- Add this to PIDX spec*/
                                varSubType_size * 8, data_type,
                                &(pidx.varDesc[vc][m]));

      pidx.checkReturnCode( rc,
                            "DataArchiver::saveLabels_PIDX - PIDX_variable_create failure",
                            __FILE__, __LINE__);

      patch_buffer[vcm] =
        (unsigned char**) malloc(sizeof(unsigned char*) * patches->size());

      //__________________________________
      //  patch Loop
      for( int p = 0; p < (type == CHECKPOINT_GLOBAL ? 1 : patches->size()); ++p ) {
        const Patch* patch;

        if (type == CHECKPOINT_GLOBAL) {
          patch = 0;
        }
        else {
          patch = patches->get(p);
          PIDX_point patchOffset;
          PIDX_point patchSize;
          PIDXOutputContext::patchExtents patchExts;

          pidx.setPatchExtents( "DataArchiver::saveLabels_PIDX",
                                patch, level, label->getBoundaryLayer(),
                                td, patchExts, patchOffset, patchSize );

          //__________________________________
          // debugging
          if( dbgPIDX.active() && isProc0_macro ) {
            proc0cout << rank <<" taskType: " << type << "  PIDX:  "
                      << setw(15) << label->getName() << "  " << td->getName()
                      << " Patch: " << patch->getID()
                      << " L-" << level->getIndex()
                      << ",  sample_per_variable: " << sample_per_variable
                      << " varSubType_size: " << varSubType_size
                      << " dataType: " << data_type << "\n";
            patchExts.print( cout );
          }

          //__________________________________
          //  Read in Array3 data to t-buffer
          size_t arraySize;
          if( td->getType() == Uintah::TypeDescription::ParticleVariable ) {


            if( label->getName() == m_particlePositionName ) {
              int var_index;
              PIDX_get_current_variable_index( pidx.file, &var_index );
              PIDX_set_particles_position_variable_index( pidx.file, var_index );
            }

            ParticleVariableBase * pv = new_dw->getParticleVariable( label, matlIndex, patch );
            void * ptr; // Pointer to data? but we don't use it so not digging into what it is for.
            string elems; // We don't use this either.
            pv->getSizeInfo( elems, arraySize, ptr );


            int num_particles = arraySize / ( sample_per_variable * the_size );

            patch_buffer[vcm][p] = (unsigned char*)malloc( arraySize );

            // Figure out the # of particles in order to create the patch_buffer of the correct size...
            // Or pass in a vector and figure it out after this call somewhere...
            //
            // if we don't have to do the above comments, then we can consolidate this code with the code below.
            //

            new_dw->emitPIDX( pidx, label, matlIndex, patch, patch_buffer[vcm][p], arraySize );

            PIDX_physical_point physical_local_offset, physical_local_size;
            PIDX_set_physical_point( physical_local_size, patch->getBox().upper().x() - patch->getBox().lower().x(),
                                     patch->getBox().upper().y() - patch->getBox().lower().y(),
                                     patch->getBox().upper().z() - patch->getBox().lower().z());
            PIDX_set_physical_point( physical_local_offset, patch->getBox().lower().x(),
                                     patch->getBox().lower().y(),
                                     patch->getBox().lower().z());

            rc = PIDX_variable_write_particle_data_physical_layout( pidx.varDesc[ vc ][ m ],
                                                                    physical_local_offset,
                                                                    physical_local_size,
                                                                    patch_buffer[ vcm ][ p ],
                                                                    num_particles,
                                                                    PIDX_row_major );
          }
          else {

            //__________________________________
            // allocate memory for the grid variables
            arraySize = varSubType_size * patchExts.totalCells_EC;

            patch_buffer[vcm][p] = (unsigned char*)malloc( arraySize );
            memset( patch_buffer[vcm][p], 0, arraySize );

            new_dw->emitPIDX( pidx, label, matlIndex, patch, patch_buffer[vcm][p], arraySize );

            IntVector extra_cells = patch->getExtraCells();

            patchOffset[0] = patchOffset[0] - lo.x() - extra_cells[0];
            patchOffset[1] = patchOffset[1] - lo.y() - extra_cells[1];
            patchOffset[2] = patchOffset[2] - lo.z() - extra_cells[2];

            rc = PIDX_variable_write_data_layout( pidx.varDesc[ vc ][ m ],
                                                  patchOffset,
                                                  patchSize,
                                                  patch_buffer[ vcm ][ p ],
                                                  PIDX_row_major );

            pidx.checkReturnCode( rc,
                                  "DataArchiver::saveLabels_PIDX - PIDX_variable_write_data_layout failure",
                                  __FILE__, __LINE__);
          }

#if 0           // to hardwire buffer values for debugging.
          pidx.hardWireBufferValues(t_buffer, patchExts, arraySize, sample_per_variable );
#endif

          //__________________________________
          //  debugging
          if (dbgPIDX.active() ){
             pidx.printBufferWrap("DataArchiver::saveLabels_PIDX    BEFORE  PIDX_variable_write_data_layout",
                                   subtype->getType(),
                                   sample_per_variable,
                                   patchExts.lo_EC, patchExts.hi_EC,
                                   patch_buffer[vcm][p],
                                   arraySize );
          }

          totalBytesSaved += arraySize;

#if 0
          //__________________________________
          //  populate the xml dom This layout allows us to highjack
          //  all of the existing data structures in DataArchive
          ProblemSpecP var_ps = doc->appendChild("Variable");
          var_ps->setAttribute( "type",      TranslateVariableType( td->getName().c_str(), type != OUTPUT ) );
          var_ps->appendElement("variable",  label->getName());
          var_ps->appendElement("index",     matlIndex);
          var_ps->appendElement("patch",     patch->getID());
          var_ps->appendElement("start",     vcm);
          var_ps->appendElement("end",       vcm);          // redundant
          var_ps->appendElement("filename",  idxFilename);

          if (label->getBoundaryLayer() != IntVector(0,0,0)) {
            var_ps->appendElement("boundaryLayer", label->getBoundaryLayer());
          }
#endif
        }  // is checkpoint?
      }  //  Patches

      rc = PIDX_append_and_write_variable(pidx.file, pidx.varDesc[vc][m]);

      int compression_type;
      PIDX_get_compression_type(pidx.file, &compression_type);

      // TODO uncomment when we will use latest PIDX version
      //if(compression_type == PIDX_CHUNKING_ZFP)
      //  PIDX_set_lossy_compression_bit_rate(pidx.file, pidx.varDesc[vc][m], m_PIDX_flags.d_checkpointFlags.compressionBitrate);

      pidx.checkReturnCode( rc, "DataArchiver::saveLabels_PIDX - PIDX_append_and_write_variable failure", __FILE__, __LINE__ );
      vcm++;
    }  //  Materials

    vc++;
  }  //  Variables

  rc = PIDX_close(pidx.file);
  pidx.checkReturnCode( rc,
                        "DataArchiver::saveLabels_PIDX - PIDX_close failure",
                        __FILE__, __LINE__);

  //__________________________________
  // free buffers
  for (int i=0;i<actual_number_of_variables;i++)
  {
    for(int p=0;p<(type==CHECKPOINT_GLOBAL?1:patches->size());p++)
    {
      free( patch_buffer[i][p] );
      patch_buffer[i][p] = 0;
    }
    free( patch_buffer[i] );
    patch_buffer[i] = 0;
  }

  free(patch_buffer);
  patch_buffer = 0;

  //__________________________________
  //  free memory
  for (int i=0; i<nSaveItems ; i++){
    free(pidx.varDesc[i]);
  }

  free(pidx.varDesc);
  pidx.varDesc=0;

  if(dbgPIDX.active())
    dbgPIDX << "end saveLabels_PIDX()\n";

#endif

  return totalBytesSaved;
} // end saveLabels_PIDX();

//______________________________________________________________________
//  Return a vector of saveItems with a common typeDescription
std::vector<DataArchiver::SaveItem>
DataArchiver::findAllVariablesWithType( const std::vector< SaveItem > & saveLabels,
                                        const TypeDescription::Type     type )
{
  std::vector< SaveItem > myItems;

  for( vector< SaveItem >::const_iterator saveIter = saveLabels.begin(); saveIter != saveLabels.end(); ++saveIter) {
    const VarLabel* label = saveIter->label;

    TypeDescription::Type myType = label->typeDescription()->getType();

    if( myType == type ){
      myItems.push_back( *saveIter );
    }
  }
  return myItems;
}


//______________________________________________________________________
//  throw exception if saveItems type description is NOT supported
void
DataArchiver::isVarTypeSupported( const std::vector< SaveItem >            & saveLabels,
                                  const std::vector<TypeDescription::Type> & pidxVarTypes )
{
  for( vector< SaveItem >::const_iterator saveIter = saveLabels.begin(); saveIter != saveLabels.end(); ++saveIter ) {
    const VarLabel* label = saveIter->label;
    const TypeDescription* myType = label->typeDescription();

    bool found = false;
    for( vector<TypeDescription::Type>::const_iterator td_iter = pidxVarTypes.begin(); td_iter!= pidxVarTypes.end(); ++td_iter ) {
      TypeDescription::Type type = *td_iter;
      if( myType->getType() == type ){
        found = true;
        continue;
      }
    }

    // throw exception if this type isn't supported
    if( found == false ){
      ostringstream warn;
      warn << "DataArchiver::saveLabels_PIDX:: ( " << label->getName() << ",  " << myType->getName() << " ) has not been implemented";
      throw InternalError(warn.str(), __FILE__, __LINE__);
    }
  }
}

//______________________________________________________________________
//
void
DataArchiver::makeVersionedDir()
{
  unsigned int dirMin = 0;
  unsigned int dirNum = 0;
  unsigned int dirMax = 0;

  bool dirCreated = false;

  // My (Dd) understanding of this while loop is as follows: We try to
  // make a new directory starting at 0 (000), then 1 (001), and then
  // doubling the number each time that the directory already exists.
  // Once we find a directory number that does not exist, we start
  // back at the minimum number that we had already tried and work
  // forward to find an actual directory number that we can use.
  //
  // Eg: If 001 and 002 already exist, then the algorithm tries to
  // create 001, fails (it already exists), tries to created 002,
  // fails again, tries to create 004, succeeds, deletes 004 because
  // we aren't sure that it is the smallest new number, creates 003,
  // succeeds, and since 003 is the smallest (dirMin) the algorithm
  // stops.

  string dirName;

  // first check to see if the suffix passed in on the command line
  // makes a valid uda dir

  if (m_udaSuffix != -1) {
    ostringstream name;
    name << m_filebase << "." << setw(3) << setfill('0') << m_udaSuffix;
    dirName = name.str();

    int code = MKDIR( dirName.c_str(), 0777 );
    if( code == 0 ) { // Created the directory successfully
      dirCreated = true;
    }
    else if( errno != EEXIST )  {
      cerr << "makeVersionedDir: Error making directory: " << name.str()
           << "\n";
      throw ErrnoException("DataArchiver.cc: mkdir failed for some "
                           "reason besides dir already exists", errno,
                           __FILE__, __LINE__);
    }
  }

  // If that didn't work, go ahead with the real algorithm

  while (!dirCreated) {
    ostringstream name;
    name << m_filebase << "." << setw(3) << setfill('0') << dirNum;
    dirName = name.str();

    int code = MKDIR( dirName.c_str(), 0777 );

    if( code == 0 ) {                               // Created the directory successfully
      dirMax = dirNum;
      if (dirMax == dirMin){
        dirCreated = true;
      }
      else {
        int code = rmdir( dirName.c_str() );
        if (code != 0) {
          throw ErrnoException("DataArchiver.cc: rmdir failed", errno,
                               __FILE__, __LINE__);
        }
      }
    }
    else {
      if( errno != EEXIST ) {
        cerr << "makeVersionedDir: Error making directory: " << name.str()
             << "\n";
        throw ErrnoException("DataArchiver.cc: mkdir failed for some "
                             "reason besides dir already exists", errno,
                             __FILE__, __LINE__);
      }
      dirMin = dirNum + 1;
    }

    if (!dirCreated) {
      if (dirMax == 0) {
        if (dirNum == 0) {
          dirNum = 1;
        }else {
          dirNum *= 2;
        }
      } else {
        dirNum = dirMin + ((dirMax - dirMin) / 2);
      }
    }
  }
  // Move the symbolic link to point to the new version. We need to be careful
  // not to destroy data, so we only create the link if no file/dir by that
  // name existed or if it's already a link.

  bool make_link = false;
  struct stat sb;
  int rc = LSTAT( m_filebase.c_str(), &sb );

  if( (rc != 0) && (errno == ENOENT) ) {
    make_link = true;
  }
  else if ((rc == 0) && (S_ISLNK(sb.st_mode))) {
    unlink(m_filebase.c_str());
    make_link = true;
  }

  if( make_link ) {
    symlink(dirName.c_str(), m_filebase.c_str());
  }

  cout << "DataArchiver created " << dirName << "\n";
  m_outputDir = Dir(dirName);

} // end makeVersionedDir()


//______________________________________________________________________
//  Determine which labels will be saved.
void
DataArchiver::initSaveLabels( SchedulerP & sched,
                              bool initTimeStep )
{

  // if this is the initTimeStep, then don't complain about saving all
  // the vars, just save the ones you can.  They'll most likely be
  // around on the next timestep.

  SaveItem saveItem;
  m_saveGlobalLabels.clear();
  m_saveLabels.clear();

  m_saveLabels.reserve( m_saveLabelNames.size() );
  Scheduler::VarLabelMaterialMap* pLabelMatlMap;
  pLabelMatlMap = sched->makeVarLabelMaterialMap();

  //__________________________________
  // Iterate through each of the saveLabelNames we created in problemSetup

  for( list<SaveNameItem>::iterator iter = m_saveLabelNames.begin(); iter != m_saveLabelNames.end(); ++iter ) {

    const SaveNameItem saveLabel = *iter;

    VarLabel* var = VarLabel::find( saveLabel.labelName );

    //   see if that variable has been created, set the compression
    //   mode make sure that the scheduler shows that that it has been
    //   scheduled to be computed.  Then save it to saveItems.
    if (var == nullptr) {
      if ( initTimeStep ) {
        continue;
      }
      else {
        throw ProblemSetupException(saveLabel.labelName +" variable not found to save.", __FILE__, __LINE__);
      }
    }

    if ( saveLabel.compressionMode != "") {
      var->setCompressionMode( saveLabel.compressionMode );
    }

    Scheduler::VarLabelMaterialMap::iterator found = pLabelMatlMap->find( var->getName() );

    if (found == pLabelMatlMap->end()) {

      if (initTimeStep) {
        // Ignore this on the init timestep, cuz lots of vars aren't
        // computed on the init timestep.
        DOUTR( g_DA_dbg, "DataArchiver::initSaveLabels  Ignoring var " << saveLabel.labelName << " on initialization timestep");

        continue;
      }
      else {
        throw ProblemSetupException( saveLabel.labelName + " variable not computed for saving.", __FILE__, __LINE__);
      }
    }

    saveItem.label = var;
    saveItem.matlSet.clear();

    for ( ConsecutiveRangeSet::iterator iter = saveLabel.levels.begin(); iter != saveLabel.levels.end(); ++iter ) {
      const int levelIndex = *iter;

      ConsecutiveRangeSet matlsToSave = ( ConsecutiveRangeSet( (*found).second ) ).intersected( saveLabel.matls );
      saveItem.setMaterials( levelIndex, matlsToSave, m_prevMatls, m_prevMatlSet );

      DOUTR( g_DA_dbg, "DataArchiver::initSaveLabels: "
                       << saveLabel.labelName
                       << ", levels " << saveLabel.levels
                       << ", matls " << matlsToSave );

      if ((saveLabel.matls != ConsecutiveRangeSet::all) && ( saveLabel.matls != matlsToSave)) {
        throw ProblemSetupException( saveLabel.labelName + " variable not computed for all materials specified to save.", __FILE__, __LINE__ );
      }
    }

    //__________________________________
    //
    const TypeDescription::Type varType = saveItem.label->typeDescription()->getType();

    if ( varType == TypeDescription::ReductionVariable ||
         varType == TypeDescription::SoleVariable ) {
      m_saveGlobalLabels.push_back( saveItem );
    }
    else {
      m_saveLabels.push_back( saveItem );
    }
  }

  //m_saveLabelNames.clear();
  delete pLabelMatlMap;
}


//______________________________________________________________________
//
void
DataArchiver::initCheckpoints( const SchedulerP & sched )
{
  DOUTR( g_DA_dbg, "DataArchiver::initCheckpoints" );

  typedef vector<const Task::Dependency*> dep_vector;
  const dep_vector& initreqs = sched->getInitialRequires();

  // special variables to not checkpoint
  const set<string>& notCheckPointVars = sched->getNotCheckPointVars();

  SaveItem saveItem;
  m_checkpointGlobalLabels.clear();
  m_checkpointLabels.clear();

  // label -> level -> matls
  // we can't store them in two different maps, since we need to know
  // which levels depend on which materials
  typedef map<string, map<int, ConsecutiveRangeSet> > label_type;
  label_type label_map;

  dep_vector::const_iterator iter;
  for (iter = initreqs.begin(); iter != initreqs.end(); ++iter) {
    const Task::Dependency* dep = *iter;

    // define the patchset
    const PatchSubset* patchSubset = (dep->m_patches != 0)? dep->m_patches : dep->m_task->getPatchSet()->getUnion();

    // adjust the patchSubset if the dependency requires coarse or fine level patches
    constHandle<PatchSubset> patches;
    if ( dep->m_patches_dom == Task::PatchDomainSpec::CoarseLevel || dep->m_patches_dom == Task::PatchDomainSpec::FineLevel ){
      patches = dep->getPatchesUnderDomain( patchSubset );
      patchSubset = patches.get_rep();
    }

    // Define the Levels
    ConsecutiveRangeSet levels;
    for( int i = 0; i < patchSubset->size(); i++ ) {
      const Patch* patch = patchSubset->get( i );
      levels.addInOrder( patch->getLevel()->getIndex() );
    }

    //  MaterialSubset:
    // const MaterialSubset* matSubset = (dep->m_matls != 0) ? dep->m_matls : dep->m_task->getMaterialSet()->getUnion();


    // **********************************************************************
    // NOTE: Sole vars are not quite get handled as expected. Unlike
    // reduction variables they do NOT have a material dependency
    // (dep->m_matls) which would return a material of -1. As such,
    // carve off a special material index that is also -1. So to
    // match what is in the data warehouse.

    // When putting a sole variable into the data warehouse it wants
    // a material index of -1. Which is similar to a reduction
    // variable. The bottomline is that sole variable should be
    // handled like reduction variables through out are not.
    // **********************************************************************
    const MaterialSubset* matSubset;

    if( dep->m_matls ) {
      matSubset = dep->m_matls;
    }
    // Special case (hack) so sole variables have a material index of -1.
    else if( dep->m_var->typeDescription()->getType() == TypeDescription::SoleVariable ) {
      matSubset = m_tmpMatSubset;
    }
    else {
      matSubset = dep->m_task->getMaterialSet()->getUnion();
    }

    // The matSubset is assumed to be in ascending order or addInOrder will throw an exception.
    ConsecutiveRangeSet matls;
    matls.addInOrder( matSubset->getVector().begin(), matSubset->getVector().end() );

    // if(dep->m_var->getName() == "delT" ||
    //    dep->m_var->getName() == "dynamicSolveCountPatch" )
    //   std::cerr << __FUNCTION__ << "  " << __LINE__ << "  "
    //             << dep->m_var->getName() << "  "
    //             << dep->m_matls << "  "
    //             << matls.expandedString()
    //             << std::endl;

    for( ConsecutiveRangeSet::iterator crs_iter = levels.begin(); crs_iter != levels.end(); ++crs_iter ) {
      ConsecutiveRangeSet& unionedVarMatls = label_map[ dep->m_var->getName() ][ *crs_iter ];
      unionedVarMatls = unionedVarMatls.unioned(matls);
    }
  }

  m_checkpointLabels.reserve( label_map.size() );
  bool hasDelT = false;

  for( label_type::iterator lt_iter = label_map.begin(); lt_iter != label_map.end(); lt_iter++ ) {
    VarLabel* var = VarLabel::find( lt_iter->first );

    if (var == nullptr) {
      throw ProblemSetupException( lt_iter->first + " variable not found to checkpoint.",__FILE__, __LINE__ );
    }

    saveItem.label = var;
    saveItem.matlSet.clear();

    for( map<int, ConsecutiveRangeSet>::iterator map_iter = lt_iter->second.begin(); map_iter != lt_iter->second.end(); ++map_iter ) {
      saveItem.setMaterials( map_iter->first, map_iter->second, m_prevMatls, m_prevMatlSet );

      if( string(var->getName()) == delT_name ) {
        hasDelT = true;
      }
    }

    // Skip this variable if the default behavior of variable has
    // been overwritten.  For example ignore checkpointing
    // PerPatch<FileInfo> variable
    bool skipVar = ( notCheckPointVars.count(saveItem.label->getName() ) > 0 );

    if( !skipVar ) {
      if ( saveItem.label->typeDescription()->getType() == TypeDescription::ReductionVariable ||
           saveItem.label->typeDescription()->getType() == TypeDescription::SoleVariable ) {
        m_checkpointGlobalLabels.push_back( saveItem );
      }
      else {
        m_checkpointLabels.push_back( saveItem );
      }
    }
  } // end for lt_iter


  if ( !hasDelT ) {
    VarLabel* var = VarLabel::find( delT_name );
    if (var == nullptr) {
      throw ProblemSetupException("delT variable not found to checkpoint.",__FILE__, __LINE__);
    }

    saveItem.label = var;
    saveItem.matlSet.clear();

    ConsecutiveRangeSet globalMatl( "-1" );
    saveItem.setMaterials( -1, globalMatl, m_prevMatls, m_prevMatlSet );

    ASSERT( saveItem.label->typeDescription()->getType() == TypeDescription::ReductionVariable ||
            saveItem.label->typeDescription()->getType() == TypeDescription::SoleVariable );

    m_checkpointGlobalLabels.push_back( saveItem );
  }
}

//______________________________________________________________________
//
void
DataArchiver::SaveItem::setMaterials( const int                   levelIndex,
                                      const ConsecutiveRangeSet & matls,
                                            ConsecutiveRangeSet & prevMatls,
                                            MaterialSetP        & prevMatlSet )
{
  // reuse material sets when the same set of materials is used for
  // different SaveItems in a row -- easier than finding all reusable
  // material set, but effective in many common cases.
  if( ( prevMatlSet != nullptr ) && ( matls == prevMatls ) ) {
    matlSet[ levelIndex ] = prevMatlSet;
  }
  else {
    MaterialSetP& m = matlSet[ levelIndex ];
    m = scinew MaterialSet();
    vector<int> matlVec;
    matlVec.reserve(matls.size());

    for ( ConsecutiveRangeSet::iterator crs_iter = matls.begin(); crs_iter != matls.end(); ++crs_iter ) {
      matlVec.push_back( *crs_iter );
    }

    m->addAll( matlVec );
    prevMatlSet = m;
    prevMatls = matls;
  }
}

//______________________________________________________________________
//  Find the materials to output on this level for this saveItem
const MaterialSubset*
DataArchiver::SaveItem::getMaterialSubset( const Level* level ) const
{
  // search done by absolute level, or relative to end of levels (-1
  // finest, -2 second finest,...)
  map<int, MaterialSetP>::const_iterator iter = matlSet.end();
  const MaterialSubset* var_matls = nullptr;

  if ( level ) {
    int L_index = level->getIndex();
    int maxLevels = level->getGrid()->numLevels();

    iter = matlSet.find( L_index );

    if (iter == matlSet.end()){
      iter = matlSet.find( L_index - maxLevels );
    }

    if (iter == matlSet.end()) {
      iter = matlSet.find( ALL_LEVELS );
    }

    if (iter != matlSet.end()) {
      var_matls = iter->second.get_rep()->getUnion();
    }
  }
  else { // Globals variables that are level independent:

    for( map<int, MaterialSetP>::const_iterator iter = matlSet.begin(); iter != matlSet.end(); ++iter ) {
      var_matls = getMaterialSet( iter->first )->getUnion();
      break;
    }
  }
  return var_matls;
}


//______________________________________________________________________
//
bool
DataArchiver::needRecompile(const GridP& /*grid*/)
{
  bool retVal = false;

#ifdef HAVE_PIDX
  retVal = (retVal || m_pidx_need_to_recompile || m_pidx_restore_nth_rank);
#endif

  return retVal;
}

//______________________________________________________________________
//
void
DataArchiver::recompile( const GridP& grid )
{

#ifdef HAVE_PIDX
  if( m_pidx_requested_nth_rank > 1 ) {
    if( m_pidx_restore_nth_rank ) {
      proc0cout << "This is the time step following a checkpoint - "
                << "need to put the task graph back with a recompile - "
                << "setting nth output to 1\n";
      m_loadBalancer->setNthRank( 1 );
      m_loadBalancer->possiblyDynamicallyReallocate( grid,
                                                     LoadBalancer::REGRID_LB );
      setSaveAsPIDX();
      m_pidx_restore_nth_rank = false;
    }

    if( m_pidx_need_to_recompile ) {
      // Don't need to recompile on the next time step as it will
      // happen on this one.  However, the nth rank value will
      // need to be restored after this time step, so set
      // pidx_restore_nth_rank to true.
      m_pidx_need_to_recompile = false;
      m_pidx_restore_nth_rank = true;
    }
  }
#endif
}

//______________________________________________________________________
//
string
DataArchiver::TranslateVariableType( string type, bool isThisCheckpoint )
{
  if ( m_outputDoubleAsFloat && !isThisCheckpoint ) {
    if      (type=="CCVariable<double>"  ) return "CCVariable<float>";
    else if (type=="NCVariable<double>"  ) return "NCVariable<float>";
    else if (type=="SFCXVariable<double>") return "SFCXVariable<float>";
    else if (type=="SFCYVariable<double>") return "SFCYVariable<float>";
    else if (type=="SFCZVariable<double>") return "SFCZVariable<float>";
    else if (type=="ParticleVariable<double>") return "ParticleVariable<float>";
  }
  return type;
}

//______________________________________________________________________
//
bool
DataArchiver::isLabelSaved( const string & label ) const
{
  if(m_outputInterval == 0.0 && m_outputTimeStepInterval == 0) {
    return false;
  }

  list<SaveNameItem>::const_iterator iter;
  for( iter = m_saveLabelNames.begin(); iter != m_saveLabelNames.end(); ++iter ) {
    if( iter->labelName == label ) {
      return true;
    }
  }
  return false;
}

//______________________________________________________________________
// Allow the component to set the output interval
void
DataArchiver::setOutputInterval( double newinv )
{
  if (m_outputInterval != newinv){

    m_outputInterval = newinv;
    m_outputTimeStepInterval = 0;

    // Reset the output so force one to happen.
    m_nextOutputTime = 0.0;
    m_nextOutputTimeStep = 0;
  }
}

//______________________________________________________________________
// Allow the component to set the output timestep interval
void
DataArchiver::setOutputTimeStepInterval( int newinv )
{
  if (m_outputTimeStepInterval != newinv){

    m_outputInterval = 0;
    m_outputTimeStepInterval = newinv;

    // Reset the output so force one to happen.
    m_nextOutputTime = 0.0;
    m_nextOutputTimeStep = 0;
  }
}

//______________________________________________________________________
// Allow the component to set the checkpoint interval
void
DataArchiver::setCheckpointInterval( double newinv )
{
  if (m_checkpointInterval != newinv){

    m_checkpointInterval = newinv;
    m_checkpointTimeStepInterval = 0;
    m_checkpointWallTimeInterval = 0;

    // Reset the check point so force one to happen.
    m_nextCheckpointTime = 0.0;
    m_nextCheckpointTimeStep = 0.0;
    m_nextCheckpointWallTime = 0.0;

    // If needed create checkpoints/index.xml
    if( !m_checkpointsDir.exists() ){

      if( d_myworld->myRank() == 0) {
        m_checkpointsDir = m_outputDir.createSubdir("checkpoints");
        createIndexXML(m_checkpointsDir);
      }
    }

    // Sync up before every rank can use the checkpoints dir
    Uintah::MPI::Barrier(d_myworld->getComm());
  }
}

//______________________________________________________________________
// Allow the component to set the checkpoint timestep interval
void
DataArchiver::setCheckpointTimeStepInterval( int newinv )
{
  if (m_checkpointTimeStepInterval != newinv){

    m_checkpointInterval = 0;
    m_checkpointTimeStepInterval = newinv;
    m_checkpointWallTimeInterval = 0;

    // Reset the check point so force one to happen.
    m_nextCheckpointTime = 0.0;
    m_nextCheckpointTimeStep = 0.0;
    m_nextCheckpointWallTime = 0.0;

    // If needed create checkpoints/index.xml
    if( !m_checkpointsDir.exists()) {

      if( d_myworld->myRank() == 0) {
        m_checkpointsDir = m_outputDir.createSubdir("checkpoints");
        createIndexXML(m_checkpointsDir);
      }
    }

    // Sync up before every rank can use the checkpoints dir
    Uintah::MPI::Barrier(d_myworld->getComm());
  }
}

//__________________________________
// Allow the component to set the checkpoint wall time interval
void
DataArchiver::setCheckpointWallTimeInterval( int newinv )
{
  if (m_checkpointWallTimeInterval != newinv){

    m_checkpointInterval = 0;
    m_checkpointTimeStepInterval = 0;
    m_checkpointWallTimeInterval = newinv;

    // Reset the check point so force one to happen.
    m_nextCheckpointTime = 0.0;
    m_nextCheckpointTimeStep = 0.0;
    m_nextCheckpointWallTime = 0.0;

    // If needed create checkpoints/index.xml
    if( !m_checkpointsDir.exists()){

      if( d_myworld->myRank() == 0) {
        m_checkpointsDir = m_outputDir.createSubdir("checkpoints");
        createIndexXML(m_checkpointsDir);
      }
    }

    // Sync up before every rank can use the checkpoints dir
    Uintah::MPI::Barrier(d_myworld->getComm());
  }
}

//______________________________________________________________________
//  This will copy the portions of the timestep.xml from the old uda
//  to the new uda.  Specifically, the sections related to the
//  components.
void
DataArchiver::copy_outputProblemSpec( Dir & fromDir, Dir & toDir )
{
  int dir_timestep = getTimeStepTopLevel();

  ostringstream tname;
  tname << "t" << setw(5) << setfill('0') << dir_timestep;

  // define the from/to directories & files
  string fromPath = fromDir.getName()+"/"+tname.str();
  Dir myFromDir   = Dir(fromPath);
  string fromFile = fromPath + "/timestep.xml";

  string toPath   = toDir.getName() + "/" + tname.str();
  Dir myToDir     = Dir( toPath );
  string toFile   = toPath + "/timestep.xml";

  //__________________________________
  //  loop over the blocks in timestep.xml
  //  and copy the component related nodes
  ProblemSpecP inputDoc = loadDocument( fromFile );

  for (ProblemSpecP ps = inputDoc->getFirstChild(); ps != nullptr; ps = ps->getNextSibling()) {
    string nodeName = ps->getNodeName();

    if (nodeName == "Meta" || nodeName == "Time" || nodeName == "Grid" || nodeName == "Data") {
      continue;
    }
    cout << "   Now copying the XML node (" << setw(20) << nodeName << ")" << " from: " << fromFile << " to: " << toFile << "\n";
    copySection( myFromDir,  myToDir, "timestep.xml", nodeName );
  }
}

//______________________________________________________________________
// Check to see if a checkpoint exists for this time step
bool
DataArchiver::outputTimeStepExists( unsigned int dir_timestep )
{
  if( dir_timestep == (unsigned int) -1 ){
    return true;
  }

  ostringstream tname;
  tname << "t" << setw(5) << setfill('0') << dir_timestep;
  std::string timestepDir  = m_outputDir.getName() + "/" + tname.str();

  for ( auto & var : m_outputTimeStepDirs ){

    if( var == timestepDir ){
      return true;
    }
  }

  return false;
}

//______________________________________________________________________
// Check to see if a checkpoint exists for this time step
bool
DataArchiver::checkpointTimeStepExists( unsigned int dir_timestep )
{
  if( dir_timestep == (unsigned int) -1 )
    return true;

  ostringstream tname;
  tname << "t" << setw(5) << setfill('0') << dir_timestep;
  std::string timestepDir  = m_checkpointsDir.getName() + "/" + tname.str();

  for ( auto & var : m_checkpointTimeStepDirs ){

    if( var == timestepDir ) {
      return true;
    }
  }

  return false;
}

//______________________________________________________________________
// Return the top level time step.
int
DataArchiver::getTimeStepTopLevel()
{
  const int timeStep =
    m_application->getTimeStep() - int(m_outputPreviousTimeStep || m_checkpointPreviousTimeStep);

  // If using PostProcessUda then use its mapping for the restart time steps.
  if ( m_doPostProcessUda ) {
    return m_restartTimeStepIndicies[ timeStep ];
  }
  else {
    return timeStep;
  }
}

//______________________________________________________________________
// Called by in situ VisIt to dump a time step's data.
void
DataArchiver::outputTimeStep( const GridP& grid,
                              SchedulerP& sched,
                              bool previous )
{
  //__________________________________
  //
  if( previous &&
      m_application->getLastRegridTimeStep() > getTimeStepTopLevel() ) {

    DOUT( d_myworld->myRank() == 0,
          "WARNING : Requesting the previous output for time step "
          << getTimeStepTopLevel() << " but the grid changed on time step "
          << m_application->getLastRegridTimeStep()
          << ". Not writing an outputing file." );
    return;
  }

  m_outputPreviousTimeStep = previous;

  // Do not output if it has already been done.
  if( outputTimeStepExists( getTimeStepTopLevel() ) ) {
    m_outputPreviousTimeStep = false;
    return;
  }

  int proc = d_myworld->myRank();

  DataWarehouse* oldDW = sched->get_dw(0);
  DataWarehouse* newDW = sched->getLastDW();

  // Set up the inital bits including the flag m_isOutputTimeStep
  // which triggers most actions.
  setOutputTimeStep( true, grid );

  // Sync up before every rank can use the time step dir
  //  Uintah::MPI::Barrier( d_myworld->getComm() );

  // For each level get the patches associated with this processor and
  // save the requested output variables.
  for( int i = 0; i < grid->numLevels(); ++i ) {
    const LevelP& level = grid->getLevel( i );

    const PatchSet* patches =
      m_loadBalancer->getOutputPerProcessorPatchSet(level);

    outputVariables( nullptr, patches->getSubset(proc),
                     nullptr, oldDW, newDW, OUTPUT );
  }

  // Update the main xml file and write the xml file for this
  // timestep.
  writeto_xml_files( grid );

  m_isOutputTimeStep = false;
  m_outputPreviousTimeStep = false;
}

//______________________________________________________________________
// Called by in situ VisIt to dump a checkpoint.
//
void
DataArchiver::checkpointTimeStep( const GridP& grid,
                                  SchedulerP& sched,
                                  bool previous )
{
  //__________________________________
  //
  if( previous &&
      m_application->getLastRegridTimeStep() > getTimeStepTopLevel() ) {

    DOUT( d_myworld->myRank() == 0,
          "WARNING : Requesting the previous checkpoint for time step "
          << getTimeStepTopLevel() << " but the grid changed on time step "
          << m_application->getLastRegridTimeStep()
          << ". Not writing a checkpoint file." );
    return;
  }

  m_checkpointPreviousTimeStep = previous;

  // Do not checkpoint if it has already been done.
  if( outputTimeStepExists( getTimeStepTopLevel() ) ) {
    m_checkpointPreviousTimeStep = false;
    return;
  }

  int proc = d_myworld->myRank();

  DataWarehouse* oldDW = sched->get_dw(0);
  DataWarehouse* newDW = sched->getLastDW();

  // Set up the inital bits including the flag m_isCheckpointTimeStep
  // which triggers most actions.
  setCheckpointTimeStep( true, grid );

  // Sync up before every rank can use the checkpoints dir
  Uintah::MPI::Barrier( d_myworld->getComm() );

  // Update the main xml file and write the xml file for this
  // timestep.
  writeto_xml_files( grid );

  // For each level get the patches associated with this processor and
  // save the requested output variables.
  for( int i = 0; i < grid->numLevels(); ++i ) {
    const LevelP& level = grid->getLevel( i );

    const PatchSet* patches =
      m_loadBalancer->getOutputPerProcessorPatchSet(level);

    outputVariables( nullptr, patches->getSubset(proc),
                     nullptr, oldDW, newDW, CHECKPOINT );
    outputVariables( nullptr, patches->getSubset(proc),
                     nullptr, oldDW, newDW, CHECKPOINT_GLOBAL );
  }

  m_isCheckpointTimeStep = false;
  m_checkpointPreviousTimeStep = false;
}

//______________________________________________________________________
// Called to set the elapsed wall time
//
void
DataArchiver::setElapsedWallTime( double val )
{
  // Set the elasped wall time if the checkpoint is based on the wall time.
  if( m_checkpointWallTimeInterval > 0 ) {

    // When using the wall time, rank 0 determines the wall time and
    // sends it to all other ranks.
    Uintah::MPI::Bcast( &val, 1, MPI_DOUBLE, 0, d_myworld->getComm() );

    m_elapsedWallTime = val;
  }
}

//______________________________________________________________________
// Called to set the cycle, i.e. how many checkpoints to save
//
void
DataArchiver::setCheckpointCycle( int val )
{
  m_checkpointCycle = val;
}

//______________________________________________________________________
//    This is a good idea and should be looked into with git  -Todd
//
void
DataArchiver::saveSVNinfo()
{
#if 0
  string svn_diff_file =
    string( sci_getenv("SCIRUN_OBJDIR") ) + "/svn_diff.txt";

  if( !validFile( svn_diff_file ) ) {
    cout << "\n"
         << "WARNING: 'svn diff' file '" << svn_diff_file
         << "' does not appear to exist!\n"
         << "\n";
  }
  else {
    string svn_diff_out = m_outputDir.getName() + "/svn_diff.txt";
    string svn_diff_on = string( sci_getenv("SCIRUN_OBJDIR") ) + "/.do_svn_diff";
    if( !validFile( svn_diff_on ) ) {
      cout << "\n"
           << "WARNING: Adding 'svn diff' file to UDA, "
           << "but AUTO DIFF TEXT CREATION is OFF!\n"
           << "         svn_diff.txt may be out of date!  "
           << "Saving as 'possible_svn_diff.txt'.\n"
           << "\n";

      svn_diff_out = m_outputDir.getName() + "/possible_svn_diff.txt";
    }

    copyFile( svn_diff_file, svn_diff_out );
  }
#endif
}

//______________________________________________________________________
// Verifies that all processes can see the same file system (as rank 0).
//
void
DataArchiver::setupSharedFileSystem()
{
  Timers::Simple timer;
  timer.start();

  // Verify that all MPI processes can see the common file system (with rank 0).
  string fs_test_file_name;

  if( d_myworld->myRank() == 0 ) {

    m_writeMeta = true;
    // Create a unique file name, using hostname + pid
    char hostname[ MAXHOSTNAMELEN ];
    if( gethostname( hostname, MAXHOSTNAMELEN ) != 0 ) {
      strcpy( hostname, "hostname-unknown" );
    }

    ostringstream test_filename_stream;
    test_filename_stream << "sus_filesystem_test-" << hostname
                         << "-" << getpid();

    // Create the test file...
    FILE * tmpout = fopen( test_filename_stream.str().c_str(), "w" );
    if( !tmpout ) {
      throw ErrnoException("fopen failed for " + test_filename_stream.str(),
                           errno, __FILE__, __LINE__ );
    }
    fprintf( tmpout, "\n" ); // Test writing to file...

    if( fflush( tmpout ) != 0 ) {
      throw ErrnoException( "fflush", errno, __FILE__, __LINE__ );
    }

    if( fsync( fileno( tmpout ) ) != 0 ) { // Test syncing a file.
      throw ErrnoException( "fsync", errno, __FILE__, __LINE__ );
    }

    if( fclose(tmpout) != 0) { // Test closing the file.
      throw ErrnoException( "fclose", errno, __FILE__, __LINE__ );
    }

    // While the following has never before been necessary, it turns out that
    // the "str()" operator on an ostringstream creates a temporary buffer
    // that can be deleted at any time and so using ".c_str()" on it may return
    // garbage.  To avoid this, we need to copy the ".str()" output into our
    // own string, and then use the ".c_str()" on that non-temporary string.
    const string temp_string = test_filename_stream.str();

    const char* outbuf = temp_string.c_str();
    int         outlen = (int)strlen( outbuf );

    // Broadcast test filename length, and then broadcast the actual name.
    Uintah::MPI::Bcast( &outlen, 1, MPI_INT, 0, d_myworld->getComm() );
    Uintah::MPI::Bcast( const_cast<char*>(outbuf), outlen, MPI_CHAR, 0,
                        d_myworld->getComm() );
    fs_test_file_name = test_filename_stream.str();
  }
  else {
    m_writeMeta = false; // Only rank 0 will emit meta data...

    // All other ranks receive from rank 0 (code above) the length,
    // and then name of the file that we are going to look for...
    int inlen;
    Uintah::MPI::Bcast( &inlen, 1, MPI_INT, 0, d_myworld->getComm() );
    char * inbuf = scinew char[ inlen + 1 ];
    Uintah::MPI::Bcast( inbuf, inlen, MPI_CHAR, 0, d_myworld->getComm() );
    inbuf[ inlen ]='\0';
    fs_test_file_name = inbuf;

    delete[] inbuf;
  }

  if( d_myworld->myRank() != 0 ) { // Make sure everyone else can see the temp file...

    struct stat st;
    int s = stat( fs_test_file_name.c_str(), &st );

    if( ( s != 0 ) || !S_ISREG( st.st_mode ) ) {
      cerr << "Stat'ing of file: " << fs_test_file_name
           << " failed with errno = " << errno << "\n";
      throw ErrnoException( "stat", errno, __FILE__, __LINE__ );
    }
  }

  Uintah::MPI::Barrier(d_myworld->getComm()); // Wait until everyone has check for the file before proceeding.

  if( m_writeMeta ) {

    int s = unlink( fs_test_file_name.c_str() ); // Remove the tmp file...
    if(s != 0) {
      cerr << "Cannot unlink file: " << fs_test_file_name << '\n';
      throw ErrnoException("unlink", errno, __FILE__, __LINE__);
    }

    makeVersionedDir();
    // Send UDA name to all other ranks.
    string udadirname = m_outputDir.getName();

    // Broadcast uda dir name length, and then broadcast the actual name.
    const char* outbuf = udadirname.c_str();
    int         outlen = (int)strlen(outbuf);

    Uintah::MPI::Bcast( &outlen, 1, MPI_INT, 0, d_myworld->getComm() );
    Uintah::MPI::Bcast( const_cast<char*>(outbuf), outlen, MPI_CHAR, 0,
                        d_myworld->getComm() );
  }
  else {

    // Receive the name of the UDA from rank 0...
    int inlen;
    Uintah::MPI::Bcast( &inlen, 1, MPI_INT, 0, d_myworld->getComm() );
    char * inbuf = scinew char[ inlen+1 ];
    Uintah::MPI::Bcast( inbuf, inlen, MPI_CHAR, 0, d_myworld->getComm() );
    inbuf[ inlen ]='\0';

    m_outputDir = Dir( inbuf );
    delete[] inbuf;
  }

  if( d_myworld->myRank() == 0 ) {
    cerr << "Verified shared file system in " << timer().seconds()
         << " seconds.\n";
  }

} // end setupSharedFileSystem()

//______________________________________________________________________
//
// setupLocalFileSystems()
//
// This is the old method of checking for shared vs local file systems
// and determining which node(s) will write the UDA meta data.  Rank 0
// creates a file name, sends it to all other ranks.  All other ranks
// use that basename to create subsequent files ("basename-rank").
// Then all ranks (except 0) start looking for these files in order
// (starting one past their rank).  If a file is found, it means that
// the rank is on a node that has another (lower) rank - and that
// lower rank will do the writing.
//
void
DataArchiver::setupLocalFileSystems()
{
  Timers::Simple timer;
  timer.start();

  // See how many shared filesystems that we have
  string basename;
  if( d_myworld->myRank() == 0 ) {
    // Create a unique string, using hostname+pid
    char* base = strdup(m_filebase.c_str());
    char* p = base+strlen(base);

    for(;p>=base;p--) {
      if(*p == '/') {
        *++p=0; // keep trailing slash
        break;
      }
    }

    if(*base) {
      free(base);
      base = strdup(".");
    }

    char hostname[MAXHOSTNAMELEN];
    if(gethostname(hostname, MAXHOSTNAMELEN) != 0){
      strcpy(hostname, "unknown???");
    }

    ostringstream ts;
    ts << base << "-" << hostname << "-" << getpid();
    if (*base) {
      free(base);
    }

    string test_string = ts.str();
    const char* outbuf = test_string.c_str();
    int outlen = (int)strlen(outbuf);

    Uintah::MPI::Bcast(&outlen, 1, MPI_INT, 0, d_myworld->getComm());
    Uintah::MPI::Bcast(const_cast<char*>(outbuf), outlen, MPI_CHAR, 0,
              d_myworld->getComm());
    basename = test_string;
  }
  else {
    int inlen;
    Uintah::MPI::Bcast(&inlen, 1, MPI_INT, 0, d_myworld->getComm());
    char* inbuf = scinew char[inlen+1];
    Uintah::MPI::Bcast(inbuf, inlen, MPI_CHAR, 0, d_myworld->getComm());
    inbuf[inlen]='\0';
    basename=inbuf;
    delete[] inbuf;
  }


  // Create a file, of the name p0_hostname-p0_pid-processor_number
  ostringstream myname;
  myname << basename << "-" << d_myworld->myRank() << ".tmp";
  string fname = myname.str();

  // This will be an empty file, everything is encoded in the name anyway
  FILE* tmpout = fopen(fname.c_str(), "w");
  if(!tmpout) {
    throw ErrnoException("fopen failed for " + fname, errno,
                         __FILE__, __LINE__);
  }
  fprintf(tmpout, "\n");
  if(fflush(tmpout) != 0) {
    throw ErrnoException("fflush", errno, __FILE__, __LINE__);
  }

  if(fsync(fileno(tmpout)) != 0) {
    throw ErrnoException("fsync", errno, __FILE__, __LINE__);
  }

  if(fclose(tmpout) != 0) {
    throw ErrnoException("fclose", errno, __FILE__, __LINE__);
  }

  Uintah::MPI::Barrier(d_myworld->getComm());

  // See who else we can see
  m_writeMeta=true;
  int i;

  for(i=0;i<d_myworld->myRank();i++) {
    ostringstream name;
    name << basename << "-" << i << ".tmp";
    struct stat st;
    int s=stat(name.str().c_str(), &st);
    if(s == 0 && S_ISREG(st.st_mode)) {
      // File exists, we do NOT need to emit metadata
      m_writeMeta=false;
      break;
    }
    else if(errno != ENOENT) {
      cerr << "Cannot stat file: " << name.str() << ", errno=" << errno << '\n';
      throw ErrnoException("stat", errno, __FILE__, __LINE__);
    }
  }

  Uintah::MPI::Barrier( d_myworld->getComm() );

  if( m_writeMeta ) {
    makeVersionedDir();
    string fname = myname.str();
    FILE* tmpout = fopen(fname.c_str(), "w");
    if(!tmpout) {
      throw ErrnoException("fopen", errno, __FILE__, __LINE__);
    }
    string dirname = m_outputDir.getName();
    fprintf(tmpout, "%s\n", dirname.c_str());
    if(fflush(tmpout) != 0) {
      throw ErrnoException("fflush", errno, __FILE__, __LINE__);
    }
#if defined(__APPLE__)
    if(fsync(fileno(tmpout)) != 0) {
      throw ErrnoException("fsync", errno, __FILE__, __LINE__);
    }
#elif !defined(__bgq__) // __bgq__ is defined on Blue Gene Q computers...
    if(fdatasync(fileno(tmpout)) != 0) {
      throw ErrnoException("fdatasync", errno, __FILE__, __LINE__);
    }
#endif
    if(fclose(tmpout) != 0) {
      throw ErrnoException("fclose", errno, __FILE__, __LINE__);
    }
  }

  Uintah::MPI::Barrier(d_myworld->getComm());

if(!m_writeMeta) {
    ostringstream name;
    name << basename << "-" << i << ".tmp";
    ifstream in(name.str().c_str());
    if (!in) {
      throw InternalError("DataArchiver::initializeOutput(): The file \"" +
                          name.str() +
                          "\" not found on second pass for filesystem discovery!",
                          __FILE__, __LINE__);
    }
    string dirname;
    in >> dirname;
    m_outputDir = Dir( dirname );
  }

  int count = m_writeMeta ? 1 : 0;
  int nunique;
  // This is an AllReduce, not a reduce.  This is necessary to
  // ensure that all processors wait before they remove the tmp files
  Uintah::MPI::Allreduce(&count, &nunique, 1, MPI_INT, MPI_SUM,
                d_myworld->getComm());
  if( d_myworld->myRank() == 0 ) {
    cerr << "Discovered " << nunique << " unique filesystems in "
         << timer().seconds() << " seconds\n";
  }
  // Remove the tmp files...
  int s = unlink(myname.str().c_str());
  if( s != 0 ) {
    cerr << "Cannot unlink file: " << myname.str() << '\n';
    throw ErrnoException( "unlink", errno, __FILE__, __LINE__ );
  }
}<|MERGE_RESOLUTION|>--- conflicted
+++ resolved
@@ -1144,11 +1144,7 @@
       SaveItem& saveItem = m_saveGlobalLabels[i];
 
       const MaterialSubset* mss = saveItem.getMaterialSubset(0);
-<<<<<<< HEAD
-      task->requires( Task::WhichDW::NewDW, saveItem.label, mss, true);
-=======
-      task->requires( Task::NewDW, saveItem.label, mss, Task::SearchTG::OldTG);
->>>>>>> ef6a5341
+      task->requires( Task::WhichDW::NewDW, saveItem.label, mss, Task::SearchTG::OldTG);
     }
 
     task->setType( Task::TaskType::OutputGlobalVars ); 
@@ -1174,11 +1170,7 @@
       SaveItem& saveItem = m_checkpointGlobalLabels[i];
 
       const MaterialSubset* mss = saveItem.getMaterialSubset(0);
-<<<<<<< HEAD
-      task->requires(Task::WhichDW::NewDW, saveItem.label, mss, true);
-=======
-      task->requires(Task::NewDW, saveItem.label, mss, Task::SearchTG::OldTG);
->>>>>>> ef6a5341
+      task->requires(Task::WhichDW::NewDW, saveItem.label, mss, Task::SearchTG::OldTG);
     }
 
     sched->addTask(task, nullptr, nullptr);
@@ -2536,11 +2528,7 @@
       const MaterialSubset* matlSubset = saveIter->getMaterialSubset( level.get_rep() );
 
       if ( matlSubset != nullptr ) {
-<<<<<<< HEAD
-        task->requires( Task::WhichDW::NewDW, (*saveIter).label, matlSubset, Task::MaterialDomainSpec::OutOfDomain, Ghost::None, 0, true );
-=======
-        task->requires( Task::NewDW, (*saveIter).label, matlSubset, Task::OutOfDomain, Ghost::None, 0, Task::SearchTG::OldTG );
->>>>>>> ef6a5341
+        task->requires( Task::WhichDW::NewDW, (*saveIter).label, matlSubset, Task::MaterialDomainSpec::OutOfDomain, Ghost::None, 0, Task::SearchTG::OldTG );
 
         // Do not scrub any variables that are saved so they can be
         // accessed at any time after all of the tasks are finished.
