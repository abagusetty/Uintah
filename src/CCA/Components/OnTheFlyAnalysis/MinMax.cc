--- conflicted
+++ resolved
@@ -500,10 +500,6 @@
     return;
   }
 
-<<<<<<< HEAD
-  // double now = m_materialManager->getElapsedSimTime();
-=======
->>>>>>> be11f691
 
 
   /*  Loop over patches  */
@@ -575,13 +571,6 @@
           findMinMax <constSFCXVariable<double>, double > ( new_dw, label, indx, patch, iter );
           break;
         }
-<<<<<<< HEAD
-      }  // VarLabel loop          
-    }  // patches
-  }  // time to write data
-
-  // m_materialManager->d_otherStats[OnTheFlyAnalysisMinMaxTime] += timer().seconds();
-=======
         case TypeDescription::SFCYVariable: {         // SFCY double
           GridIterator iter=patch->getSFCYIterator();
           findMinMax <constSFCYVariable<double>, double > ( new_dw, label, indx, patch, iter );
@@ -600,7 +589,6 @@
       }
     }  // VarLabel loop          
   }  // patches
->>>>>>> be11f691
 }
 
 //______________________________________________________________________
@@ -613,18 +601,6 @@
 {
   const Level* level = getLevel(patches);
   int L_indx = level->getIndex();
-<<<<<<< HEAD
-  
-  max_vartype writeTime;
-  double lastWriteTime = 0;
-  if( old_dw->exists( d_lb->lastCompTimeLabel ) ){
-    old_dw->get(writeTime, d_lb->lastCompTimeLabel);
-    lastWriteTime = writeTime;
-  }
-
-  // double now = m_materialManager->getElapsedSimTime();
-=======
->>>>>>> be11f691
 
   timeVars tv;
     
@@ -777,11 +753,6 @@
 
     new_dw->put(fileInfo, d_lb->fileVarsStructLabel, 0, patch); 
   }  // patches
-<<<<<<< HEAD
-
-  // m_materialManager->d_otherStats[OnTheFlyAnalysisMinMaxTime] += timer().seconds();
-=======
->>>>>>> be11f691
 }
 
 
