/*
 * The MIT License
 *
 * Copyright (c) 1997-2019 The University of Utah
 *
 * Permission is hereby granted, free of charge, to any person obtaining a copy
 * of this software and associated documentation files (the "Software"), to
 * deal in the Software without restriction, including without limitation the
 * rights to use, copy, modify, merge, publish, distribute, sublicense, and/or
 * sell copies of the Software, and to permit persons to whom the Software is
 * furnished to do so, subject to the following conditions:
 *
 * The above copyright notice and this permission notice shall be included in
 * all copies or substantial portions of the Software.
 *
 * THE SOFTWARE IS PROVIDED "AS IS", WITHOUT WARRANTY OF ANY KIND, EXPRESS OR
 * IMPLIED, INCLUDING BUT NOT LIMITED TO THE WARRANTIES OF MERCHANTABILITY,
 * FITNESS FOR A PARTICULAR PURPOSE AND NONINFRINGEMENT. IN NO EVENT SHALL THE
 * AUTHORS OR COPYRIGHT HOLDERS BE LIABLE FOR ANY CLAIM, DAMAGES OR OTHER
 * LIABILITY, WHETHER IN AN ACTION OF CONTRACT, TORT OR OTHERWISE, ARISING
 * FROM, OUT OF OR IN CONNECTION WITH THE SOFTWARE OR THE USE OR OTHER DEALINGS
 * IN THE SOFTWARE.
 */

#include <CCA/Components/OnTheFlyAnalysis/particleExtract.h>
#include <CCA/Ports/Scheduler.h>
#include <CCA/Ports/LoadBalancer.h>
#include <Core/Exceptions/ProblemSetupException.h>
#include <Core/Grid/Box.h>
#include <Core/Grid/DbgOutput.h>
#include <Core/Grid/Grid.h>
#include <Core/Grid/MaterialManager.h>
#include <Core/Grid/Variables/CellIterator.h>
#include <Core/Parallel/Parallel.h>
#include <Core/Parallel/ProcessorGroup.h>
#include <Core/Parallel/UintahParallelComponent.h>

#include <Core/Exceptions/InternalError.h>
#include <Core/OS/Dir.h> // for MKDIR
#include <Core/Util/FileUtils.h>
#include <Core/Util/DebugStream.h>
#include <sys/stat.h>

#include <dirent.h>
#include <iostream>
#include <fstream>
#include <cstdio>


using namespace Uintah;
using namespace std;
//__________________________________
//  To turn on the output
//  setenv SCI_DEBUG "particleExtract_DBG_COUT:+" 
static DebugStream cout_doing("particleExtract_DOING_COUT", false);
static DebugStream cout_dbg("particleExtract_DBG_COUT", false);
//______________________________________________________________________        
particleExtract::particleExtract(const ProcessorGroup* myworld,
                                 const MaterialManagerP materialManager,
                                 const ProblemSpecP& module_spec)
  : AnalysisModule(myworld, materialManager, module_spec)
{
  d_matl_set = 0;
  ps_lb = scinew particleExtractLabel();
  M_lb = scinew MPMLabel();
}

//__________________________________
particleExtract::~particleExtract()
{
  cout_doing << " Doing: destorying particleExtract " << endl;
  if(d_matl_set && d_matl_set->removeReference()) {
    delete d_matl_set;
  }
  
  VarLabel::destroy(ps_lb->lastWriteTimeLabel);
  VarLabel::destroy(ps_lb->filePointerLabel);
  VarLabel::destroy(ps_lb->filePointerLabel_preReloc);
  delete ps_lb;
  delete M_lb;
}

//______________________________________________________________________
//     P R O B L E M   S E T U P
void particleExtract::problemSetup(const ProblemSpecP& ,
                                   const ProblemSpecP& ,
                                   GridP& grid,
                                   std::vector<std::vector<const VarLabel* > > &PState,
                                   std::vector<std::vector<const VarLabel* > > &PState_preReloc)
{
  cout_doing << "Doing problemSetup \t\t\t\tparticleExtract" << endl;

  d_matl = m_materialManager->parseAndLookupMaterial(m_module_spec, "material");
  
  vector<int> m;
  m.push_back( d_matl->getDWIndex() );
  
  // remove any duplicate entries
  sort(m.begin(), m.end());
  vector<int>::iterator it;
  it = unique(m.begin(), m.end());
  m.erase(it, m.end());
  
  d_matl_set = scinew MaterialSet();
  d_matl_set->addAll(m);
  d_matl_set->addReference();   
  
  ps_lb->lastWriteTimeLabel =
    VarLabel::create("lastWriteTime_partE", max_vartype::getTypeDescription());
                                            
  ps_lb->filePointerLabel =
    VarLabel::create("filePointer", ParticleVariable< FILE* >::getTypeDescription() );

  ps_lb->filePointerLabel_preReloc =
    VarLabel::create("filePointer+", ParticleVariable< FILE* >::getTypeDescription() );
                                             
  //__________________________________
  //  Read in timing information
  m_module_spec->require("samplingFrequency", m_analysisFreq);
  m_module_spec->require("timeStart",         d_startTime);            
  m_module_spec->require("timeStop",          d_stopTime);

  m_module_spec->require("colorThreshold",    d_colorThreshold);
  //__________________________________
  //  Read in variables label names
  ProblemSpecP vars_ps = m_module_spec->findBlock("Variables");
  if (!vars_ps){
    throw ProblemSetupException("particleExtract: Couldn't find <Variables> tag", __FILE__, __LINE__);    
  } 
  map<string,string> attribute;                    
  for( ProblemSpecP var_spec = vars_ps->findBlock( "analyze" ); var_spec != nullptr; var_spec = var_spec->findNextBlock( "analyze" ) ) {
    var_spec->getAttributes(attribute);
    string     name  = attribute["label"];
    VarLabel * label = VarLabel::find(name);
    if( label == nullptr ){
      throw ProblemSetupException( "particleExtract: analyze label not found: " + name , __FILE__, __LINE__ );
    }
    
    const TypeDescription* td = label->typeDescription();
    const TypeDescription* subtype = td->getSubType();
    
    //__________________________________
    // Bulletproofing
    bool throwException = false;  
    
    // only certain particle types can be extracted
    if( td->getType() != TypeDescription::ParticleVariable ||
        ( subtype->getType() != TypeDescription::double_type &&
          subtype->getType() != TypeDescription::int_type    &&
          subtype->getType() != TypeDescription::Vector      &&
          subtype->getType() != TypeDescription::Matrix3 ) ) {
      throwException = true;
    }
    if( throwException ){       
      ostringstream warn;
      warn << "ERROR:AnalysisModule:particleExtact: ("<<label->getName() << " " 
           << td->getName() << " ) is either not a particle variable "
           << "or a valid type (int double, Vector)" << endl;
      throw ProblemSetupException(warn.str(), __FILE__, __LINE__);
    }
    d_varLabels.push_back(label);
  }    
 
  // Start time < stop time
  if(d_startTime > d_stopTime){
    throw ProblemSetupException("\n ERROR:particleExtract: startTime > stopTime. \n", __FILE__, __LINE__);
  }
 
  // Tell MPM that these variable need to be relocated
  int matl = d_matl->getDWIndex();
  PState[matl].push_back(         ps_lb->filePointerLabel);
  PState_preReloc[matl].push_back(ps_lb->filePointerLabel_preReloc);
  
  //__________________________________
  //  Warning
  proc0cout << "\n\n______________________________________________________________________" << endl;
  proc0cout << "  WARNING      WARNING       WARNING" << endl;
  proc0cout << "     DataAnalysis:particleExract" << endl;
  proc0cout << "         BE VERY JUDICIOUS when selecting the <samplingFrequency> " << endl;
  proc0cout << "         and the number of particles to extract data from. Every time" << endl;
  proc0cout << "         the particles are analyized N particle files are opened and closed" << endl;
  proc0cout << "         This WILL slow your simulation down!" << endl;
  proc0cout << "______________________________________________________________________\n\n" << endl;  
  
  
}

//______________________________________________________________________
void particleExtract::scheduleInitialize(SchedulerP   & sched,
                                         const LevelP & level)
{
  int L_indx = level->getIndex();
  if(!doMPMOnLevel(L_indx,level->getGrid()->numLevels())){
    return;
  }
  
  printSchedule(level,cout_doing,"particleExtract::scheduleInitialize");
  
  Task* t = scinew Task("particleExtract::initialize", 
                  this, &particleExtract::initialize);
  
  t->computes( ps_lb->lastWriteTimeLabel );
  t->computes( ps_lb->filePointerLabel ) ;
  sched->addTask( t, level->eachPatch(), d_matl_set );
}
//______________________________________________________________________
void particleExtract::initialize(const ProcessorGroup *, 
                                 const PatchSubset    * patches,
                                 const MaterialSubset *,
                                 DataWarehouse        *,
                                 DataWarehouse        * new_dw)
{
  for(int p=0;p<patches->size();p++){
    const Patch* patch = patches->get(p);
    printTask(patches, patch,cout_doing,"Doing particleExtract::initialize");
     
    double tminus = d_startTime - 1.0/m_analysisFreq;
    new_dw->put( max_vartype( tminus ), ps_lb->lastWriteTimeLabel );
    
    ParticleVariable<FILE*> myFiles;
    int indx = d_matl->getDWIndex(); 
    ParticleSubset* pset = new_dw->getParticleSubset( indx, patch );
    new_dw->allocateAndPut( myFiles, ps_lb->filePointerLabel, pset );
    
    for (ParticleSubset::iterator iter = pset->begin();iter != pset->end(); iter++){
      particleIndex idx = *iter;
      myFiles[idx] = nullptr;
    }
    
    //__________________________________
    //bullet proofing
    if( ! new_dw->exists(M_lb->pColorLabel, indx, patch ) ){
      ostringstream warn;
      warn << "ERROR:particleExtract  In order to use the DataAnalysis Module particleExtract "
           << "you must 'color' least one MPM geom_object.";
      throw ProblemSetupException(warn.str(), __FILE__, __LINE__);
    }
    
    
    if(patch->getGridIndex() == 0){   // only need to do this once
      string udaDir = m_output->getOutputLocation();

      //  Bulletproofing
      DIR *check = opendir(udaDir.c_str());
      if ( check == nullptr){
        ostringstream warn;
        warn << "ERROR:particleExtract  The main uda directory does not exist. ";
        throw ProblemSetupException(warn.str(), __FILE__, __LINE__);
      }
      closedir(check);
    } 
  }  
}
//______________________________________________________________________
void particleExtract::scheduleRestartInitialize(SchedulerP   & sched,
                                                const LevelP & level)
{
  scheduleInitialize( sched, level);
}

//______________________________________________________________________
void particleExtract::scheduleDoAnalysis_preReloc(SchedulerP& sched,
                                                  const LevelP& level)
{ 
  int L_indx = level->getIndex();
  if(!doMPMOnLevel(L_indx,level->getGrid()->numLevels())){
    return;
  }

  printSchedule(level,cout_doing,"particleExtract::scheduleDoAnalysis_preReloc");
  Task* t = scinew Task("particleExtract::doAnalysis_preReloc", 
                   this,&particleExtract::doAnalysis_preReloc);

  // Tell the scheduler to not copy this variable to a new AMR grid and 
  // do not checkpoint it.  Put it here so it will be registered during a restart
  sched->overrideVariableBehavior("filePointer", false, false, false, true, true);
                     
  Ghost::GhostType gn = Ghost::None;
  t->requires( Task::OldDW,  ps_lb->filePointerLabel, gn, 0 );
  t->computes( ps_lb->filePointerLabel_preReloc  );
  
  sched->addTask(t, level->eachPatch(),  d_matl_set);
}
//______________________________________________________________________
//
void particleExtract::doAnalysis_preReloc(const ProcessorGroup* pg,
                                          const PatchSubset* patches,
                                          const MaterialSubset*,
                                          DataWarehouse* old_dw,
                                          DataWarehouse* new_dw)
{
  for(int p=0;p<patches->size();p++){
    const Patch* patch = patches->get(p);
    
    printTask(patches, patch,cout_doing,"Doing particleExtract::doAnalysis_preReloc");
    
    int indx = d_matl->getDWIndex();
    
    ParticleSubset* pset = old_dw->getParticleSubset(indx, patch);
    constParticleVariable<FILE*> myFiles;
    ParticleVariable<FILE*>      myFiles_preReloc;

    new_dw->allocateAndPut( myFiles_preReloc, ps_lb->filePointerLabel_preReloc, pset );


    // Only transfer forward myFiles if they exist.  The filePointerLabel is NOT
    // saved in the checkpoints and so you can't get it from the old_dw.
    if( old_dw->exists( ps_lb->filePointerLabel, indx, patch ) ){
      old_dw->get( myFiles,  ps_lb->filePointerLabel,  pset );
      
      for (ParticleSubset::iterator iter = pset->begin();iter != pset->end(); iter++){
        particleIndex idx = *iter;
        myFiles_preReloc[idx] = myFiles[idx];
      } 
    } else{
    
      for (ParticleSubset::iterator iter = pset->begin();iter != pset->end(); iter++){
        particleIndex idx = *iter;
        myFiles_preReloc[idx] = nullptr;
      }
    }
  }
}   
 
//______________________________________________________________________
//
void particleExtract::scheduleDoAnalysis(SchedulerP& sched,
                                         const LevelP& level)
{
  // only schedule task on the finest level
  int L_indx = level->getIndex();
  if(!doMPMOnLevel(L_indx,level->getGrid()->numLevels())){
    return;
  }

  printSchedule(level,cout_doing,"particleExtract::scheduleDoAnalysis");
  
  Task* t = scinew Task("particleExtract::doAnalysis", 
                   this,&particleExtract::doAnalysis);
                     
  sched_TimeVars( t, level, ps_lb->lastWriteTimeLabel, true );
    
  Ghost::GhostType gn = Ghost::None;
  for (unsigned int i =0 ; i < d_varLabels.size(); i++) {
    // bulletproofing
    if(d_varLabels[i] == nullptr){
      string name = d_varLabels[i]->getName();
      throw InternalError("particleExtract: scheduleDoAnalysis label not found: " 
                          + name , __FILE__, __LINE__);
    }
    t->requires(Task::NewDW,d_varLabels[i], gn, 0);
  }
  
  t->requires( Task::NewDW,  M_lb->pXLabel,           gn );
  t->requires( Task::NewDW,  M_lb->pParticleIDLabel,  gn );
  t->requires( Task::NewDW,  M_lb->pColorLabel,       gn );
  t->requires( Task::NewDW,  ps_lb->filePointerLabel, gn );
  t->modifies( ps_lb->filePointerLabel );
  
  sched->addTask(t, level->eachPatch(), d_matl_set);
}

//______________________________________________________________________
//
void
particleExtract::doAnalysis( const ProcessorGroup * pg,
                             const PatchSubset    * patches,
                             const MaterialSubset *,
                             DataWarehouse        * old_dw,
                             DataWarehouse        * new_dw )
{   
  const Level* level = getLevel(patches);
  
<<<<<<< HEAD
  // the user may want to restart from an uda that wasn't using the DA module
  // This logic allows that.
  max_vartype writeTime;
  double lastWriteTime = 0;
  if( old_dw->exists( ps_lb->lastWriteTimeLabel ) ){
    old_dw->get(writeTime, ps_lb->lastWriteTimeLabel);
    lastWriteTime = writeTime;
  }

  // double now = m_materialManager->getElapsedSimTime();

  simTime_vartype simTimeVar;
  old_dw->get(simTimeVar, m_simulationTimeLabel);
  double now = simTimeVar;

  if(now < d_startTime || now > d_stopTime){
=======
  timeVars tv;
    
  getTimeVars( old_dw, level, ps_lb->lastWriteTimeLabel, tv );
  putTimeVars( new_dw, ps_lb->lastWriteTimeLabel, tv );
  
  if( tv.isItTime == false ){
>>>>>>> be11f691
    return;
  }
  
  for(int p=0;p<patches->size();p++){
    const Patch* patch = patches->get(p);
    
    int proc = m_scheduler->getLoadBalancer()->getPatchwiseProcessorAssignment(patch);

    cout_dbg << Parallel::getMPIRank() << "   working on patch " << patch->getID() << " which is on proc " << proc << endl;
    //__________________________________
    // write data if this processor owns this patch
    // and if it's time to write
    if( proc == pg->myRank() ){
    
      printTask(patches, patch,cout_doing,"Doing particleExtract::doAnalysis");

      //__________________________________
      // loop over each of the variables
      // load them into the data vectors
      vector< constParticleVariable<int> >      integer_data;
      vector< constParticleVariable<double> >   double_data;
      vector< constParticleVariable<Vector> >   Vector_data;
      vector< constParticleVariable<Matrix3> >  Matrix3_data;
      
      constParticleVariable<int>    p_integer;      
      constParticleVariable<double> p_double;
      constParticleVariable<Vector> p_Vector;
      constParticleVariable<Matrix3> p_Matrix3; 
      constParticleVariable<long64> pid;
      constParticleVariable<Point> px;  
      constParticleVariable<double>pColor;

            
      Ghost::GhostType  gn = Ghost::None;
      int NGP = 0;
      int indx = d_matl->getDWIndex(); 
      ParticleSubset* pset = new_dw->getParticleSubset(indx, patch,
                                                 gn, NGP, M_lb->pXLabel);
     
      // additional particle data
      new_dw->get(pid,    M_lb->pParticleIDLabel, pset);
      new_dw->get(px,     M_lb->pXLabel,          pset);
      new_dw->get(pColor, M_lb->pColorLabel,      pset);
      
      // file pointers
      ParticleVariable<FILE*>myFiles;
      new_dw->getModifiable( myFiles,    ps_lb->filePointerLabel, pset );
      
      //__________________________________
      //  Put particle data into arrays <double,int,....>_data
      for (unsigned int i =0 ; i < d_varLabels.size(); i++) {
        
        // bulletproofing
        if(d_varLabels[i] == nullptr){
          string name = d_varLabels[i]->getName();
          throw InternalError("particleExtract: analyze label not found: " 
                          + name , __FILE__, __LINE__);
        }

        const TypeDescription* td = d_varLabels[i]->typeDescription();
        const TypeDescription* subtype = td->getSubType();
        
        switch(td->getType()){
          case TypeDescription::ParticleVariable:    
            switch(subtype->getType()) {
            
            case TypeDescription::double_type:
              new_dw->get(p_double, d_varLabels[i], pset);
              double_data.push_back(p_double);
              break;
             
            case TypeDescription::Vector:
              new_dw->get(p_Vector, d_varLabels[i], pset);
              Vector_data.push_back(p_Vector);
              break;
              
            case TypeDescription::int_type:
              new_dw->get(p_integer, d_varLabels[i], pset);
              integer_data.push_back(p_integer);
              break; 
              
            case TypeDescription::Matrix3:
              new_dw->get(p_Matrix3, d_varLabels[i], pset);
              Matrix3_data.push_back(p_Matrix3);
              break;
            default:
              throw InternalError("particleExtract: invalid data type", __FILE__, __LINE__); 
            }
            break;
        default:
          ostringstream warn;
          warn << "ERROR:AnalysisModule:lineExtact: ("<<d_varLabels[i]->getName() << " " 
               << td->getName() << " ) has not been implemented" << endl;
          throw InternalError(warn.str(), __FILE__, __LINE__);
        }
      }            
      
      // create the directory structure
      string udaDir = m_output->getOutputLocation();
      string pPath = udaDir + "/particleExtract";

      ostringstream li;
      li<<"L-"<<level->getIndex();
      string levelIndex = li.str();
      string path = pPath + "/" + levelIndex;
      
      if( d_isDirCreated.count(path) == 0){
        createDirectory(pPath, levelIndex);
        d_isDirCreated.insert(path);
      }
        

      //__________________________________
      // loop over the particle
      for (ParticleSubset::iterator iter = pset->begin();iter != pset->end(); iter++){
        particleIndex idx = *iter;

        if (pColor[idx] > d_colorThreshold){
        
          ostringstream fname;
          fname<<path<<"/"<<pid[idx];
          string filename = fname.str();
          
          // open the file
          FILE *fp = nullptr;
          createFile(filename,fp);
          
          //__________________________________
          //   HACK: don't keep track of the file pointers.
          //   create the file every pass through.  See message below.            
#if 0          
          if( myFiles[idx] ){           // if the filepointer has been previously stored.
            fp = myFiles[idx];
            cout << Parallel::getMPIRank() << " I think this pointer is valid " << idx << " fp " << fp << " patch " << patch->getID() << endl;
          } else {
            createFile(filename, fp);
            myFiles[idx] = fp;
          }
#endif         
          
          if (!fp){
            throw InternalError("\nERROR:dataAnalysisModule:particleExtract:  failed opening file"+filename,__FILE__, __LINE__);
          }

          // write particle position and time
          fprintf(fp,    "%E\t %E\t %E\t %E",tv.now, px[idx].x(),px[idx].y(),px[idx].z());

           // WARNING If you change the order that these are written
           // out you must also change the order that the header is
           // written

          // write <int> variables      
          for (unsigned int i=0 ; i <  integer_data.size(); i++) {
            fprintf(fp, "    %i",integer_data[i][idx]);            
          }          
          // write <double> variables
          for (unsigned int i=0 ; i <  double_data.size(); i++) {
            fprintf(fp, "    %16E",double_data[i][idx]);            
          }
          // write <Vector> variable
          for (unsigned int i=0 ; i <  Vector_data.size(); i++) {
            fprintf(fp, "    % 16E      %16E      %16E",
                    Vector_data[i][idx].x(),
                    Vector_data[i][idx].y(),
                    Vector_data[i][idx].z() );            
          } 
          // write <Matrix3> variable
          for (unsigned int i=0 ; i <  Matrix3_data.size(); i++) {
            for (int row = 0; row<3; row++){
              fprintf(fp, "    % 16E      %16E      %16E",
                      Matrix3_data[i][idx](row,0),
                      Matrix3_data[i][idx](row,1),
                      Matrix3_data[i][idx](row,2) );
            }            
          }        

          fprintf(fp,    "\n");
          
          //__________________________________
          //  HACK:  Close each file and set the fp to nullptr
          //  Remove this hack once we figure out how to use
          //  particle relocation to move file pointers between
          //  patches.
          fclose(fp);
          myFiles[idx] = nullptr;
        }
      }  // loop over particles 
    }  // time to write data
  }  // patches
}
//______________________________________________________________________
//  Open the file if it doesn't exist and write the file header
void particleExtract::createFile(string& filename, FILE*& fp)
{ 
  // if the file already exists then exit.  The file could exist but not be owned by this processor
  ifstream doExists( filename.c_str() );
  if(doExists){
    fp = fopen(filename.c_str(), "a");
    return;
  }
  
  fp = fopen(filename.c_str(), "w");
  fprintf(fp,"# Time    X      Y      Z     "); 
  
  // All ParticleVariable<int>
  for (unsigned int i =0 ; i < d_varLabels.size(); i++) {
    const TypeDescription* td = d_varLabels[i]->typeDescription();
    const TypeDescription* subtype = td->getSubType();

    if(subtype->getType() == TypeDescription::int_type){
      string name = d_varLabels[i]->getName();
      fprintf(fp,"     %s", name.c_str());
    }
  }
  // All ParticleVariable<double>
  for (unsigned int i =0 ; i < d_varLabels.size(); i++) {
    const TypeDescription* td = d_varLabels[i]->typeDescription();
    const TypeDescription* subtype = td->getSubType();

    if(subtype->getType() == TypeDescription::double_type){
      string name = d_varLabels[i]->getName();
      fprintf(fp,"     %s", name.c_str());
    }
  }
  // All ParticleVariable<Vector>
  for (unsigned int i =0 ; i < d_varLabels.size(); i++) {
    const TypeDescription* td = d_varLabels[i]->typeDescription();
    const TypeDescription* subtype = td->getSubType();

    if(subtype->getType() == TypeDescription::Vector){
      string name = d_varLabels[i]->getName(); 
      fprintf(fp,"     %s.x      %s.y      %s.z", name.c_str(),name.c_str(),name.c_str());
    }
  }
  // All ParticleVariable<Matrix3>
  for (unsigned int i =0 ; i < d_varLabels.size(); i++) {
    const TypeDescription* td = d_varLabels[i]->typeDescription();
    const TypeDescription* subtype = td->getSubType();

    if(subtype->getType() == TypeDescription::Matrix3){
      string name = d_varLabels[i]->getName(); 
      for (int row = 0; row<3; row++){
        fprintf(fp,"     %s(%i,0)      %s(%i,1)      %s(%i,2)", name.c_str(),row,name.c_str(),row,name.c_str(),row);
      }
    }
  }
  fprintf(fp,"\n");
  fflush(fp);

  cout << Parallel::getMPIRank() << " particleExtract:Created file " << filename << endl;
}
//______________________________________________________________________
// create the directory structure   dirName/LevelIndex
//
void
particleExtract::createDirectory(string& dirName, string& levelIndex)
{
  DIR *check = opendir(dirName.c_str());
  if ( check == nullptr ) {
    cout << Parallel::getMPIRank() << "particleExtract:Making directory " << dirName << endl;
    MKDIR( dirName.c_str(), 0777 );
  } else {
    closedir(check);
  }
  
  // level index
  string path = dirName + "/" + levelIndex;
  check = opendir(path.c_str());
  if ( check == nullptr ) {
    cout << "particleExtract:Making directory " << path << endl;
    MKDIR( path.c_str(), 0777 );
  } else {
    closedir(check);
  }
}
//______________________________________________________________________
//
bool
particleExtract::doMPMOnLevel(int level, int numLevels)
{
  return ( level == numLevels - 1 );
}<|MERGE_RESOLUTION|>--- conflicted
+++ resolved
@@ -371,31 +371,12 @@
 {   
   const Level* level = getLevel(patches);
   
-<<<<<<< HEAD
-  // the user may want to restart from an uda that wasn't using the DA module
-  // This logic allows that.
-  max_vartype writeTime;
-  double lastWriteTime = 0;
-  if( old_dw->exists( ps_lb->lastWriteTimeLabel ) ){
-    old_dw->get(writeTime, ps_lb->lastWriteTimeLabel);
-    lastWriteTime = writeTime;
-  }
-
-  // double now = m_materialManager->getElapsedSimTime();
-
-  simTime_vartype simTimeVar;
-  old_dw->get(simTimeVar, m_simulationTimeLabel);
-  double now = simTimeVar;
-
-  if(now < d_startTime || now > d_stopTime){
-=======
   timeVars tv;
     
   getTimeVars( old_dw, level, ps_lb->lastWriteTimeLabel, tv );
   putTimeVars( new_dw, ps_lb->lastWriteTimeLabel, tv );
   
   if( tv.isItTime == false ){
->>>>>>> be11f691
     return;
   }
   
