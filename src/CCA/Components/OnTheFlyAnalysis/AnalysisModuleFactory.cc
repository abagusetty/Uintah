--- conflicted
+++ resolved
@@ -38,10 +38,6 @@
 #endif
 
 #if !defined( NO_ICE )
-<<<<<<< HEAD
-  #include <CCA/Components/OnTheFlyAnalysis/containerExtract.h>
-=======
->>>>>>> be11f691
   #include <CCA/Components/OnTheFlyAnalysis/vorticity.h>
 #endif
 
@@ -104,12 +100,6 @@
         modules.push_back(scinew lineExtract(          myworld, materialManager, module_ps ) );
       }
       else if ( module == "planeAverage" ) {
-<<<<<<< HEAD
-        modules.push_back( scinew planeAverage(        myworld, materialManager, module_ps ) );
-      }
-      else if ( module == "planeExtract" ) {
-        modules.push_back( scinew planeExtract(        myworld, materialManager, module_ps ) );
-=======
         modules.push_back( scinew planeAverage(        myworld, materialManager, module_ps, true, true, 0 ) );
       }
       else if ( module == "planeExtract" ) {
@@ -117,7 +107,6 @@
       }
       else if ( module == "meanTurbFluxes" ) {
         modules.push_back( scinew meanTurbFluxes(      myworld, materialManager, module_ps ) );
->>>>>>> be11f691
       }
       else if ( module == "momentumAnalysis" ) {
         modules.push_back( scinew momentumAnalysis(    myworld, materialManager, module_ps ) );
@@ -133,12 +122,6 @@
 #endif
 
 #if !defined( NO_ICE )
-<<<<<<< HEAD
-      else if ( module == "containerExtract" ) {
-        modules.push_back( scinew containerExtract(    myworld, materialManager, module_ps ) );
-      }
-=======
->>>>>>> be11f691
       else if ( module == "vorticity" ) {
         modules.push_back( scinew vorticity(           myworld, materialManager, module_ps ) );
       }
