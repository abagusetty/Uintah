/*
 * The MIT License
 *
 * Copyright (c) 1997-2019 The University of Utah
 *
 * Permission is hereby granted, free of charge, to any person obtaining a copy
 * of this software and associated documentation files (the "Software"), to
 * deal in the Software without restriction, including without limitation the
 * rights to use, copy, modify, merge, publish, distribute, sublicense, and/or
 * sell copies of the Software, and to permit persons to whom the Software is
 * furnished to do so, subject to the following conditions:
 *
 * The above copyright notice and this permission notice shall be included in
 * all copies or substantial portions of the Software.
 *
 * THE SOFTWARE IS PROVIDED "AS IS", WITHOUT WARRANTY OF ANY KIND, EXPRESS OR
 * IMPLIED, INCLUDING BUT NOT LIMITED TO THE WARRANTIES OF MERCHANTABILITY,
 * FITNESS FOR A PARTICULAR PURPOSE AND NONINFRINGEMENT. IN NO EVENT SHALL THE
 * AUTHORS OR COPYRIGHT HOLDERS BE LIABLE FOR ANY CLAIM, DAMAGES OR OTHER
 * LIABILITY, WHETHER IN AN ACTION OF CONTRACT, TORT OR OTHERWISE, ARISING
 * FROM, OUT OF OR IN CONNECTION WITH THE SOFTWARE OR THE USE OR OTHER DEALINGS
 * IN THE SOFTWARE.
 */

#include <CCA/Components/OnTheFlyAnalysis/lineExtract.h>
#include <CCA/Components/OnTheFlyAnalysis/FileInfoVar.h>

#include <Core/Grid/Variables/PerPatchVars.h>
#include <CCA/Ports/Scheduler.h>
#include <CCA/Ports/LoadBalancer.h>
#include <Core/Exceptions/ProblemSetupException.h>
#include <Core/Grid/Box.h>
#include <Core/Grid/Grid.h>
#include <Core/Grid/Material.h>
#include <Core/Grid/MaterialManager.h>
#include <Core/Grid/Variables/CellIterator.h>
#include <Core/Math/MiscMath.h>
#include <Core/Parallel/Parallel.h>
#include <Core/Parallel/ProcessorGroup.h>
#include <Core/Parallel/UintahParallelComponent.h>

#include <Core/Exceptions/InternalError.h>
#include <Core/OS/Dir.h> // for MKDIR
#include <Core/Util/FileUtils.h>
#include <Core/Util/DebugStream.h>
#include <sys/stat.h>
#include <dirent.h>
#include <iostream>
#include <fstream>
#include <cstdio>


using namespace Uintah;
using namespace std;
//__________________________________
//  To turn on the output
//  setenv SCI_DEBUG "LINEEXTRACT_DBG_COUT:+" 
static DebugStream cout_doing("LINEEXTRACT_DOING_COUT", false);
static DebugStream cout_dbg("LINEEXTRACT_DBG_COUT", false);
//______________________________________________________________________
lineExtract::lineExtract(const ProcessorGroup* myworld,
                         const MaterialManagerP materialManager,
                         const ProblemSpecP& module_spec )
  : AnalysisModule(myworld, materialManager, module_spec)
{
  d_matl_set = 0;
  d_zero_matl = 0;
  ps_lb = scinew lineExtractLabel();
}

//__________________________________
lineExtract::~lineExtract()
{
  cout_doing << " Doing: destorying lineExtract " << endl;
  if(d_matl_set && d_matl_set->removeReference()) {
    delete d_matl_set;
  }
   if(d_zero_matl && d_zero_matl->removeReference()) {
    delete d_zero_matl;
  } 
  
  VarLabel::destroy(ps_lb->lastWriteTimeLabel);
  VarLabel::destroy(ps_lb->fileVarsStructLabel);
  delete ps_lb;
  
  // delete each line
  vector<line*>::iterator iter;
  for( iter  = d_lines.begin();iter != d_lines.end(); iter++){
    delete *iter;
  }
}

//______________________________________________________________________
//     P R O B L E M   S E T U P
void lineExtract::problemSetup(const ProblemSpecP& ,
                               const ProblemSpecP& ,
                               GridP& grid,
                               std::vector<std::vector<const VarLabel* > > &PState,
                               std::vector<std::vector<const VarLabel* > > &PState_preReloc)
{
  cout_doing << "Doing problemSetup \t\t\t\tlineExtract" << endl;
  
  int numMatls  = m_materialManager->getNumMatls();
                               
  ps_lb->lastWriteTimeLabel =  VarLabel::create("lastWriteTime_lineE", 
                                            max_vartype::getTypeDescription());

  ps_lb->fileVarsStructLabel   = VarLabel::create("FileInfo_lineExtract", 
                                            PerPatch<FileInfoP>::getTypeDescription());       
                                            
  //__________________________________
  //  Read in timing information
  m_module_spec->require("samplingFrequency", m_analysisFreq);
  m_module_spec->require("timeStart",         d_startTime);            
  m_module_spec->require("timeStop",          d_stopTime);

  ProblemSpecP vars_ps = m_module_spec->findBlock("Variables");
  if (!vars_ps){
    throw ProblemSetupException("lineExtract: Couldn't find <Variables> tag", __FILE__, __LINE__);    
  } 

  
  // find the material to extract data from.  Default is matl 0.
  // The user can use either 
  //  <material>   atmosphere </material>
  //  <materialIndex> 1 </materialIndex>
  if(m_module_spec->findBlock("material") ){
    d_matl = m_materialManager->parseAndLookupMaterial(m_module_spec, "material");
<<<<<<< HEAD
  } else if (m_module_spec->findBlock("materialIndex") ){
    int indx;
    m_module_spec->get("materialIndex", indx);
    d_matl = m_materialManager->getMaterial(indx);
  } else {
=======
  } 
  else if (m_module_spec->findBlock("materialIndex") ){
    int indx;
    m_module_spec->get("materialIndex", indx);
    d_matl = m_materialManager->getMaterial(indx);
  } 
  else {
>>>>>>> be11f691
    d_matl = m_materialManager->getMaterial(0);
  }
  
  int defaultMatl = d_matl->getDWIndex();
  
  //__________________________________
  //  Read in the optional material index from the variables that may be different
  //  from the default index
  vector<int> m;
  
  m.push_back(0);            // matl for FileInfo label
  m.push_back(defaultMatl);
  d_matl_set = scinew MaterialSet();
  map<string,string> attribute;
    
  for( ProblemSpecP var_spec = vars_ps->findBlock( "analyze" ); var_spec != nullptr; var_spec = var_spec->findNextBlock( "analyze" ) ) {
    var_spec->getAttributes(attribute);
   
    int matl = defaultMatl;
    if( !attribute["matl"].empty() ) {
      matl = atoi(attribute["matl"].c_str());
    }
    
    // Bulletproofing
    if( matl < 0 || matl > numMatls ){
      throw ProblemSetupException("lineExtract: analyze: Invalid material index specified for a variable", __FILE__, __LINE__);
    }
    
    d_varMatl.push_back(matl);
    m.push_back(matl);
  }
  
  // remove any duplicate entries
  sort(m.begin(), m.end());
  vector<int>::iterator it;
  it = unique(m.begin(), m.end());
  m.erase(it, m.end());

  //Construct the matl_set
  d_matl_set->addAll(m);
  d_matl_set->addReference();

  // for fileInfo variable
  d_zero_matl = scinew MaterialSubset();
  d_zero_matl->add(0);
  d_zero_matl->addReference();
  
  //__________________________________
  //  Read in variables label names                
  for (ProblemSpecP var_spec = vars_ps->findBlock("analyze"); var_spec != nullptr; var_spec = var_spec->findNextBlock("analyze")) {
    var_spec->getAttributes(attribute);
    
    string name = attribute["label"];
    VarLabel* label = VarLabel::find( name );
    if( label == nullptr ){
      throw ProblemSetupException("lineExtract: analyze label not found: " + name , __FILE__, __LINE__);
    }
    
    //__________________________________
    //  Bulletproofing
    // The user must specify the matl for single matl variables
    if ( name == "press_CC" && attribute["matl"].empty() ){
      throw ProblemSetupException("lineExtract: You must add (matl='0') to the press_CC line." , __FILE__, __LINE__);
    }
    
    const Uintah::TypeDescription* td = label->typeDescription();
    const Uintah::TypeDescription* subtype = td->getSubType();
    
    //__________________________________
    bool throwException = false;  
    
    // only CC, SFCX, SFCY, SFCZ variables
    if(td->getType() != TypeDescription::CCVariable &&
       td->getType() != TypeDescription::SFCXVariable &&
       td->getType() != TypeDescription::SFCYVariable &&
       td->getType() != TypeDescription::SFCZVariable ){
       throwException = true;
    }
    // CC Variables, only Doubles and Vectors 
    if(td->getType() != TypeDescription::CCVariable &&
       subtype->getType() != TypeDescription::double_type &&
       subtype->getType() != TypeDescription::int_type &&
       subtype->getType() != TypeDescription::Vector  ){
      throwException = true;
    }
    // Face Centered Vars, only Doubles
    if( (td->getType() == TypeDescription::SFCXVariable ||
         td->getType() == TypeDescription::SFCYVariable ||
         td->getType() == TypeDescription::SFCZVariable) &&
         subtype->getType() != TypeDescription::double_type) {
      throwException = true;
    } 
    if(throwException){       
      ostringstream warn;
      warn << "ERROR:AnalysisModule:lineExtact: ("<<label->getName() << " " 
           << td->getName() << " ) has not been implemented" << endl;
      throw ProblemSetupException(warn.str(), __FILE__, __LINE__);
    }
    d_varLabels.push_back(label);
  }    
  
  //__________________________________
  //  Read in lines
  ProblemSpecP lines_ps = m_module_spec->findBlock("lines"); 
  if (!lines_ps){
    throw ProblemSetupException("\n ERROR:lineExtract: Couldn't find <lines> tag \n", __FILE__, __LINE__);    
  }        
             
  for (ProblemSpecP line_spec = lines_ps->findBlock("line"); line_spec != nullptr; line_spec = line_spec->findNextBlock("line")) {
                    
    line_spec->getAttributes(attribute);
    string name = attribute["name"];

    Point start, end;
    double stepSize;
    line_spec->require("startingPt", start);
    line_spec->require("endingPt",   end);
    line_spec->getWithDefault("stepSize", stepSize, 0.0);
    //__________________________________
    // bullet proofing
    // -every line must have a name
    // -line must be parallel to the coordinate system
    // -line can't exceed computational domain
    if(name == ""){
      throw ProblemSetupException("\n ERROR:lineExtract: You must name each line <line name= something>\n", 
                                  __FILE__, __LINE__);
    }
    
    // line must be parallel to the coordinate system
    bool X = (start.x() == end.x());
    bool Y = (start.y() == end.y());  // 2 out of 3 of these must be true
    bool Z = (start.z() == end.z());
    
    bool validLine = false;
    int  loopDir = -9;               // direction to loop over
    
    if( !X && Y && Z){
      validLine = true;
      loopDir = 0;
    }
    if( X && !Y && Z){
      validLine = true;
      loopDir = 1;
    }
    if( X && Y && !Z){
      validLine = true;
      loopDir = 2;
    }
    if(validLine == false){
      ostringstream warn;
      warn << "\n ERROR:lineExtract: the line that you've specified " << start 
           << " " << end << " is not parallel to the coordinate system. \n" << endl;
      throw ProblemSetupException(warn.str(), __FILE__, __LINE__);
    }
    
    //line can't exceed computational domain
    BBox compDomain;
    grid->getSpatialRange(compDomain);

    Point min = compDomain.min();
    Point max = compDomain.max();

    if(start.x() < min.x() || start.y() < min.y() ||start.z() < min.z() ||
       end.x() > max.x()   ||end.y() > max.y()    || end.z() > max.z() ){
      ostringstream warn;
      warn << "\n ERROR:lineExtract: the line that you've specified " << start 
           << " " << end << " begins or ends outside of the computational domain. \n" << endl;
      throw ProblemSetupException(warn.str(), __FILE__, __LINE__);
    }
    
    if(start.x() > end.x() || start.y() > end.y() || start.z() > end.z() ) {
      ostringstream warn;
      warn << "\n ERROR:lineExtract: the line that you've specified " << start 
           << " " << end << " the starting point is > than the ending point \n" << endl;
      throw ProblemSetupException(warn.str(), __FILE__, __LINE__);
    }
    
    
    // Start time < stop time
    if(d_startTime > d_stopTime){
      throw ProblemSetupException("\n ERROR:lineExtract: startTime > stopTime. \n", __FILE__, __LINE__);
    }
    
    // put input variables into the global struct
    line* l = scinew line;
    l->name     = name;
    l->startPt  = start;
    l->endPt    = end;
    l->loopDir  = loopDir;
    l->stepSize = stepSize;
    d_lines.push_back(l);
  }
}

//______________________________________________________________________
void lineExtract::scheduleInitialize(SchedulerP   & sched,
                                     const LevelP & level)
{
  cout_doing << "lineExtract::scheduleInitialize " << endl;
  Task* t = scinew Task("lineExtract::initialize", 
                  this, &lineExtract::initialize);
  
  t->computes(ps_lb->lastWriteTimeLabel);
  t->computes(ps_lb->fileVarsStructLabel, d_zero_matl); 
  sched->addTask(t, level->eachPatch(), d_matl_set);
}
//______________________________________________________________________
void lineExtract::initialize(const ProcessorGroup *, 
                             const PatchSubset    * patches,
                             const MaterialSubset *,
                             DataWarehouse        *,
                             DataWarehouse        * new_dw)
{
  cout_doing << "Doing Initialize \t\t\t\t\tlineExtract" << endl;
  for(int p=0;p<patches->size();p++){
    const Patch* patch = patches->get(p);
     
    double tminus = d_startTime - 1.0/m_analysisFreq;
    new_dw->put(max_vartype(tminus), ps_lb->lastWriteTimeLabel);

    //__________________________________
    //  initialize fileInfo struct
    PerPatch<FileInfoP> fileInfo;
    FileInfo* myFileInfo = scinew FileInfo();
    fileInfo.get() = myFileInfo;
    
    new_dw->put(fileInfo,    ps_lb->fileVarsStructLabel, 0, patch);
    
    if(patch->getGridIndex() == 0){   // only need to do this once
      string udaDir = m_output->getOutputLocation();

      //  Bulletproofing
      DIR *check = opendir(udaDir.c_str());
      if ( check == nullptr){
        ostringstream warn;
        warn << "ERROR:lineExtract  The main uda directory does not exist. ";
        throw ProblemSetupException(warn.str(), __FILE__, __LINE__);
      }
      closedir(check);
    } 
  }  
}

//______________________________________________________________________
void lineExtract::scheduleRestartInitialize(SchedulerP   & sched,
                                            const LevelP & level)
{
  scheduleInitialize( sched, level);
}

//______________________________________________________________________
void lineExtract::scheduleDoAnalysis(SchedulerP   & sched,
                                     const LevelP & level)
{
  cout_doing << "lineExtract::scheduleDoAnalysis " << endl;
  Task* t = scinew Task("lineExtract::doAnalysis", 
                   this,&lineExtract::doAnalysis);
   
  // Tell the scheduler to not copy this variable to a new AMR grid and 
  // do not checkpoint it.
  sched->overrideVariableBehavior("FileInfo_lineExtract", false, false, false, true, true); 
                     

  sched_TimeVars( t, level, ps_lb->lastWriteTimeLabel, true );
    
  t->requires(Task::OldDW, ps_lb->fileVarsStructLabel, d_zero_matl, Ghost::None, 0);
    
  Ghost::GhostType gac = Ghost::AroundCells;
  
  //__________________________________
  //
  for (unsigned int i =0 ; i < d_varLabels.size(); i++) {
    // bulletproofing
    if(d_varLabels[i] == nullptr){
      string name = d_varLabels[i]->getName();
      throw InternalError("lineExtract: scheduleDoAnalysis label not found: " + name , __FILE__, __LINE__);
    }
    
    MaterialSubset* matSubSet = scinew MaterialSubset();
    matSubSet->add(d_varMatl[i]);
    matSubSet->addReference();
    
    t->requires(Task::NewDW,d_varLabels[i], matSubSet, gac, 1);
    
    if(matSubSet && matSubSet->removeReference()){
      delete matSubSet;
    }
  }

  t->computes(ps_lb->fileVarsStructLabel, d_zero_matl);
  
  sched->addTask(t, level->eachPatch(), d_matl_set);
}

//______________________________________________________________________
void lineExtract::doAnalysis(const ProcessorGroup * pg,
                             const PatchSubset    * patches,
                             const MaterialSubset *,
                             DataWarehouse        * old_dw,
                             DataWarehouse        * new_dw)
{   
  const Level* level = getLevel(patches);
  
<<<<<<< HEAD
  // the user may want to restart from an uda that wasn't using the DA module
  // This logic allows that.
  max_vartype writeTime;
  double lastWriteTime = 0;
  if( old_dw->exists( ps_lb->lastWriteTimeLabel ) ){
    old_dw->get(writeTime, ps_lb->lastWriteTimeLabel);
    lastWriteTime = writeTime;
  }

  // double now = m_materialManager->getElapsedSimTime();
=======
  timeVars tv;
    
  getTimeVars( old_dw, level, ps_lb->lastWriteTimeLabel, tv );
  putTimeVars( new_dw, ps_lb->lastWriteTimeLabel, tv );
>>>>>>> be11f691
  
  if( tv.isItTime == false ){
    return;
  }

  for(int p=0;p<patches->size();p++){
    const Patch* patch = patches->get(p);
    
    // open the struct that contains a map of the file pointers. 
    // Note: after regridding this may not exist for this patch in the old_dw
    PerPatch<FileInfoP> fileInfo;
    
    if( old_dw->exists( ps_lb->fileVarsStructLabel, 0, patch ) ){
      old_dw->get(fileInfo, ps_lb->fileVarsStructLabel, 0, patch);
    }else{  
      FileInfo* myFileInfo = scinew FileInfo();
      fileInfo.get() = myFileInfo;
    }
    
    std::map<string, FILE *> myFiles;

    if( fileInfo.get().get_rep() ){
      myFiles = fileInfo.get().get_rep()->files;
    }    
    
    int proc =
      m_scheduler->getLoadBalancer()->getPatchwiseProcessorAssignment(patch);
    
    cout_dbg << Parallel::getMPIRank() << "   working on patch " << patch->getID() << " which is on proc " << proc << endl;
    //__________________________________
    // write data if this processor owns this patch
    // and if it's time to write
    if( proc == pg->myRank() ){
    
     cout_doing << pg->myRank() << " " 
                << "Doing doAnalysis (lineExtract)\t\t\t\tL-"
                << level->getIndex()
                << " patch " << patch->getGridIndex()<< endl;
      //__________________________________
      // loop over each of the variables
      // load them into the data vectors
      vector< constCCVariable<int> >      CC_integer_data;
      vector< constCCVariable<double> >   CC_double_data;
      vector< constCCVariable<Vector> >   CC_Vector_data;
      vector< constSFCXVariable<double> > SFCX_double_data;
      vector< constSFCYVariable<double> > SFCY_double_data;
      vector< constSFCZVariable<double> > SFCZ_double_data;
      
      constCCVariable<int>    q_CC_integer;      
      constCCVariable<double> q_CC_double;
      constCCVariable<Vector> q_CC_Vector;
      
      constSFCXVariable<double> q_SFCX_double;      
      constSFCYVariable<double> q_SFCY_double;
      constSFCZVariable<double> q_SFCZ_double;      
            
      Ghost::GhostType gac = Ghost::AroundCells;
      

      for (unsigned int i =0 ; i < d_varLabels.size(); i++) {
        
        // bulletproofing
        if(d_varLabels[i] == nullptr){
          string name = d_varLabels[i]->getName();
          throw InternalError("lineExtract: analyze label not found: " 
                          + name , __FILE__, __LINE__);
        }

        const Uintah::TypeDescription* td = d_varLabels[i]->typeDescription();
        const Uintah::TypeDescription* subtype = td->getSubType();


        int indx = d_varMatl[i];        
        switch(td->getType()){
          case Uintah::TypeDescription::CCVariable:      // CC Variables
            switch(subtype->getType()) {
            
            case Uintah::TypeDescription::double_type:
              new_dw->get(q_CC_double, d_varLabels[i], indx, patch, gac, 1);
              CC_double_data.push_back(q_CC_double);
              break;
             
            case Uintah::TypeDescription::Vector:
              new_dw->get(q_CC_Vector, d_varLabels[i], indx, patch, gac, 1);
              CC_Vector_data.push_back(q_CC_Vector);
              break;
              
            case Uintah::TypeDescription::int_type:
              new_dw->get(q_CC_integer, d_varLabels[i], indx, patch, gac, 1);
              CC_integer_data.push_back(q_CC_integer);
              break; 
            default:
              throw InternalError("LineExtract: invalid data type", __FILE__, __LINE__); 
            }
            break;
          case Uintah::TypeDescription::SFCXVariable:   // SFCX Variables
            new_dw->get(q_SFCX_double, d_varLabels[i], indx, patch, gac, 1);
            SFCX_double_data.push_back(q_SFCX_double);
            break;
          case Uintah::TypeDescription::SFCYVariable:    // SFCY Variables
            new_dw->get(q_SFCY_double, d_varLabels[i], indx, patch, gac, 1);
            SFCY_double_data.push_back(q_SFCY_double);
            break;
          case Uintah::TypeDescription::SFCZVariable:   // SFCZ Variables
            new_dw->get(q_SFCZ_double, d_varLabels[i], indx, patch, gac, 1);
            SFCZ_double_data.push_back(q_SFCZ_double);
            break;
          default:
            ostringstream warn;
            warn << "ERROR:AnalysisModule:lineExtact: ("<<d_varLabels[i]->getName() << " " 
                 << td->getName() << " ) has not been implemented" << endl;
            throw InternalError(warn.str(), __FILE__, __LINE__);
        }
      }            
      
      //__________________________________
      // loop over each line 
      for (unsigned int l =0 ; l < d_lines.size(); l++) {
      
        // create the directory structure
        string udaDir   = m_output->getOutputLocation();
        string dirName  = d_lines[l]->name;
        string linePath = udaDir + "/" + dirName;
        
        ostringstream li;
        li<<"L-"<<level->getIndex();
        string levelIndex = li.str();
        string path       = linePath + "/" + levelIndex;
        
        if( d_isDirCreated.count(path) == 0){
          createDirectory(linePath, levelIndex);
          d_isDirCreated.insert(path);
        }
        
        // find the physical domain and index range
        // associated with this patch
        Point start_pt = d_lines[l]->startPt;
        Point end_pt   = d_lines[l]->endPt;
        
        double stepSize(d_lines[l]->stepSize);
        Vector dx    = patch->dCell();
        double dxDir = dx[d_lines[l]->loopDir];
        double tmp   = stepSize/dxDir;
        
        int step = RoundUp(tmp);
        step = Max(step, 1);
        
        Box patchDomain = patch->getExtraBox();
        if(level->getIndex() > 0){ // ignore extra cells on fine patches
          patchDomain = patch->getBox();
        }
        // intersection
        start_pt = Max(patchDomain.lower(), start_pt);
        end_pt   = Min(patchDomain.upper(), end_pt);
        
        //indices
        IntVector start_idx, end_idx;
        patch->findCell(start_pt, start_idx);
        patch->findCell(end_pt,   end_idx);
        
        // enlarge the index space by 1 except in the main looping direction
        IntVector one(1,1,1);
        one[d_lines[l]->loopDir] = 0;
        end_idx+= one;   

        //__________________________________
        // loop over each point in the line on this patch
        CellIterator iterLim = CellIterator(start_idx,end_idx);
  
        for(CellIterator iter=iterLim; !iter.done();iter+=step) {
          
          if (!patch->containsCell(*iter))
            continue;  // just in case - the point-to-cell logic might throw us off on patch boundaries...
            
          IntVector c = *iter;
          ostringstream fname;
          fname<<path<<"/i"<< c.x() << "_j" << c.y() << "_k"<< c.z();
          string filename = fname.str();

          //__________________________________
          //  Open the file pointer 
          //  if it's not in the fileInfo struct then create it
          FILE *fp;
          
          if( myFiles.count(filename) == 0 ){
            createFile(filename, fp);
            myFiles[filename] = fp;
          
          } else {
            fp = myFiles[filename];
          }

          if (!fp){
            throw InternalError("\nERROR:dataAnalysisModule:lineExtract:  failed opening file"+filename,__FILE__, __LINE__);
          }   

          // write cell position and time
          Point here = patch->cellPosition(c);
          fprintf(fp,    "%E\t %E\t %E\t %E",here.x(),here.y(),here.z(), tv.now);
                  
           // WARNING If you change the order that these are written
           // out you must also change the order that the header is
           // written
           
          // write CC<int> variables      
          for (unsigned int i=0 ; i <  CC_integer_data.size(); i++) {
            fprintf(fp, "    %i",CC_integer_data[i][c]);            
          }          
          // write CC<double> variables
          for (unsigned int i=0 ; i <  CC_double_data.size(); i++) {
            fprintf(fp, "    %16E",CC_double_data[i][c]);            
          }
          // write CC<Vector> variable
          for (unsigned int i=0 ; i <  CC_Vector_data.size(); i++) {
            fprintf(fp, "    % 16E      %16E      %16E",
                    CC_Vector_data[i][c].x(),
                    CC_Vector_data[i][c].y(),
                    CC_Vector_data[i][c].z() );            
          }         
          // write SFCX<double> variables
          for (unsigned int i=0 ; i <  SFCX_double_data.size(); i++) {
            fprintf(fp, "    %16E",SFCX_double_data[i][c]);            
          }
          // write SFCY<double> variables
          for (unsigned int i=0 ; i <  SFCY_double_data.size(); i++) {
            fprintf(fp, "    %16E",SFCY_double_data[i][c]);            
          }
          // write SFCZ<double> variables
          for (unsigned int i=0 ; i <  SFCZ_double_data.size(); i++) {
            fprintf(fp, "    %16E",SFCZ_double_data[i][c]);            
          }
          
          fprintf(fp,    "\n");
          fflush(fp);
        }  // loop over points
      }  // loop over lines 
    }  // time to write data
    
    // put the file pointers into the DataWarehouse
    // these could have been altered. You must
    // reuse the Handle fileInfo and just replace the contents   
    fileInfo.get().get_rep()->files = myFiles;

    new_dw->put(fileInfo,                   ps_lb->fileVarsStructLabel, 0, patch);
  }  // patches
}
//______________________________________________________________________
//  Open the file if it doesn't exist and write the file header
void lineExtract::createFile(string& filename,  FILE*& fp)
{
  // if the file already exists then exit.  The file could exist but not be owned by this processor
  ifstream doExists( filename.c_str() );
  if(doExists){
    fp = fopen(filename.c_str(), "a");
    return;
  }
  
  fp = fopen(filename.c_str(), "w");
  fprintf(fp,"# X_CC      Y_CC      Z_CC      Time"); 
  
  // All CCVariable<int>
  for (unsigned int i =0 ; i < d_varLabels.size(); i++) {
    const Uintah::TypeDescription* td = d_varLabels[i]->typeDescription();
    const Uintah::TypeDescription* subtype = td->getSubType();

    if(td->getType()      == TypeDescription::CCVariable && 
       subtype->getType() == TypeDescription::int_type){
      string name = d_varLabels[i]->getName();
      fprintf(fp,"     %s(%i)", name.c_str(),d_varMatl[i]);
    }
  }
  // All CCVariable<double>
  for (unsigned int i =0 ; i < d_varLabels.size(); i++) {
    const Uintah::TypeDescription* td = d_varLabels[i]->typeDescription();
    const Uintah::TypeDescription* subtype = td->getSubType();

    if(td->getType()      == TypeDescription::CCVariable && 
       subtype->getType() == TypeDescription::double_type){
      string name = d_varLabels[i]->getName();
      fprintf(fp,"     %s(%i)", name.c_str(),d_varMatl[i]);
    }
  }
  // All CCVariable<Vector>
  for (unsigned int i =0 ; i < d_varLabels.size(); i++) {
    const Uintah::TypeDescription* td = d_varLabels[i]->typeDescription();
    const Uintah::TypeDescription* subtype = td->getSubType();

    if(td->getType()      == TypeDescription::CCVariable && 
       subtype->getType() == TypeDescription::Vector){
      string name = d_varLabels[i]->getName(); 
      int m = d_varMatl[i];
      fprintf(fp,"     %s(%i).x      %s(%i).y      %s(%i).z", name.c_str(),m,name.c_str(),m,name.c_str(),m);
    }
  }
  // All SFCXVariable<double>
  for (unsigned int i =0 ; i < d_varLabels.size(); i++) {
    const Uintah::TypeDescription* td = d_varLabels[i]->typeDescription();
    const Uintah::TypeDescription* subtype = td->getSubType();

    if(td->getType()      == TypeDescription::SFCXVariable && 
       subtype->getType() == TypeDescription::double_type){
      string name = d_varLabels[i]->getName();
      fprintf(fp,"     %s", name.c_str());
    }
  }
  // All SFCYVariable<double>
  for (unsigned int i =0 ; i < d_varLabels.size(); i++) {
    const Uintah::TypeDescription* td = d_varLabels[i]->typeDescription();
    const Uintah::TypeDescription* subtype = td->getSubType();

    if(td->getType()      == TypeDescription::SFCYVariable && 
       subtype->getType() == TypeDescription::double_type){
      string name = d_varLabels[i]->getName();
      fprintf(fp,"     %s", name.c_str());
    }
  }
  // All SFCZVariable<double>
  for (unsigned int i =0 ; i < d_varLabels.size(); i++) {
    const Uintah::TypeDescription* td = d_varLabels[i]->typeDescription();
    const Uintah::TypeDescription* subtype = td->getSubType();

    if(td->getType()      == TypeDescription::SFCZVariable && 
       subtype->getType() == TypeDescription::double_type){
      string name = d_varLabels[i]->getName();
      fprintf(fp,"     %s", name.c_str());
    }
  }
  fprintf(fp,"\n");
  fflush(fp);
  
  cout << Parallel::getMPIRank() << " lineExtract:Created file " << filename << endl;
}
//______________________________________________________________________
// create the directory structure   lineName/LevelIndex
//
void
lineExtract::createDirectory(string& lineName, string& levelIndex)
{
  DIR *check = opendir(lineName.c_str());
  if ( check == nullptr ) {
    cout << Parallel::getMPIRank() << "lineExtract:Making directory " << lineName << endl;
    MKDIR( lineName.c_str(), 0777 );
  } else {
    closedir(check);
  }
  
  // level index
  string path = lineName + "/" + levelIndex;
  check = opendir(path.c_str());
  if ( check == nullptr ) {
    cout << "lineExtract:Making directory " << path << endl;
    MKDIR( path.c_str(), 0777 );
  } else {
    closedir(check);
  }
}<|MERGE_RESOLUTION|>--- conflicted
+++ resolved
@@ -126,13 +126,6 @@
   //  <materialIndex> 1 </materialIndex>
   if(m_module_spec->findBlock("material") ){
     d_matl = m_materialManager->parseAndLookupMaterial(m_module_spec, "material");
-<<<<<<< HEAD
-  } else if (m_module_spec->findBlock("materialIndex") ){
-    int indx;
-    m_module_spec->get("materialIndex", indx);
-    d_matl = m_materialManager->getMaterial(indx);
-  } else {
-=======
   } 
   else if (m_module_spec->findBlock("materialIndex") ){
     int indx;
@@ -140,7 +133,6 @@
     d_matl = m_materialManager->getMaterial(indx);
   } 
   else {
->>>>>>> be11f691
     d_matl = m_materialManager->getMaterial(0);
   }
   
@@ -444,23 +436,10 @@
 {   
   const Level* level = getLevel(patches);
   
-<<<<<<< HEAD
-  // the user may want to restart from an uda that wasn't using the DA module
-  // This logic allows that.
-  max_vartype writeTime;
-  double lastWriteTime = 0;
-  if( old_dw->exists( ps_lb->lastWriteTimeLabel ) ){
-    old_dw->get(writeTime, ps_lb->lastWriteTimeLabel);
-    lastWriteTime = writeTime;
-  }
-
-  // double now = m_materialManager->getElapsedSimTime();
-=======
   timeVars tv;
     
   getTimeVars( old_dw, level, ps_lb->lastWriteTimeLabel, tv );
   putTimeVars( new_dw, ps_lb->lastWriteTimeLabel, tv );
->>>>>>> be11f691
   
   if( tv.isItTime == false ){
     return;
