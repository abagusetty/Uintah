# -*- python -*-
# ex: set syntax=python:

from buildbot                       import scheduler
from buildbot.buildslave            import BuildSlave
<<<<<<< HEAD
from buildbot.changes.svnpoller     import SVNPoller, split_file_branches
=======
from buildbot.changes.gitpoller     import GitPoller
>>>>>>> 89148391
from buildbot.changes               import filter
from buildbot.process               import factory
from buildbot.process.properties    import Property, Interpolate, WithProperties
from buildbot.schedulers.forcesched import ForceScheduler, ChoiceStringParameter
from buildbot.schedulers.basic      import SingleBranchScheduler
from buildbot.status                import html, mail, results
from buildbot.status.results        import SUCCESS, WARNINGS, SKIPPED, FAILURE
from buildbot.steps                 import source, shell
from buildbot.steps.slave           import MakeDirectory, CopyDirectory
<<<<<<< HEAD
from buildbot.util                  import makeList
import os, shutil, glob
from datetime                       import timedelta
=======
from buildbot.steps.source.git      import Git
from buildbot.util                  import makeList
from buildbot.plugins               import steps
import numpy as np
import os
import shutil
import glob
import re                # regular expressions
>>>>>>> 89148391

#______________________________________________________________________
#
# buildbot checkconfig master.cfg
#
# cd /var/lib/buildbot/master
# buildbot restart
#
# cd /var/lib/buildbot/slaves
# buildslave restart
#
#______________________________________________________________________

# This is a sample buildmaster config file. It must be installed as
# 'master.cfg' in your buildmaster's base directory (although the filename
# can be changed with the --basedir option to 'mktap buildbot master').

# It has one job: define a dictionary named BuildmasterConfig. This
# dictionary has a variety of keys to control different aspects of the
# buildmaster. They are documented in docs/config.xhtml .

# This is the dictionary that the buildmaster pays attention to. We also use
# a shorter alias to save typing.

master = BuildmasterConfig = {}
<<<<<<< HEAD

#______________________________________________________________________
# DATA LIFETIME
#
# (http://docs.buildbot.net/0.8.12/manual/cfg-global.html#data-lifetime)

=======

#______________________________________________________________________
# DATA LIFETIME
#
# (http://docs.buildbot.net/0.8.12/manual/cfg-global.html#data-lifetime)

>>>>>>> 89148391
master['changeHorizon'] = 200
master['buildHorizon']  = 100
master['logHorizon']    = 100

#______________________________________________________________________
# BUILDSLAVES
#
# the 'slaves' list defines the set of allowable buildslaves. Each element is
# a tuple of bot-name and bot-password. These correspond to values given to
# the buildslave's mktap invocation.

master['slaves'] = [ BuildSlave("stretch", "password",max_builds=6) ]


# 'slavePortnum' defines the TCP port to listen on. This must match the value
# configured into the buildslaves (with their --master option)

master['slavePortnum'] = 9989

#______________________________________________________________________
# CHANGESOURCES
#
# the 'change_source' setting tells the buildmaster how it should find out
# about source code changes. Any class which implements IChangeSource can be
# put here: there are several in buildbot/changes/*.py to choose from.

trunk_svn_url      ='https://gforge.sci.utah.edu/svn/uintah/trunk/src'
kokkos_dev_svn_url ='https://gforge.sci.utah.edu/svn/uintah/branches/kokkos_dev/src'
doc_svn_url        ='https://gforge.sci.utah.edu/svn/uintah/trunk/doc'

trunk = SVNPoller(
                  svnurl       = trunk_svn_url,
                  project      = "trunkChanges",
                  pollinterval = 1*60 )              # seconds -- every 1 minute


kokkos_dev = SVNPoller(
                  svnurl       = kokkos_dev_svn_url,
                  project      = "kokkosChanges",
                  pollinterval = 1*60 )              # seconds -- every 1 minute
        
                  

doc   = SVNPoller(
                  svnurl       = doc_svn_url,
                  project      = "docChanges",
                  pollinterval = 10*60 )             # seconds -- every 10 minutes

master['change_source'] = [ trunk, kokkos_dev, doc ]


#______________________________________________________________________
#  Utilities:
#
#  Logic for skipping the build bot
#  skip buildbot tests if the string "skipRT" or "skip-rt" or skip_rt" is in the comments

def runBuildBot(change):
    LC_comments = change.comments.lower()  # convert comments to lower case

    if "skiprt" in LC_comments or "skip_rt" in LC_comments  or "skip_rt" in LC_comments:
        print "  runBuildBot:  Skipping buildbot"
        return False
    else:
        return True

#______________________________________________________________________
# SCHEDULERS
#
# Configure the Schedulers, which decide how to react to incoming changes.
#
#  Nomenclature _<name>  = scheduler

#__________________________________
#    TRUNK
sched_trunk_compile_dbg       = SingleBranchScheduler(
                                  name            = "compile-dbg",
                                  treeStableTimer = 1*60, # wait 1 minutes
                                  change_filter   = filter.ChangeFilter(project = "trunkChanges", branch = None),
                                  builderNames    = ["Trunk:dbg-compile"] )


sched_trunk_compile_dbg_static = scheduler.Dependent(
                                  name            = "compile-dbg-static",
                                  upstream        = sched_trunk_compile_dbg,
                                  builderNames    = ["Trunk:dbg-compile-static"] )

sched_trunk_full_opt_gpu       = scheduler.Dependent(
                                  name            = "full-opt-gpu",
                                  upstream        = sched_trunk_compile_dbg_static,
                                  builderNames    = ["Trunk:opt-full-gpu"] )


sched_trunk_full_opt_cpu       = scheduler.Dependent(
                                  name            = "full_opt_cpu",
                                  upstream        = sched_trunk_compile_dbg_static,
                                  builderNames    = ["Trunk:opt-full"] )


#__________________________________
#     KOKKOS

sched_kokkos_full              = SingleBranchScheduler(
                                  name            = "kokkos-full",
                                  treeStableTimer = 1*60, # wait 1 minutes
                                  change_filter   = filter.ChangeFilter(project = "kokkosChanges", branch = None),
                                  builderNames    = ["Kokkos:opt-full"] )


sched_kokkos_compile_omp       = scheduler.Dependent(
                                  name            = "kokkos-compile-omp",
                                  upstream        = sched_kokkos_full,
                                  builderNames    = ["Kokkos:opt-omp-compile"] )

sched_kokkos_compile_cuda       = scheduler.Dependent(
                                  name            = "kokkos-compile-cuda",
                                  upstream        = sched_kokkos_compile_omp,
                                  builderNames    = ["Kokkos:opt-cuda-compile"] )

sched_kokkos_compile_omp_cuda   = scheduler.Dependent(
                                  name            = "kokkos-compile-omp-cuda",
                                  upstream        = sched_kokkos_compile_cuda,
                                  builderNames    = ["Kokkos:opt-omp-cuda-compile"] )

#__________________________________
#     DOCUMENTATION

sched_doc                = SingleBranchScheduler(
                                  name            = "doc-build",
                                  change_filter   = filter.ChangeFilter(project = "docChanges", branch = None),
                                  treeStableTimer = 1*60,
                                  builderNames    = ["Documentation-Builder"] )

#__________________________________
#     WEB PAGE

sched_force   = ForceScheduler(
                      name="force",
                      builderNames=["Documentation-Builder",
                                    "Trunk:dbg-compile",
                                    "Trunk:dbg-full-try",
                                    "Trunk:dbg-compile-static",
                                    "Trunk:opt-full-gpu",
                                    "Trunk:opt-full-gpu-try",
                                    "Trunk:opt-full",
                                    "Trunk:opt-full-try",
                                    "Kokkos:opt-full",
                                    "Kokkos:opt-full-try",
                                    "Kokkos:opt-omp-compile",
                                    "Kokkos:opt-cuda-compile",
                                    "Kokkos:opt-omp-cuda-compile"
                                   ] )


#__________________________________
#     TRY SERVER

sched_try     = scheduler.Try_Userpass(
                      name="try",
                      builderNames=["Trunk:opt-full-try",
                                    "Trunk:dbg-full-try",
                                    "Trunk:opt-full-gpu-try",
                                    "Kokkos:opt-full-try"],
                      port=8031,
                      userpass=[("buildbot_try","try_buildbot"), ("bob", "pw2")] )


#__________________________________
#     BUILDBOT TESTING

Todd_RT_tests     = ["ARCHES", "Examples","ICE", "IMPM", "Models", "MPMICE", "MPM", "UCF", "Wasatch"]
sched_testBuildBot       = ForceScheduler(   name            = "buildbot_testing",
                                             branch          = None,
                                             builderNames    = ["buildbot_testing"],

                                             properties=[ ChoiceStringParameter(name      = "Tests",
                                                                                label     = "Select Components to test",
                                                                                default   = Todd_RT_tests,
                                                                                multiple  = True,
                                                                                strict    = True,
                                                                                choices   = Todd_RT_tests)
                                                        ] )


master['schedulers'] = [ sched_trunk_compile_dbg,
                         sched_trunk_compile_dbg_static,
                         sched_trunk_full_opt_gpu,
                         sched_trunk_full_opt_cpu,
                         sched_kokkos_full,
                         sched_kokkos_compile_omp,
                         sched_kokkos_compile_cuda,
                         sched_kokkos_compile_omp_cuda,
                         sched_doc,
                         sched_force,
                         sched_try,
                         sched_testBuildBot
                       ]

#______________________________________________________________________
####### BUILDERS

# the 'builders' list defines the Builders. Each one is configured with a
# dictionary, using the following keys:
#  name (required):             the name used to describe this bilder
#  slavename (required):        which slave to use, must appear in c['bots']
#  builddir (required):         which subdirectory to run the builder in
#  factory (required):           a BuildFactory to define how the build is run
#  periodicBuildTime (optional): if set, force a build every N seconds

# buildbot/process/factory.py provides several BuildFactory classes you can
# start with, which implement build processes for common targets (GNU
# autoconf projects, CPAN perl modules, etc). The factory.BuildFactory is the
# base class, and is configured with a series of BuildSteps. When the build
# is run, the appropriate buildslave is told to execute each Step in turn.

# the first BuildStep is typically responsible for obtaining a copy of the
# sources. There are source-obtaining Steps in buildbot/steps/source.py for
# CVS, SVN, and others.

#__________________________________

m_git_url        ='https://github.com/Uintah/Uintah.git'
# m_git_url        ='https://github.com/Uintah/Uintah_update.git'

repo_git      = GitPoller(
                  repourl      = m_git_url,
                  project      = "Uintah",
                  workdir      ='gitpoller-work',
                 # workdir      ='gitpoller-testing',
                  branches     = ['master', 'kokkos_dev'],
                  pollinterval = 1*60 )              # seconds -- every 1 minute

master['change_source'] = [ repo_git ]

#______________________________________________________________________
#  Utilities:
#
#_______________________________________________________________________
#  skipping buildBot tests
def runBuildBot( change ):

    #__________________________________
    #   skip if the string "skipRT" or "skip-rt" or skip_rt" is in the comments
    LC_comments = change.comments.lower()  # convert comments to lower case

    if "skiprt" in LC_comments or "skip_rt" in LC_comments  or "skip_rt" in LC_comments:
        print "  runBuildBot:  __________________________________ Skipping buildbot"
        return False

    #__________________________________
    # skip if a changed file lives in these dirs
    ignoreDirs = ['doc',
                'src/parametricStudies',
                'src/scripts',
                'src/testprograms',
                'src/CCA/Components/FVM',
                'src/CCA/Components/Arches/Attic',
                'src/CCA/Components/ICE/Docs',
                'src/CCA/Components/ICE/Matlab',
                'src/CCA/Components/ICE/PressureSolve',
                'src/CCA/Components/MPMICE/Docs',
                'src/CCA/Components/MPMArches',
                'src/CCA/Components/PhaseField'
              ]

    # if the path of a committed files is inside of ignoreDirs[*] then tag it
    tag = np.array([], int)
    count = -1

    # loop over all changed files
    for name in change.files:
      count +=1

      tag = np.append(tag, 0)             # default
      path1 = os.path.dirname( name )

      #__________________________________
      # Logic
      for pattern in ignoreDirs:

        test = re.match(pattern, path1)

        if test :
          tag[count] = 1
          break

    # how many of the commited files are tagged
    mySum = np.sum( tag )

    # every file must be tagged to skip the tests
    if (mySum == tag.size ):
      print "  runBuildBot:  __________________________________ Skipping buildbot"
      return False
    else:
      return True


#______________________________________________________________________
# SCHEDULERS
#
# Configure the Schedulers, which decide how to react to incoming changes.
#
#  Nomenclature _<name>  = scheduler

#__________________________________
#    TRUNK
sched_trunk_compile_dbg       = SingleBranchScheduler(
                                  name            = "compile-dbg",
                                  treeStableTimer = 1*60, # wait 1 minutes
                                  change_filter   = filter.ChangeFilter(project = "Uintah",
                                                                        branch  =  'master'),
                                  fileIsImportant = runBuildBot ,
                                  builderNames    = ["Trunk:dbg-compile"] )


sched_trunk_compile_dbg_static = scheduler.Dependent(
                                  name            = "compile-dbg-static",
                                  upstream        = sched_trunk_compile_dbg,
                                  builderNames    = ["Trunk:dbg-compile-static"] )

sched_trunk_full_opt_gpu       = scheduler.Dependent(
                                  name            = "full-opt-gpu",
                                  upstream        = sched_trunk_compile_dbg_static,
                                  builderNames    = ["Trunk:opt-full-gpu"] )


sched_trunk_full_opt_cpu       = scheduler.Dependent(
                                  name            = "full_opt_cpu",
                                  upstream        = sched_trunk_compile_dbg_static,
                                  builderNames    = ["Trunk:opt-full"] )


#__________________________________
#     KOKKOS

sched_kokkos_full              = SingleBranchScheduler(
                                  name            = "kokkos-full",
                                  treeStableTimer = 1*60, # wait 1 minutes
                                  change_filter   =  filter.ChangeFilter(project = "Uintah",
                                                                         branch  =  'kokkos_dev'),
                                  fileIsImportant = runBuildBot ,
                                  builderNames    = ["Kokkos:opt-full"] )


sched_kokkos_compile_omp       = scheduler.Dependent(
                                  name            = "kokkos-compile-omp",
                                  upstream        = sched_kokkos_full,
                                  builderNames    = ["Kokkos:opt-omp-compile"] )

sched_kokkos_compile_cuda       = scheduler.Dependent(
                                  name            = "kokkos-compile-cuda",
                                  upstream        = sched_kokkos_compile_omp,
                                  builderNames    = ["Kokkos:opt-cuda-compile"] )

sched_kokkos_compile_omp_cuda   = scheduler.Dependent(
                                  name            = "kokkos-compile-omp-cuda",
                                  upstream        = sched_kokkos_compile_cuda,
                                  builderNames    = ["Kokkos:opt-omp-cuda-compile"] )

#__________________________________
#     DOCUMENTATION

sched_doc                = SingleBranchScheduler(
                                  name            = "doc-build",
                                  change_filter   = filter.ChangeFilter(project = "docChanges",
                                                                        branch  =  'master' ),
                                  treeStableTimer = 1*60,
                                  builderNames    = ["Documentation-Builder"] )

#__________________________________
#     WEB PAGE

sched_force   = ForceScheduler(
                      name="force",
                      builderNames=["Documentation-Builder",
                                    "Trunk:dbg-compile",
                                    "Trunk:dbg-full-try",
                                    "Trunk:dbg-compile-static",
                                    "Trunk:opt-full-gpu",
                                    "Trunk:opt-full-gpu-try",
                                    "Trunk:opt-full",
                                    "Trunk:opt-full-try",
                                    "Kokkos:opt-full",
                                    "Kokkos:opt-full-try",
                                    "Kokkos:opt-omp-compile",
                                    "Kokkos:opt-cuda-compile",
                                    "Kokkos:opt-omp-cuda-compile"
                                   ] )


#__________________________________
#     TRY SERVER

sched_try     = scheduler.Try_Userpass(
                      name="try",
                      builderNames=["Trunk:opt-full-try",
                                    "Trunk:dbg-full-try",
                                    "Trunk:opt-full-gpu-try",
                                    "Kokkos:opt-full-try"],
                      port=8031,
                      userpass=[("buildbot_try","try_buildbot"), ("bob", "pw2")] )


#__________________________________
#     BUILDBOT TESTING

Todd_RT_tests     = ["ARCHES", "Examples","ICE", "IMPM", "Models", "MPMICE", "MPM", "UCF", "Wasatch"]
sched_testBuildBot       = ForceScheduler(   name            = "buildbot_testing",
                                             branch          = None,
                                             builderNames    = ["buildbot_testing"],

                                             properties=[ ChoiceStringParameter(name      = "Tests",
                                                                                label     = "Select Components to test",
                                                                                default   = Todd_RT_tests,
                                                                                multiple  = True,
                                                                                strict    = True,
                                                                                choices   = Todd_RT_tests)
                                                        ] )


master['schedulers'] = [ sched_trunk_compile_dbg,
                         sched_trunk_compile_dbg_static,
                         sched_trunk_full_opt_gpu,
                         sched_trunk_full_opt_cpu,
                         sched_kokkos_full,
                         sched_kokkos_compile_omp,
                         sched_kokkos_compile_cuda,
                         sched_kokkos_compile_omp_cuda,
                         sched_doc,
                         sched_force,
                         sched_try,
                         sched_testBuildBot
                       ]

#______________________________________________________________________
####### BUILDERS

<<<<<<< HEAD
compiler_env = {'CC'  : 'mpicc',
                'CXX' : 'mpic++',
                'F77' : 'mpif77',
                'SCI_MAKE_BE_QUIET' : 'true',
                'LANG' : ''
                }

=======
# the 'builders' list defines the Builders. Each one is configured with a
# dictionary, using the following keys:
#  name (required):             the name used to describe this bilder
#  slavename (required):        which slave to use, must appear in c['bots']
#  builddir (required):         which subdirectory to run the builder in
#  factory (required):           a BuildFactory to define how the build is run
#  periodicBuildTime (optional): if set, force a build every N seconds

# buildbot/process/factory.py provides several BuildFactory classes you can
# start with, which implement build processes for common targets (GNU
# autoconf projects, CPAN perl modules, etc). The factory.BuildFactory is the
# base class, and is configured with a series of BuildSteps. When the build
# is run, the appropriate buildslave is told to execute each Step in turn.

# the first BuildStep is typically responsible for obtaining a copy of the
# sources. There are source-obtaining Steps in buildbot/steps/source.py for
# CVS, SVN, and others.

#__________________________________
>>>>>>> 89148391

gpu_compiler_env = {
               'CC'  : 'mpicc',
               'CXX' : 'mpic++',
               'F77' : 'mpif77',
#              'CXXFLAGS' : '-DFIXED_RANDOM_NUM -Wno-deprecated',
               'SCI_MAKE_BE_QUIET' : 'true',
               'LANG' : ''
               }

<<<<<<< HEAD
kokkos_omp_compiler_env = compiler_env
kokkos_omp_compiler_env.update({ 'LDFLAGS' :'-ldl' })

kokkos_cuda_compiler_env = {
                'CC'  : 'mpicc',
                'CXX' : '/usr/local/kokkos-2.7.00/nvcc_wrapper',
                'F77' : 'mpif77',
                'LDFLAGS'  : '-ldl',
                'CXXFLAGS' : '-DKOKKOS_ENABLE_CUDA_LAMBDA --expt-extended-lambda -Wno-deprecated -Wno-unused-local-typedefs',
                'SCI_MAKE_BE_QUIET' : 'true',
                'LANG' : ''
               }

RT_webpage_env = {'OUTPUT_HTML': 'yes',
                  'RT_URL'     :  'http://uintah-build.chpc.utah.edu/~buildbot'
                 }

#__________________________________
#  Uintah machine dependent configure line definitions
#
notUsed = {}

mpi             = ["--with-mpi=/usr/lib/mpich"]
hypre           = ["--with-hypre=/usr/local/hypre-2.8.0b"]
petsc           = ["--with-petsc=/usr/local/petsc-3.8.4"]
boost           = ["--with-boost=/usr/local/boost-1.65.1"]

kokkos_omp      = ["--with-kokkos=/usr/local/kokkos-2.7.00/opt-openmp/"]
kokkos_cuda     = ["--with-kokkos=/usr/local/kokkos-2.7.00/opt-cuda/",
                   "--with-cuda=/usr/local/cuda-9.1/",
                    "--enable-gencode=52"
                  ]

kokkos_omp_cuda = ["--with-kokkos=/usr/local/kokkos-2.7.00/opt-openmp-cuda/"]

all_components     = ["--enable-ray-scatter",
                      "--enable-all-components"
                     ]

gpu_kokkos_components  = ["--enable-ray-scatter",
                         "--enable-arches" ,
                         "--enable-examples"
                        ]

wasatch          = ["--enable-wasatch_3p" ]

dbg_base         = ["../src/configure",
                     "--enable-debug",
                     "--enable-sci-malloc"
                    ]

dbg_static_base  = ["../src/configure",
                     "--enable-debug",
                     "--enable-static",
                     "--enable-sci-malloc",
                     "CXXFLAGS=-pthread"
                     ]

opt_gpu_base     = ["../src/configure",
                      "--enable-optimize=-O3 -mfpmath=sse",
                      "--enable-64bit",
                      "--enable-assertion-level=0",
                      "--enable-gencode=52",
                      "--with-cuda=/usr/local/cuda"
                    ]

opt_base  = ["../src/configure",
              "--enable-optimize=-O3 -mfpmath=sse",
              "--enable-64bit",
              "--enable-assertion-level=0",
              "--disable-sci-malloc"
             ]

dbg_configCmd         = ( dbg_base
                      +   wasatch
                      +   all_components
                      +   mpi
                      +   hypre
                      +   petsc
                      +   boost )

dbg_static_configCmd  = ( dbg_static_base
                      +   all_components
                      +   wasatch
                      +   mpi
                      +   hypre
                      +   petsc
                      +   boost )

opt_gpu_configCmd     = ( opt_gpu_base
                      +   gpu_kokkos_components
                      +   mpi
                      +   hypre
                      +   petsc
                      +   boost )

opt_configCmd         = ( opt_base
                      +   all_components
                      +   wasatch
=======
compiler_env = {'CC'  : 'mpicc',
                'CXX' : 'mpic++',
                'F77' : 'mpif77',
                'SCI_MAKE_BE_QUIET' : 'true',
                'LANG' : ''
                }


gpu_compiler_env = {
               'CC'  : 'mpicc',
               'CXX' : 'mpic++',
               'F77' : 'mpif77',
#              'CXXFLAGS' : '-DFIXED_RANDOM_NUM -Wno-deprecated',
               'SCI_MAKE_BE_QUIET' : 'true',
               'LANG' : ''
               }

kokkos_omp_compiler_env = compiler_env
kokkos_omp_compiler_env.update({ 'LDFLAGS' :'-ldl' })

kokkos_cuda_compiler_env = {
                'CC'  : 'mpicc',
                'CXX' : '/usr/local/kokkos-2.7.00/nvcc_wrapper',
                'F77' : 'mpif77',
                'LDFLAGS'  : '-ldl',
                'CXXFLAGS' : '-DKOKKOS_ENABLE_CUDA_LAMBDA --expt-extended-lambda -Wno-deprecated -Wno-unused-local-typedefs',
                'SCI_MAKE_BE_QUIET' : 'true',
                'LANG' : ''
               }

RT_webpage_env = {'OUTPUT_HTML': 'yes',
                  'RT_URL'     :  'http://uintah-build.chpc.utah.edu/~buildbot'
                 }

#__________________________________
#  Uintah machine dependent configure line definitions
#
notUsed = {}

mpi             = ["--with-mpi=/usr/lib/mpich"]
hypre           = ["--with-hypre=/usr/local/hypre-2.8.0b"]
petsc           = ["--with-petsc=/usr/local/petsc-3.8.4"]
boost           = ["--with-boost=/usr/local/boost-1.65.1"]

kokkos_omp      = ["--with-kokkos=/usr/local/kokkos-2.7.00/opt-openmp/"]
kokkos_cuda     = ["--with-kokkos=/usr/local/kokkos-2.7.00/opt-cuda/",
                   "--with-cuda=/usr/local/cuda-9.1/",
                    "--enable-gencode=52"
                  ]

kokkos_omp_cuda = ["--with-kokkos=/usr/local/kokkos-2.7.00/opt-openmp-cuda/"]

all_components     = ["--enable-ray-scatter",
                      "--enable-all-components"
                     ]

gpu_kokkos_components  = ["--enable-ray-scatter",
                         "--enable-arches" ,
                         "--enable-examples"
                        ]

wasatch          = ["--enable-wasatch_3p" ]

dbg_base         = ["../src/configure",
                     "--enable-debug",
                     "--enable-sci-malloc"
                    ]

dbg_static_base  = ["../src/configure",
                     "--enable-debug",
                     "--enable-static",
                     "--enable-sci-malloc",
                     "CXXFLAGS=-pthread"
                     ]

opt_gpu_base     = ["../src/configure",
                      "--enable-optimize=-O3 -mfpmath=sse",
                      "--enable-64bit",
                      "--enable-assertion-level=0",
                      "--enable-gencode=52",
                      "--with-cuda=/usr/local/cuda"
                    ]

opt_base  = ["../src/configure",
              "--enable-optimize=-O3 -mfpmath=sse",
              "--enable-64bit",
              "--enable-assertion-level=0",
              "--disable-sci-malloc"
             ]

dbg_configCmd         = ( dbg_base
                      +   wasatch
                      +   all_components
>>>>>>> 89148391
                      +   mpi
                      +   hypre
                      +   petsc
                      +   boost )

dbg_static_configCmd  = ( dbg_static_base
                      +   all_components
                      +   wasatch
                      +   mpi
                      +   hypre
                      +   petsc
                      +   boost )

<<<<<<< HEAD
kokkos_opt_configCmd = (    opt_base
                         +  gpu_kokkos_components
                         +  mpi
                         +  hypre
                         +  petsc
                         +  boost )

kokkos_opt_omp_configCmd =(
                            opt_base
                         +  gpu_kokkos_components
                         +  kokkos_omp
                         +  mpi
                         +  hypre
                         +  boost )

kokkos_opt_cuda_configCmd =(
                            opt_base
                         +  gpu_kokkos_components
                         +  kokkos_cuda
                         +  mpi
                         +  hypre
                         +  boost )


kokkos_opt_omp_cuda_configCmd = kokkos_opt_cuda_configCmd

opt_nightly_configCmd = opt_configCmd

dbg_nightly_configCmd = dbg_configCmd


trunk_RT_components  = ["ARCHES", "Examples","ICE", "IMPM", "Models", "MPMICE", "MPM", "UCF", "Wasatch"]

kokkos_RT_components = ["ARCHES", "Examples"]

GPU_RT_components   = ["Examples", "ARCHES"]

trunk_RT_goldStd    = '/home/rt/Linux/TestData/'

GPU_RT_goldStd      = '/home/gpu_rt/Linux/TestData/'

kokkos_RT_goldStd   = '/home/rt/Linux/TestData/'
=======
opt_gpu_configCmd     = ( opt_gpu_base
                      +   gpu_kokkos_components
                      +   mpi
                      +   hypre
                      +   petsc
                      +   boost )

opt_configCmd         = ( opt_base
                      +   all_components
                      +   wasatch
                      +   mpi
                      +   hypre
                      +   petsc
                      +   boost )


kokkos_opt_configCmd = (    opt_base
                         +  gpu_kokkos_components
                         +  mpi
                         +  hypre
                         +  petsc
                         +  boost )

kokkos_opt_omp_configCmd =(
                            opt_base
                         +  gpu_kokkos_components
                         +  kokkos_omp
                         +  mpi
                         +  hypre
                         +  boost )

kokkos_opt_cuda_configCmd =(
                            opt_base
                         +  gpu_kokkos_components
                         +  kokkos_cuda
                         +  mpi
                         +  hypre
                         +  boost )


kokkos_opt_omp_cuda_configCmd = kokkos_opt_cuda_configCmd

opt_nightly_configCmd = opt_configCmd

dbg_nightly_configCmd = dbg_configCmd


trunk_RT_components  = ["ARCHES", "Examples","ICE", "IMPM", "Models", "MPMICE", "MPM", "UCF", "Wasatch"]

kokkos_RT_components = ["ARCHES", "Examples"]

GPU_RT_components   = ["Examples", "ARCHES"]

trunk_RT_goldStd    = '/home/rt/Linux/TestData/'
>>>>>>> 89148391

GPU_RT_goldStd      = '/home/gpu_rt/Linux/TestData/'

<<<<<<< HEAD

#______________________________________________________________________
#
#  Common steps for the factories


#__________________________________
#   returns value from either input argv or the property dictionary

def getValue( Q, Qname):
    Q_prop = Property( Qname )

    # bulletproofing
    if Q == None and Q_prop == None:
      print( "ERROR the variable %s has not been set!!! " % Qname )

    if Q == None:
      return  Property( Qname )
    else:
      return Q


#__________________________________
#
def svnUpdate( factory ):

    factory.addStep( source.SVN,
                     baseURL        = Property( 'svn_url' ),
                     defaultBranch  = "",
                     workdir        = 'build/src',
                     mode           = "update",
                     retry          = (10,2),
                     warnOnFailure  = True,
                     haltOnFailure  = True )

=======
kokkos_RT_goldStd   = '/home/rt/Linux/TestData/'



#______________________________________________________________________
#
#  Common steps for the factories


#__________________________________
#   returns value from either input argv or the property dictionary

def getValue( Q, Qname):
    Q_prop = Property( Qname )

    # bulletproofing
    if Q == None and Q_prop == None:
      print( "ERROR the variable %s has not been set!!! " % Qname )

    if Q == None:
      return  Property( Qname )
    else:
      return Q

#__________________________________
#   Update the branch code and remove doc/ directory
def gitUpdate( factory ):

    factory.addStep( Git( repourl        = m_git_url,
                          branch         = Property( 'branch' ),
                          workdir        = 'build/',
                          mode           = "incremental",
                          shallow        = True,
                          retry          = (10,2),
                          warnOnFailure  = True,
                          haltOnFailure  = True ) )

    factory.addStep( shell.ShellCommand,
                     description   = [" remove doc/ directory"],
                     name          = "rm -rf doc",
                     command       = ["/bin/sh", "-c", "/bin/rm -rf doc/"],
                     workdir       = 'build/',
                     warnOnWarnings= True,
                     warnOnFailure = True )

>>>>>>> 89148391
#__________________________________
#   configure step
def configure( factory, wrkDir=None, configCmd=None):

    configCmd = getValue( configCmd, 'configCmd' )
    workDir   = getValue( wrkDir,     'wrkDir' )
<<<<<<< HEAD

    factory.addStep( shell.Configure,
                     command        = configCmd,
                     env            = Property( 'compiler_env' ),
                     workdir        = workDir,
                     warnOnFailure  = True,
                     haltOnFailure  = True )

#__________________________________
#   compile step
def compile( factory, numProcs, wrkDir=None ):

    workDir = getValue( wrkDir, 'wrkDir' )

    factory.addStep( shell.Compile,
                     command        = ["python", "../src/scripts/buildbot/make.py", " 16"],
                     workdir        = workDir,
                     warnOnFailure  = True,
                     haltOnFailure  = False)

#__________________________________
# determine if a step has failed return true if one has.
def hasStepFailed(step):
    allSteps = step.build.getStatus().getSteps()

    for s in allSteps:
        if ( s.isFinished() == True ):
            (result, strings) = s.getResults()
            print( "hasStepFailed: step %s result %s string: %s" %(s, result, strings) )
            
            if result == FAILURE:
                return True

    return False

#__________________________________
def skipped(result, s):
    return (result == results.SKIPPED)

=======

    factory.addStep( shell.Configure,
                     command        = configCmd,
                     env            = Property( 'compiler_env' ),
                     workdir        = workDir,
                     warnOnFailure  = True,
                     haltOnFailure  = True )

#__________________________________
#   compile step
def compile( factory, numProcs, wrkDir=None ):

    workDir = getValue( wrkDir, 'wrkDir' )

    factory.addStep( shell.Compile,
                     command        = ["python", "../src/scripts/buildbot/make.py", " 16"],
                     workdir        = workDir,
                     warnOnFailure  = True,
                     haltOnFailure  = False)

#__________________________________
# determine if a step has failed return true if one has.
def hasStepFailed(step):
    allSteps = step.build.getStatus().getSteps()

    for s in allSteps:
        if ( s.isFinished() == True ):
            (result, strings) = s.getResults()
            print( "hasStepFailed: step %s result %s string: %s" %(s, result, strings) )

            if result == FAILURE:
                return True

    return False

#__________________________________
def skipped(result, s):
    return (result == results.SKIPPED)


#__________________________________
#   run make cleanrelly
def makeclean( factory, wrkDir= None ):

  wrkDir = getValue( wrkDir, 'wrkDir' )

  factory.addStep( shell.ShellCommand,
                   description   = ["make clean"],
                   name          = "make clean",
                   command       = ["make", "reallyclean"],
                   workdir       = Property( 'wrkDir' ),
                   warnOnWarnings= True,
                   warnOnFailure = True
                  )

#__________________________________
#   copy build directory to appropriate /data  directory
def copyBuildDir( factory ):

  factory.addStep( shell.ShellCommand,
                   description   = ["change permissions"],
                   name          = "Change permissions",
                   command       = ["/bin/sh", "-c", "chgrp -R users . ; chmod -R g+rwX ."],
                   doStepIf      = hasStepFailed,
                   hideStepIf    = skipped ,
                   workdir       = 'build/',
                   warnOnWarnings= True,
                   warnOnFailure = True
                )

  factory.addStep( MakeDirectory( dir = Interpolate( '/data/buildbot/%(prop:buildername)s/%(prop:buildnumber)s/' ),
                                  name       ="mkdir",
                                  doStepIf   = hasStepFailed,
                                  hideStepIf = skipped
                                )
                 )

  factory.addStep( CopyDirectory( src = "build",
                                  dest       = Interpolate( '/data/buildbot/%(prop:buildername)s/%(prop:buildnumber)s/' ),
                                  name       = "cp build ",
                                  doStepIf   = hasStepFailed,
                                  hideStepIf = skipped
                                )
                 )

#__________________________________

def runComponentTests(factory, component, test_set, goldStd, build_type, RT_webpage_env):

    RT_env = {'TEST_COMPONENTS': component ,
              'WHICH_TESTS'    : test_set,
              'GOLD_STANDARDS' : goldStd + build_type,
              'RT_CHECKPOINTS' : '/home/rt/CheckPoints/'
             }
    RT_env.update(RT_webpage_env)

    factory.addStep( shell.ShellCommand,
                     description    = ["Running " + component.upper() + " " + build_type + " tests"],
                     command        = ["make", "runLocalRT"],
                     env            = RT_env,
                     workdir        = Property( 'wrkDir' ),
                     timeout        = 60*60,  # timeout after 1 hour
                     name           = component + "_test",
                     warnOnWarnings = True,
                     warnOnFailure  = True,
                     haltOnFailure  = False
                   )

#__________________________________

def runComponentTestsGPU(factory, component, test_set, goldStd, build_type):

    RT_env = {'TEST_COMPONENTS' : component ,
              'WHICH_TESTS'     : test_set,
              'GOLD_STANDARDS'  : goldStd + build_type,
              'RT_CHECKPOINTS'  : '/home/gpu_rt/CheckPoints/',
              'CUDA_VISIBLE_DEVICES' : '0',
              'SCI_DEBUG'       : 'SingleDevice:+'
             }

    factory.addStep(shell.ShellCommand,
                    description    = ["Running " + component.upper() + " " + build_type + " tests"],
                    command        = ["make", "runLocalRT"],
                    env            = RT_env,
                    workdir        = Property( 'wrkDir' ),
                    timeout        = 60*60,  # timeout after 1 hour
                    name           = component + "_test",
                    warnOnWarnings = True,
                    warnOnFailure  = True,
                    haltOnFailure  = False
                   )

#______________________________________________________________________
#
#   Uintah documentation factory
f_doc = factory.BuildFactory()

f_doc.addStep( Git( repourl        = m_git_url,
                    branch         = 'master',
                    workdir        = 'build/',
                    mode           = "incremental",
                    shallow        = True,
                    retry          = (10,2),
                    warnOnFailure  = True,
                    haltOnFailure  = True ) )

f_doc.addStep( shell.ShellCommand,
               description   = ["Building documentation"],
               command       = ["./runLatex"],
               workdir       = 'build/doc',
               warnOnWarnings= False,
               warnOnFailure = False,
               name          = "build documentation")

f_doc.addStep( shell.ShellCommand,
               description   = ["remove src directory"],
               name          = "rm -rf src",
               command       = ["/bin/sh", "-c", "/bin/rm -rf src/"],
               workdir       = 'build/',
               warnOnWarnings= True,
               warnOnFailure = True )

#______________________________________________________________________
#
# Factory for testing compilations
f_compile = factory.BuildFactory()

gitUpdate ( f_compile )

configure( f_compile )

compile( f_compile, 16 )
>>>>>>> 89148391

makeclean( f_compile )

<<<<<<< HEAD
#__________________________________
# run make cleanrelly
def makeclean( factory, wrkDir= None ):

  wrkDir = getValue( wrkDir, 'wrkDir' )

  factory.addStep( shell.ShellCommand,
                   description   = ["make clean"],
                   name          = "make clean",
                   command       = ["make", "reallyclean"],
                   workdir       = Property( 'wrkDir' ),
                   warnOnWarnings= True,
                   warnOnFailure = True 
                  )

#__________________________________
# copy build directory to appropriate /data  directory
def copyBuildDir( factory ):

  factory.addStep( shell.ShellCommand,
                   description   = ["change permissions"],
                   name          = "Change permissions",
                   command       = ["/bin/sh", "-c", "chgrp -R users . ; chmod -R g+rwX ."],
                   doStepIf      = hasStepFailed,
                   hideStepIf    = skipped ,
                   workdir       = 'build/',
                   warnOnWarnings= True,
                   warnOnFailure = True
                )

  factory.addStep( MakeDirectory( dir = Interpolate( '/data/buildbot/%(prop:buildername)s/%(prop:buildnumber)s/' ),
                                  name       ="mkdir",
                                  doStepIf   = hasStepFailed,
                                  hideStepIf = skipped
                                )
                 )

  factory.addStep( CopyDirectory( src = "build",
                                  dest       = Interpolate( '/data/buildbot/%(prop:buildername)s/%(prop:buildnumber)s/' ),
                                  name       = "cp build ",
                                  doStepIf   = hasStepFailed,
                                  hideStepIf = skipped
                                )
                 )

#__________________________________

def runComponentTests(factory, component, test_set, goldStd, build_type, RT_webpage_env):

    RT_env = {'TEST_COMPONENTS': component ,
              'WHICH_TESTS'    : test_set,
              'GOLD_STANDARDS' : goldStd + build_type,
              'RT_CHECKPOINTS' : '/home/rt/CheckPoints/'
             }
    RT_env.update(RT_webpage_env)

    factory.addStep( shell.ShellCommand,
                     description    = ["Running " + component.upper() + " " + build_type + " tests"],
                     command        = ["make", "runLocalRT"],
                     env            = RT_env,
                     workdir        = Property( 'wrkDir' ),
                     timeout        = 60*60,  # timeout after 1 hour
                     name           = component + "_test",
                     warnOnWarnings = True,
                     warnOnFailure  = True,
                     haltOnFailure  = False
                   )

#__________________________________

def runComponentTestsGPU(factory, component, test_set, goldStd, build_type):

    RT_env = {'TEST_COMPONENTS' : component ,
              'WHICH_TESTS'     : test_set,
              'GOLD_STANDARDS'  : goldStd + build_type,
              'RT_CHECKPOINTS'  : '/home/gpu_rt/CheckPoints/',
              'CUDA_VISIBLE_DEVICES' : '0',
              'SCI_DEBUG'       : 'SingleDevice:+'
             }

    factory.addStep(shell.ShellCommand,
                    description   =["Running " + component.upper() + " " + build_type + " tests"],
                    command       =["make", "runLocalRT"],
                    env           =RT_env,
                    workdir       = Property( 'wrkDir' ),
                    timeout       =60*60,  # timeout after 1 hour
                    name          =component + "_test",
                   warnOnWarnings = True,
                   warnOnFailure  = True,
                   haltOnFailure  = False
                   )

#______________________________________________________________________
#
#   Uintah documentation factory
f_doc = factory.BuildFactory()

f_doc.addStep(source.SVN,
              baseURL       = doc_svn_url,
              defaultBranch = "",
              workdir       = 'build/doc',
              mode          = "update",
              retry         = (10,2))

f_doc.addStep(shell.ShellCommand,
              description   = ["Building documentation"],
              command       = ["./runLatex"],
              workdir       = 'build/doc',
              warnOnWarnings= False,
              warnOnFailure = False,
              name          = "build documentation")

#______________________________________________________________________
#
# Factory for testing compilations
f_compile = factory.BuildFactory()

svnUpdate ( f_compile )

configure( f_compile )

compile( f_compile, 16 )

makeclean( f_compile )

copyBuildDir( f_compile )

#______________________________________________________________________
#
#   Debug full factory
f_full_dbg = factory.BuildFactory()

svnUpdate ( f_full_dbg )

configure( f_full_dbg )

compile( f_full_dbg, 16 )

for x in trunk_RT_components:
    runComponentTests( f_full_dbg, x, "BUILDBOTTESTS", trunk_RT_goldStd, "dbg", notUsed )

makeclean( f_full_dbg )

copyBuildDir( f_full_dbg )

#______________________________________________________________________
#
#   Optimize full  factory
f_full_opt = factory.BuildFactory()

svnUpdate( f_full_opt )

configure( f_full_opt )

compile( f_full_opt, 16 )

for x in trunk_RT_components:
    runComponentTests( f_full_opt, x, "BUILDBOTTESTS", trunk_RT_goldStd, "opt", RT_webpage_env )

makeclean( f_full_opt )

copyBuildDir( f_full_opt )

#______________________________________________________________________
#
#   Opt full GPU factory
f_full_opt_gpu = factory.BuildFactory()

svnUpdate( f_full_opt_gpu )

f_full_opt_gpu.addStep(shell.ShellCommand,
                       description    = ["Modifying Source"],
                       command        = ["./R_Tester/modifySrc"],
                       workdir        = 'build/src',
                       name           ="modify source",
                       warnOnWarnings = True,
                       warnOnFailure  = True,
                       haltOnFailure  = True
                      )

configure( f_full_opt_gpu )

compile( f_full_opt_gpu, 16 )

for x in GPU_RT_components:
    runComponentTestsGPU(f_full_opt_gpu, x, "BUILDBOTTESTS", GPU_RT_goldStd, "opt")

makeclean( f_full_opt_gpu )

copyBuildDir( f_full_opt_gpu )


#______________________________________________________________________
#
#   kokkos Optimize full factory
f_kokkos_full_opt = factory.BuildFactory()

svnUpdate( f_kokkos_full_opt )

configure( f_kokkos_full_opt )

compile( f_kokkos_full_opt, 16 )

for c in kokkos_RT_components:
    runComponentTests( f_kokkos_full_opt, c,"BUILDBOTTESTS", kokkos_RT_goldStd, "opt", RT_webpage_env )
=======
copyBuildDir( f_compile )

#______________________________________________________________________
#
#   Debug full factory
f_full_dbg = factory.BuildFactory()

gitUpdate ( f_full_dbg )

configure( f_full_dbg )

compile( f_full_dbg, 16 )

for x in trunk_RT_components:
    runComponentTests( f_full_dbg, x, "BUILDBOTTESTS", trunk_RT_goldStd, "dbg", notUsed )

makeclean( f_full_dbg )

copyBuildDir( f_full_dbg )

#______________________________________________________________________
#
#   Optimize full  factory
f_full_opt = factory.BuildFactory()

gitUpdate( f_full_opt )

configure( f_full_opt )

compile( f_full_opt, 16 )

for x in trunk_RT_components:
    runComponentTests( f_full_opt, x, "BUILDBOTTESTS", trunk_RT_goldStd, "opt", RT_webpage_env )

makeclean( f_full_opt )

copyBuildDir( f_full_opt )

#______________________________________________________________________
#
#   Opt full GPU factory
f_full_opt_gpu = factory.BuildFactory()

gitUpdate( f_full_opt_gpu )

f_full_opt_gpu.addStep(shell.ShellCommand,
                       description    = ["Modifying Source"],
                       command        = ["./R_Tester/modifySrc"],
                       workdir        = 'build/src',
                       name           ="modify source",
                       warnOnWarnings = True,
                       warnOnFailure  = True,
                       haltOnFailure  = True
                      )

configure( f_full_opt_gpu )

compile( f_full_opt_gpu, 16 )

for x in GPU_RT_components:
    runComponentTestsGPU(f_full_opt_gpu, x, "BUILDBOTTESTS", GPU_RT_goldStd, "opt")

makeclean( f_full_opt_gpu )

copyBuildDir( f_full_opt_gpu )
>>>>>>> 89148391

makeclean( f_kokkos_full_opt )

<<<<<<< HEAD
copyBuildDir( f_kokkos_full_opt )

#______________________________________________________________________
#
#   nightly full factory
#  This factory isn't used but is a good example of how to run both dbg/opt
#  compilations in one factory.
#
f_nightly = factory.BuildFactory()

svnUpdate( f_nightly )

=======
#______________________________________________________________________
#
#   kokkos Optimize full factory
f_kokkos_full_opt = factory.BuildFactory()

gitUpdate( f_kokkos_full_opt )

configure( f_kokkos_full_opt )

compile( f_kokkos_full_opt, 16 )

for c in kokkos_RT_components:
    runComponentTests( f_kokkos_full_opt, c,"BUILDBOTTESTS", kokkos_RT_goldStd, "opt", RT_webpage_env )

makeclean( f_kokkos_full_opt )

copyBuildDir( f_kokkos_full_opt )

#______________________________________________________________________
#
#   nightly full factory
#  This factory isn't used but is a good example of how to run both dbg/opt
#  compilations in one factory.
#
f_nightly = factory.BuildFactory()

gitUpdate( f_nightly )


#    Opt
configure( f_nightly, 'build/dbg', dbg_nightly_configCmd )

compile( f_nightly, 16, 'build/dbg' )


for x in trunk_RT_components:
    runComponentTests(f_nightly, x, "NIGHTLYTESTS", trunk_RT_goldStd, "dbg", notUsed)

makeclean( f_nightly, 'build/opt' )

#     dbg
configure( f_nightly, 'build/opt', opt_nightly_configCmd, )

compile( f_nightly, 16, 'build/opt' )

for x in trunk_RT_components:
    runComponentTests(f_nightly, x,"NIGHTLYTESTS", trunk_RT_goldStd,  "dbg", notUsed)

makeclean( f_nightly, 'build/dbg' )

copyBuildDir( f_nightly )
>>>>>>> 89148391

#    Opt
configure( f_nightly, 'build/dbg', dbg_nightly_configCmd )

compile( f_nightly, 16, 'build/dbg' )

<<<<<<< HEAD

for x in trunk_RT_components:
    runComponentTests(f_nightly, x, "NIGHTLYTESTS", trunk_RT_goldStd, "dbg", notUsed)

makeclean( f_nightly, 'build/opt' )

#     dbg
configure( f_nightly, 'build/opt', opt_nightly_configCmd, )

compile( f_nightly, 16, 'build/opt' )

for x in trunk_RT_components:
    runComponentTests(f_nightly, x,"NIGHTLYTESTS", trunk_RT_goldStd,  "dbg", notUsed)

makeclean( f_nightly, 'build/dbg' )

copyBuildDir( f_nightly )


=======
>>>>>>> 89148391
#______________________________________________________________________
#
#   buildbot_testing  factory
f_bb_test = factory.BuildFactory()

recompile = False

<<<<<<< HEAD
#if(recompile):

#  svnUpdate( f_bb_test )
=======
gitUpdate( f_bb_test )

#if(recompile):

#  gitUpdate( f_bb_test )
>>>>>>> 89148391

#  configCmd = opt_base + mpi +  ["--enable-examples", "--enable-ice", "--enable-mpm"]

#  configure( f_bb_test, 'build/opt', configCmd, )

#  compile( f_bb_test, 16, 'build/opt' )

#f_bb_test.addStep(shell.ShellCommand,
#                    description    = ["Property  test"],
#                   # command        = ["echo", Property('Tests') ],
#                    command        = ["echo", Property('compiler_env'), Property('configCmd'), Property('wrkDir'), Property('svn_url')  ],
#                   # name          = test_case + "_test"
#                   )


<<<<<<< HEAD
myRT_tests  = makeList( ('ICE' ) )        # Crux:  How do you get a python list from a property??

#myRT_tests = Todd_RT_tests
for test in myRT_tests:
  runComponentTests(f_bb_test,test,"DEBUGGING", kokkos_RT_goldStd, "opt", notUsed)
=======
#myRT_tests  = makeList( ('ICE' ) )        # Crux:  How do you get a python list from a property??

#myRT_tests = Todd_RT_tests
#for test in myRT_tests:
#  runComponentTests(f_bb_test,test,"DEBUGGING", kokkos_RT_goldStd, "opt", notUsed)
>>>>>>> 89148391

#makeclean( f_bb_test, 'build/opt' )

#copyBuildDir( f_bb_test )

#______________________________________________________________________
#### BUILDERS #####
#
#  Nomenclature:  b_<trunk/Kokkos>_<compile/full>_<opt/dbg>_<var>   for a builder
#
# <trunk/kokkos>    trunk or kokkos_dev branch
# <compile/full>    compilation test or compile and runRT tests
# <opt/dbg>         optimized or debug configuration
#______________________________________________________________________


b_doc= {'name'       : "Documentation-Builder",
        'slavenames' :[ "stretch"],
        'builddir'   : "uintah_doc",
        'factory'    : f_doc,
       }

b_trunk_compile_dbg= {
       'name'        : "Trunk:dbg-compile",
       'slavename'   : "stretch",
       'builddir'    : "trunk/dbg-compile",
       'factory'     : f_compile,

<<<<<<< HEAD
       'properties'  :  {'svn_url'     : trunk_svn_url,
                         'compiler_env': compiler_env,
=======
       'properties'  :  {'compiler_env': compiler_env,
>>>>>>> 89148391
                         'configCmd'   : dbg_configCmd,
                         'wrkDir'      : 'build/dbg' }
      }

b_trunk_compile_dbg_static= {
       'name'        : "Trunk:dbg-compile-static",
       'slavename'   : "stretch",
       'builddir'    : "trunk/dbg-compile-static",
       'factory'     : f_compile,

<<<<<<< HEAD
       'properties'  :  {'svn_url'     : trunk_svn_url,
                         'compiler_env': compiler_env,
=======
       'properties'  :  {'compiler_env': compiler_env,
>>>>>>> 89148391
                         'configCmd'   : dbg_static_configCmd,
                         'wrkDir'      : 'build/dbg_static' }
      }

b_trunk_full_dbg_try= {
       'name'        : "Trunk:dbg-full-try",
       'slavename'   : "stretch",
       'builddir'    : "trunk/dbg-full-try",
       'factory'     : f_full_dbg,

<<<<<<< HEAD
       'properties'  :  {'svn_url'     : trunk_svn_url,
                         'compiler_env': compiler_env,
=======
       'properties'  :  {'compiler_env': compiler_env,
>>>>>>> 89148391
                         'configCmd'   : dbg_configCmd,
                         'wrkDir'      : 'build/dbg' }
      }

b_trunk_full_opt= {
       'name'        : "Trunk:opt-full",
       'slavename'   : "stretch",
       'builddir'    : "trunk/opt-full",
       'factory'     : f_full_opt,

<<<<<<< HEAD
       'properties'  :  {'svn_url'     : trunk_svn_url,
                         'compiler_env': compiler_env,
=======
       'properties'  :  {'compiler_env': compiler_env,
>>>>>>> 89148391
                         'configCmd'   : opt_configCmd,
                         'wrkDir'      : 'build/opt' }
      }

b_trunk_full_opt_try= {
       'name'      : "Trunk:opt-full-try",
       'slavename' : "stretch",
       'builddir'  : "trunk/opt-full-try",
       'factory'   : f_full_opt,

<<<<<<< HEAD
       'properties'  :  {'svn_url'     : trunk_svn_url,
                         'compiler_env': compiler_env,
=======
       'properties'  :  {'compiler_env': compiler_env,
>>>>>>> 89148391
                         'configCmd'   : opt_configCmd,
                         'wrkDir'      : 'build/opt' }
      }

b_trunk_full_opt_gpu= {
       'name'        : "Trunk:opt-full-gpu",
       'slavename'   : "stretch",
       'builddir'    : "trunk/opt-full-gpu",
       'factory'     : f_full_opt_gpu,

<<<<<<< HEAD
       'properties'  :  {'svn_url'     : trunk_svn_url,
                         'compiler_env': gpu_compiler_env,
                         'configCmd'   : opt_gpu_configCmd,
                         'wrkDir'      : 'build/opt' }
      }

b_trunk_full_opt_gpu_try= {
       'name'      : "Trunk:opt-full-gpu-try",
       'slavename' : "stretch",
       'builddir'  : "trunk/opt-full-gpu-try",
       'factory'   : f_full_opt_gpu,

       'properties'  :  {'svn_url'     : trunk_svn_url,
                         'compiler_env': gpu_compiler_env,
=======
       'properties'  :  {'compiler_env': gpu_compiler_env,
                         'configCmd'   : opt_gpu_configCmd,
                         'wrkDir'      : 'build/opt' }
      }

b_trunk_full_opt_gpu_try= {
       'name'      : "Trunk:opt-full-gpu-try",
       'slavename' : "stretch",
       'builddir'  : "trunk/opt-full-gpu-try",
       'factory'   : f_full_opt_gpu,

       'properties'  :  {'compiler_env': gpu_compiler_env,
>>>>>>> 89148391
                         'configCmd'   : opt_gpu_configCmd,
                         'wrkDir'      : 'build/opt' }
      }

#__________________________________
#   Kokkos builders

b_kokkos_full_opt= {
       'name'        : "Kokkos:opt-full",
       'slavename'   : "stretch",
       'builddir'    : "kokkos/opt-full",
       'factory'     : f_kokkos_full_opt,

<<<<<<< HEAD
       'properties'  :  {'svn_url'     : kokkos_dev_svn_url,
                         'compiler_env': compiler_env,
=======
       'properties'  :  {'compiler_env': compiler_env,
>>>>>>> 89148391
                         'configCmd'   : kokkos_opt_configCmd,
                         'wrkDir'      : 'build/opt' }
      }

b_kokkos_full_opt_try= {
       'name'        : "Kokkos:opt-full-try",
       'slavename'   : "stretch",
       'builddir'    : "kokkos/opt-full-try",
       'factory'     : f_kokkos_full_opt,

<<<<<<< HEAD
       'properties'  :  {'svn_url'     : kokkos_dev_svn_url,
                         'compiler_env': compiler_env,
=======
       'properties'  :  {'compiler_env': compiler_env,
>>>>>>> 89148391
                         'configCmd'   : kokkos_opt_configCmd,
                         'wrkDir'      : 'build/opt' }
      }

b_kokkos_compile_opt_omp= {
       'name'        : "Kokkos:opt-omp-compile",
       'slavename'   : "stretch",
       'builddir'    : "kokkos/opt-omp-compile",
       'factory'     : f_compile,

<<<<<<< HEAD
       'properties'  :  {'svn_url'     : kokkos_dev_svn_url,
                         'compiler_env': kokkos_omp_compiler_env,
                         'configCmd'   : kokkos_opt_omp_configCmd,
                         'wrkDir'      : 'build/opt' }
      }

b_kokkos_compile_opt_cuda= {
       'name'        : "Kokkos:opt-cuda-compile",
       'slavename'   : "stretch",
       'builddir'    : "kokkos/opt-cuda-compile",
       'factory'     : f_compile,

       'properties'  :  {'svn_url'     : kokkos_dev_svn_url,
                         'compiler_env': kokkos_cuda_compiler_env,
                         'configCmd'   : kokkos_opt_cuda_configCmd,
                         'wrkDir'      : 'build/opt' }
      }

b_kokkos_compile_opt_omp_cuda= {
       'name'        : "Kokkos:opt-omp-cuda-compile",
       'slavename'   : "stretch",
       'builddir'    : "kokkos/opt-omp-cuda-compile",
       'factory'     : f_compile,

       'properties'  :  {'svn_url'     : kokkos_dev_svn_url,
                         'compiler_env': kokkos_cuda_compiler_env,
                         'configCmd'   : kokkos_opt_omp_cuda_configCmd,
                         'wrkDir'      : 'build/opt' }
      }

=======
       'properties'  :  {'compiler_env': kokkos_omp_compiler_env,
                         'configCmd'   : kokkos_opt_omp_configCmd,
                         'wrkDir'      : 'build/opt' }
      }

b_kokkos_compile_opt_cuda= {
       'name'        : "Kokkos:opt-cuda-compile",
       'slavename'   : "stretch",
       'builddir'    : "kokkos/opt-cuda-compile",
       'factory'     : f_compile,

       'properties'  :  {'compiler_env': kokkos_cuda_compiler_env,
                         'configCmd'   : kokkos_opt_cuda_configCmd,
                         'wrkDir'      : 'build/opt' }
      }

b_kokkos_compile_opt_omp_cuda= {
       'name'        : "Kokkos:opt-omp-cuda-compile",
       'slavename'   : "stretch",
       'builddir'    : "kokkos/opt-omp-cuda-compile",
       'factory'     : f_compile,

       'properties'  :  {'compiler_env': kokkos_cuda_compiler_env,
                         'configCmd'   : kokkos_opt_omp_cuda_configCmd,
                         'wrkDir'      : 'build/opt' }
      }

>>>>>>> 89148391
#__________________________________
# not used
b_trunk_full_nightly= {
       'name'        : "Trunk:opt-full-nightly",
       'slavename'   : "stretch",
       'builddir'    : "trunk:opt-full-nightly",
       'factory'     : f_nightly,

<<<<<<< HEAD
       'properties'  :  {'svn_url'     : trunk_svn_url,
                         'compiler_env': compiler_env }
=======
       'properties'  :  {'compiler_env': compiler_env }
>>>>>>> 89148391
       }

b_buildbot_testing= {
       'name'      : "buildbot_testing",
       'slavename' : "stretch",
       'builddir'  : "buildbot_testing",
       'factory'   : f_bb_test,
<<<<<<< HEAD
       'properties' :  {'svn_url'     : trunk_svn_url,
=======
       'properties' :  {'branch'      : 'master',
>>>>>>> 89148391
                        'compiler_env': compiler_env,
                        'configCmd'   : dbg_configCmd,
                        'wrkDir'      : 'build/dbg' }
       }

#__________________________________

master['builders'] = [b_doc,
                      b_trunk_compile_dbg,
                      b_trunk_compile_dbg_static,
                      b_trunk_full_opt_gpu,
                      b_trunk_full_opt,
                      b_trunk_full_opt_try,
                      b_trunk_full_opt_gpu_try,
                      b_trunk_full_dbg_try,
                      b_kokkos_full_opt,
                      b_kokkos_full_opt_try,
                      b_kokkos_compile_opt_omp,
                      b_kokkos_compile_opt_cuda,
                      b_kokkos_compile_opt_omp_cuda,
                      b_buildbot_testing
                  #    b_full_nightly      This is redundant with the nightly RT cron job
                 ]

#______________________________________________________________________
# STATUS TARGETS

# 'status' is a list of Status Targets. The results of each build will be
# pushed to these targets. buildbot/status/*.py has a variety to choose from,
# including web pages, email senders, and IRC bots.

master['status'] = []


<<<<<<< HEAD
master['status'].append(html.WebStatus(http_port="8010",allowForce=True))
=======
master['status'].append(html.WebStatus(http_port  = "8010",
                                       allowForce = True))
>>>>>>> 89148391


master['status'].append(mail.MailNotifier(fromaddr        ="uintah-developer@gforge.sci.utah.edu",
                                          extraRecipients =["uintah-developer@gforge.sci.utah.edu"],
<<<<<<< HEAD
                                          builders        =[
                                                            #"Documentation-Builder",
=======
                                          builders        =[#"Documentation-Builder",
>>>>>>> 89148391
                                                            "Trunk:dbg-compile",
                                                            "Trunk:opt-full-gpu",
                                                            "Trunk:dbg-compile-static",
                                                            "Trunk:opt-full"],
<<<<<<< HEAD
                                          sendToInterestedUsers=True,
                                          lookup="sci.utah.edu",
                                          mode="failing"))
=======
                                          sendToInterestedUsers = True,
                                          lookup  = "sci.utah.edu",
                                          mode    = "failing"))
>>>>>>> 89148391


master['status'].append(mail.MailNotifier(fromaddr = "uintah-developer@gforge.sci.utah.edu",
                                          builders = ["Trunk:opt-full-try",
                                                      "Trunk:dbg-full-try",
                                                      "Trunk:opt-gpu-try",
                                                      "Kokkos:opt-full-try"],
<<<<<<< HEAD
                                          sendToInterestedUsers=True,
                                          lookup="sci.utah.edu",
                                          mode="failing"))

master['status'].append(mail.MailNotifier(fromaddr = "uintah-developer@gforge.sci.utah.edu",
                                     
=======
                                          sendToInterestedUsers = True,
                                          lookup = "sci.utah.edu",
                                          mode   = "failing"))

master['status'].append(mail.MailNotifier(fromaddr = "uintah-developer@gforge.sci.utah.edu",

>>>>>>> 89148391
                                          extraRecipients =["jholmen@sci.utah.edu",
                                                            "j.thornock@utah.edu",
                                                            "bradleypeterson@weber.edu",
                                                            "damodars@sci.utah.edu",
                                                            "t.harman@utah.edu" ],

                                          builders = ["Kokkos:opt-full",
                                                      "Kokkos:opt-omp-compile",
                                                      "Kokkos:opt-cuda-compile",
                                                      "Kokkos:opt-omp-cuda-compile"],
                                          sendToInterestedUsers=True,
<<<<<<< HEAD
                                          lookup="sci.utah.edu",
                                          mode="failing"))
=======
                                          lookup = "sci.utah.edu",
                                          mode   = "failing"))
>>>>>>> 89148391

#______________________________________________________________________

####### DEBUGGING OPTIONS

# if you set 'debugPassword', then you can connect to the buildmaster with
# the diagnostic tool in contrib/debugclient.py . From this tool, you can
# manually force builds and inject changes, which may be useful for testing
# your buildmaster without actually commiting changes to your repository (or
# before you have a functioning 'sources' set up). The debug tool uses the
# same port number as the slaves do: 'slavePortnum'.

master['debugPassword'] = "debugpassword"

# if you set 'manhole', you can ssh into the buildmaster and get an
# interactive python shell, which may be useful for debugging buildbot
# internals. It is probably only useful for buildbot developers. You can also
# use an authorized_keys file, or plain telnet.
#from buildbot import manhole
#c['manhole'] = manhole.PasswordManhole("tcp:9999:interface=127.0.0.1",
#                                       "admin", "password")

#______________________________________________________________________

####### PROJECT IDENTITY

# the 'projectName' string will be used to describe the project that this
# buildbot is working on. For example, it is used as the title of the
# waterfall HTML page. The 'projectURL' string will be used to provide a link
# from buildbot HTML pages to your project's home page.

master['projectName'] = "Uintah"
master['projectURL'] = "http://www.uintah.utah.edu/"

# the 'buildbotURL' string should point to the location where the buildbot's
# internal web server (usually the html.Waterfall page) is visible. This
# typically uses the port number set in the Waterfall 'status' entry, but
# with an externally-visible host name which the buildbot cannot figure out
# without some help.

master['buildbotURL'] = "http://uintah-build.chpc.utah.edu:8010/"<|MERGE_RESOLUTION|>--- conflicted
+++ resolved
@@ -3,11 +3,7 @@
 
 from buildbot                       import scheduler
 from buildbot.buildslave            import BuildSlave
-<<<<<<< HEAD
-from buildbot.changes.svnpoller     import SVNPoller, split_file_branches
-=======
 from buildbot.changes.gitpoller     import GitPoller
->>>>>>> 89148391
 from buildbot.changes               import filter
 from buildbot.process               import factory
 from buildbot.process.properties    import Property, Interpolate, WithProperties
@@ -17,11 +13,6 @@
 from buildbot.status.results        import SUCCESS, WARNINGS, SKIPPED, FAILURE
 from buildbot.steps                 import source, shell
 from buildbot.steps.slave           import MakeDirectory, CopyDirectory
-<<<<<<< HEAD
-from buildbot.util                  import makeList
-import os, shutil, glob
-from datetime                       import timedelta
-=======
 from buildbot.steps.source.git      import Git
 from buildbot.util                  import makeList
 from buildbot.plugins               import steps
@@ -30,7 +21,6 @@
 import shutil
 import glob
 import re                # regular expressions
->>>>>>> 89148391
 
 #______________________________________________________________________
 #
@@ -56,21 +46,12 @@
 # a shorter alias to save typing.
 
 master = BuildmasterConfig = {}
-<<<<<<< HEAD
 
 #______________________________________________________________________
 # DATA LIFETIME
 #
 # (http://docs.buildbot.net/0.8.12/manual/cfg-global.html#data-lifetime)
 
-=======
-
-#______________________________________________________________________
-# DATA LIFETIME
-#
-# (http://docs.buildbot.net/0.8.12/manual/cfg-global.html#data-lifetime)
-
->>>>>>> 89148391
 master['changeHorizon'] = 200
 master['buildHorizon']  = 100
 master['logHorizon']    = 100
@@ -97,45 +78,82 @@
 # about source code changes. Any class which implements IChangeSource can be
 # put here: there are several in buildbot/changes/*.py to choose from.
 
-trunk_svn_url      ='https://gforge.sci.utah.edu/svn/uintah/trunk/src'
-kokkos_dev_svn_url ='https://gforge.sci.utah.edu/svn/uintah/branches/kokkos_dev/src'
-doc_svn_url        ='https://gforge.sci.utah.edu/svn/uintah/trunk/doc'
-
-trunk = SVNPoller(
-                  svnurl       = trunk_svn_url,
-                  project      = "trunkChanges",
+
+m_git_url        ='https://github.com/Uintah/Uintah.git'
+# m_git_url        ='https://github.com/Uintah/Uintah_update.git'
+
+repo_git      = GitPoller(
+                  repourl      = m_git_url,
+                  project      = "Uintah",
+                  workdir      ='gitpoller-work',
+                 # workdir      ='gitpoller-testing',
+                  branches     = ['master', 'kokkos_dev'],
                   pollinterval = 1*60 )              # seconds -- every 1 minute
 
-
-kokkos_dev = SVNPoller(
-                  svnurl       = kokkos_dev_svn_url,
-                  project      = "kokkosChanges",
-                  pollinterval = 1*60 )              # seconds -- every 1 minute
-        
-                  
-
-doc   = SVNPoller(
-                  svnurl       = doc_svn_url,
-                  project      = "docChanges",
-                  pollinterval = 10*60 )             # seconds -- every 10 minutes
-
-master['change_source'] = [ trunk, kokkos_dev, doc ]
-
+master['change_source'] = [ repo_git ]
 
 #______________________________________________________________________
 #  Utilities:
 #
-#  Logic for skipping the build bot
-#  skip buildbot tests if the string "skipRT" or "skip-rt" or skip_rt" is in the comments
-
-def runBuildBot(change):
+#_______________________________________________________________________
+#  skipping buildBot tests
+def runBuildBot( change ):
+
+    #__________________________________
+    #   skip if the string "skipRT" or "skip-rt" or skip_rt" is in the comments
     LC_comments = change.comments.lower()  # convert comments to lower case
 
     if "skiprt" in LC_comments or "skip_rt" in LC_comments  or "skip_rt" in LC_comments:
-        print "  runBuildBot:  Skipping buildbot"
+        print "  runBuildBot:  __________________________________ Skipping buildbot"
         return False
+
+    #__________________________________
+    # skip if a changed file lives in these dirs
+    ignoreDirs = ['doc',
+                'src/parametricStudies',
+                'src/scripts',
+                'src/testprograms',
+                'src/CCA/Components/FVM',
+                'src/CCA/Components/Arches/Attic',
+                'src/CCA/Components/ICE/Docs',
+                'src/CCA/Components/ICE/Matlab',
+                'src/CCA/Components/ICE/PressureSolve',
+                'src/CCA/Components/MPMICE/Docs',
+                'src/CCA/Components/MPMArches',
+                'src/CCA/Components/PhaseField'
+              ]
+
+    # if the path of a committed files is inside of ignoreDirs[*] then tag it
+    tag = np.array([], int)
+    count = -1
+
+    # loop over all changed files
+    for name in change.files:
+      count +=1
+
+      tag = np.append(tag, 0)             # default
+      path1 = os.path.dirname( name )
+
+      #__________________________________
+      # Logic
+      for pattern in ignoreDirs:
+
+        test = re.match(pattern, path1)
+
+        if test :
+          tag[count] = 1
+          break
+
+    # how many of the commited files are tagged
+    mySum = np.sum( tag )
+
+    # every file must be tagged to skip the tests
+    if (mySum == tag.size ):
+      print "  runBuildBot:  __________________________________ Skipping buildbot"
+      return False
     else:
-        return True
+      return True
+
 
 #______________________________________________________________________
 # SCHEDULERS
@@ -149,7 +167,9 @@
 sched_trunk_compile_dbg       = SingleBranchScheduler(
                                   name            = "compile-dbg",
                                   treeStableTimer = 1*60, # wait 1 minutes
-                                  change_filter   = filter.ChangeFilter(project = "trunkChanges", branch = None),
+                                  change_filter   = filter.ChangeFilter(project = "Uintah",
+                                                                        branch  =  'master'),
+                                  fileIsImportant = runBuildBot ,
                                   builderNames    = ["Trunk:dbg-compile"] )
 
 
@@ -176,7 +196,9 @@
 sched_kokkos_full              = SingleBranchScheduler(
                                   name            = "kokkos-full",
                                   treeStableTimer = 1*60, # wait 1 minutes
-                                  change_filter   = filter.ChangeFilter(project = "kokkosChanges", branch = None),
+                                  change_filter   =  filter.ChangeFilter(project = "Uintah",
+                                                                         branch  =  'kokkos_dev'),
+                                  fileIsImportant = runBuildBot ,
                                   builderNames    = ["Kokkos:opt-full"] )
 
 
@@ -200,7 +222,8 @@
 
 sched_doc                = SingleBranchScheduler(
                                   name            = "doc-build",
-                                  change_filter   = filter.ChangeFilter(project = "docChanges", branch = None),
+                                  change_filter   = filter.ChangeFilter(project = "docChanges",
+                                                                        branch  =  'master' ),
                                   treeStableTimer = 1*60,
                                   builderNames    = ["Documentation-Builder"] )
 
@@ -292,223 +315,7 @@
 
 #__________________________________
 
-m_git_url        ='https://github.com/Uintah/Uintah.git'
-# m_git_url        ='https://github.com/Uintah/Uintah_update.git'
-
-repo_git      = GitPoller(
-                  repourl      = m_git_url,
-                  project      = "Uintah",
-                  workdir      ='gitpoller-work',
-                 # workdir      ='gitpoller-testing',
-                  branches     = ['master', 'kokkos_dev'],
-                  pollinterval = 1*60 )              # seconds -- every 1 minute
-
-master['change_source'] = [ repo_git ]
-
-#______________________________________________________________________
-#  Utilities:
-#
-#_______________________________________________________________________
-#  skipping buildBot tests
-def runBuildBot( change ):
-
-    #__________________________________
-    #   skip if the string "skipRT" or "skip-rt" or skip_rt" is in the comments
-    LC_comments = change.comments.lower()  # convert comments to lower case
-
-    if "skiprt" in LC_comments or "skip_rt" in LC_comments  or "skip_rt" in LC_comments:
-        print "  runBuildBot:  __________________________________ Skipping buildbot"
-        return False
-
-    #__________________________________
-    # skip if a changed file lives in these dirs
-    ignoreDirs = ['doc',
-                'src/parametricStudies',
-                'src/scripts',
-                'src/testprograms',
-                'src/CCA/Components/FVM',
-                'src/CCA/Components/Arches/Attic',
-                'src/CCA/Components/ICE/Docs',
-                'src/CCA/Components/ICE/Matlab',
-                'src/CCA/Components/ICE/PressureSolve',
-                'src/CCA/Components/MPMICE/Docs',
-                'src/CCA/Components/MPMArches',
-                'src/CCA/Components/PhaseField'
-              ]
-
-    # if the path of a committed files is inside of ignoreDirs[*] then tag it
-    tag = np.array([], int)
-    count = -1
-
-    # loop over all changed files
-    for name in change.files:
-      count +=1
-
-      tag = np.append(tag, 0)             # default
-      path1 = os.path.dirname( name )
-
-      #__________________________________
-      # Logic
-      for pattern in ignoreDirs:
-
-        test = re.match(pattern, path1)
-
-        if test :
-          tag[count] = 1
-          break
-
-    # how many of the commited files are tagged
-    mySum = np.sum( tag )
-
-    # every file must be tagged to skip the tests
-    if (mySum == tag.size ):
-      print "  runBuildBot:  __________________________________ Skipping buildbot"
-      return False
-    else:
-      return True
-
-
-#______________________________________________________________________
-# SCHEDULERS
-#
-# Configure the Schedulers, which decide how to react to incoming changes.
-#
-#  Nomenclature _<name>  = scheduler
-
-#__________________________________
-#    TRUNK
-sched_trunk_compile_dbg       = SingleBranchScheduler(
-                                  name            = "compile-dbg",
-                                  treeStableTimer = 1*60, # wait 1 minutes
-                                  change_filter   = filter.ChangeFilter(project = "Uintah",
-                                                                        branch  =  'master'),
-                                  fileIsImportant = runBuildBot ,
-                                  builderNames    = ["Trunk:dbg-compile"] )
-
-
-sched_trunk_compile_dbg_static = scheduler.Dependent(
-                                  name            = "compile-dbg-static",
-                                  upstream        = sched_trunk_compile_dbg,
-                                  builderNames    = ["Trunk:dbg-compile-static"] )
-
-sched_trunk_full_opt_gpu       = scheduler.Dependent(
-                                  name            = "full-opt-gpu",
-                                  upstream        = sched_trunk_compile_dbg_static,
-                                  builderNames    = ["Trunk:opt-full-gpu"] )
-
-
-sched_trunk_full_opt_cpu       = scheduler.Dependent(
-                                  name            = "full_opt_cpu",
-                                  upstream        = sched_trunk_compile_dbg_static,
-                                  builderNames    = ["Trunk:opt-full"] )
-
-
-#__________________________________
-#     KOKKOS
-
-sched_kokkos_full              = SingleBranchScheduler(
-                                  name            = "kokkos-full",
-                                  treeStableTimer = 1*60, # wait 1 minutes
-                                  change_filter   =  filter.ChangeFilter(project = "Uintah",
-                                                                         branch  =  'kokkos_dev'),
-                                  fileIsImportant = runBuildBot ,
-                                  builderNames    = ["Kokkos:opt-full"] )
-
-
-sched_kokkos_compile_omp       = scheduler.Dependent(
-                                  name            = "kokkos-compile-omp",
-                                  upstream        = sched_kokkos_full,
-                                  builderNames    = ["Kokkos:opt-omp-compile"] )
-
-sched_kokkos_compile_cuda       = scheduler.Dependent(
-                                  name            = "kokkos-compile-cuda",
-                                  upstream        = sched_kokkos_compile_omp,
-                                  builderNames    = ["Kokkos:opt-cuda-compile"] )
-
-sched_kokkos_compile_omp_cuda   = scheduler.Dependent(
-                                  name            = "kokkos-compile-omp-cuda",
-                                  upstream        = sched_kokkos_compile_cuda,
-                                  builderNames    = ["Kokkos:opt-omp-cuda-compile"] )
-
-#__________________________________
-#     DOCUMENTATION
-
-sched_doc                = SingleBranchScheduler(
-                                  name            = "doc-build",
-                                  change_filter   = filter.ChangeFilter(project = "docChanges",
-                                                                        branch  =  'master' ),
-                                  treeStableTimer = 1*60,
-                                  builderNames    = ["Documentation-Builder"] )
-
-#__________________________________
-#     WEB PAGE
-
-sched_force   = ForceScheduler(
-                      name="force",
-                      builderNames=["Documentation-Builder",
-                                    "Trunk:dbg-compile",
-                                    "Trunk:dbg-full-try",
-                                    "Trunk:dbg-compile-static",
-                                    "Trunk:opt-full-gpu",
-                                    "Trunk:opt-full-gpu-try",
-                                    "Trunk:opt-full",
-                                    "Trunk:opt-full-try",
-                                    "Kokkos:opt-full",
-                                    "Kokkos:opt-full-try",
-                                    "Kokkos:opt-omp-compile",
-                                    "Kokkos:opt-cuda-compile",
-                                    "Kokkos:opt-omp-cuda-compile"
-                                   ] )
-
-
-#__________________________________
-#     TRY SERVER
-
-sched_try     = scheduler.Try_Userpass(
-                      name="try",
-                      builderNames=["Trunk:opt-full-try",
-                                    "Trunk:dbg-full-try",
-                                    "Trunk:opt-full-gpu-try",
-                                    "Kokkos:opt-full-try"],
-                      port=8031,
-                      userpass=[("buildbot_try","try_buildbot"), ("bob", "pw2")] )
-
-
-#__________________________________
-#     BUILDBOT TESTING
-
-Todd_RT_tests     = ["ARCHES", "Examples","ICE", "IMPM", "Models", "MPMICE", "MPM", "UCF", "Wasatch"]
-sched_testBuildBot       = ForceScheduler(   name            = "buildbot_testing",
-                                             branch          = None,
-                                             builderNames    = ["buildbot_testing"],
-
-                                             properties=[ ChoiceStringParameter(name      = "Tests",
-                                                                                label     = "Select Components to test",
-                                                                                default   = Todd_RT_tests,
-                                                                                multiple  = True,
-                                                                                strict    = True,
-                                                                                choices   = Todd_RT_tests)
-                                                        ] )
-
-
-master['schedulers'] = [ sched_trunk_compile_dbg,
-                         sched_trunk_compile_dbg_static,
-                         sched_trunk_full_opt_gpu,
-                         sched_trunk_full_opt_cpu,
-                         sched_kokkos_full,
-                         sched_kokkos_compile_omp,
-                         sched_kokkos_compile_cuda,
-                         sched_kokkos_compile_omp_cuda,
-                         sched_doc,
-                         sched_force,
-                         sched_try,
-                         sched_testBuildBot
-                       ]
-
-#______________________________________________________________________
-####### BUILDERS
-
-<<<<<<< HEAD
+
 compiler_env = {'CC'  : 'mpicc',
                 'CXX' : 'mpic++',
                 'F77' : 'mpif77',
@@ -516,27 +323,6 @@
                 'LANG' : ''
                 }
 
-=======
-# the 'builders' list defines the Builders. Each one is configured with a
-# dictionary, using the following keys:
-#  name (required):             the name used to describe this bilder
-#  slavename (required):        which slave to use, must appear in c['bots']
-#  builddir (required):         which subdirectory to run the builder in
-#  factory (required):           a BuildFactory to define how the build is run
-#  periodicBuildTime (optional): if set, force a build every N seconds
-
-# buildbot/process/factory.py provides several BuildFactory classes you can
-# start with, which implement build processes for common targets (GNU
-# autoconf projects, CPAN perl modules, etc). The factory.BuildFactory is the
-# base class, and is configured with a series of BuildSteps. When the build
-# is run, the appropriate buildslave is told to execute each Step in turn.
-
-# the first BuildStep is typically responsible for obtaining a copy of the
-# sources. There are source-obtaining Steps in buildbot/steps/source.py for
-# CVS, SVN, and others.
-
-#__________________________________
->>>>>>> 89148391
 
 gpu_compiler_env = {
                'CC'  : 'mpicc',
@@ -547,7 +333,6 @@
                'LANG' : ''
                }
 
-<<<<<<< HEAD
 kokkos_omp_compiler_env = compiler_env
 kokkos_omp_compiler_env.update({ 'LDFLAGS' :'-ldl' })
 
@@ -647,115 +432,12 @@
 opt_configCmd         = ( opt_base
                       +   all_components
                       +   wasatch
-=======
-compiler_env = {'CC'  : 'mpicc',
-                'CXX' : 'mpic++',
-                'F77' : 'mpif77',
-                'SCI_MAKE_BE_QUIET' : 'true',
-                'LANG' : ''
-                }
-
-
-gpu_compiler_env = {
-               'CC'  : 'mpicc',
-               'CXX' : 'mpic++',
-               'F77' : 'mpif77',
-#              'CXXFLAGS' : '-DFIXED_RANDOM_NUM -Wno-deprecated',
-               'SCI_MAKE_BE_QUIET' : 'true',
-               'LANG' : ''
-               }
-
-kokkos_omp_compiler_env = compiler_env
-kokkos_omp_compiler_env.update({ 'LDFLAGS' :'-ldl' })
-
-kokkos_cuda_compiler_env = {
-                'CC'  : 'mpicc',
-                'CXX' : '/usr/local/kokkos-2.7.00/nvcc_wrapper',
-                'F77' : 'mpif77',
-                'LDFLAGS'  : '-ldl',
-                'CXXFLAGS' : '-DKOKKOS_ENABLE_CUDA_LAMBDA --expt-extended-lambda -Wno-deprecated -Wno-unused-local-typedefs',
-                'SCI_MAKE_BE_QUIET' : 'true',
-                'LANG' : ''
-               }
-
-RT_webpage_env = {'OUTPUT_HTML': 'yes',
-                  'RT_URL'     :  'http://uintah-build.chpc.utah.edu/~buildbot'
-                 }
-
-#__________________________________
-#  Uintah machine dependent configure line definitions
-#
-notUsed = {}
-
-mpi             = ["--with-mpi=/usr/lib/mpich"]
-hypre           = ["--with-hypre=/usr/local/hypre-2.8.0b"]
-petsc           = ["--with-petsc=/usr/local/petsc-3.8.4"]
-boost           = ["--with-boost=/usr/local/boost-1.65.1"]
-
-kokkos_omp      = ["--with-kokkos=/usr/local/kokkos-2.7.00/opt-openmp/"]
-kokkos_cuda     = ["--with-kokkos=/usr/local/kokkos-2.7.00/opt-cuda/",
-                   "--with-cuda=/usr/local/cuda-9.1/",
-                    "--enable-gencode=52"
-                  ]
-
-kokkos_omp_cuda = ["--with-kokkos=/usr/local/kokkos-2.7.00/opt-openmp-cuda/"]
-
-all_components     = ["--enable-ray-scatter",
-                      "--enable-all-components"
-                     ]
-
-gpu_kokkos_components  = ["--enable-ray-scatter",
-                         "--enable-arches" ,
-                         "--enable-examples"
-                        ]
-
-wasatch          = ["--enable-wasatch_3p" ]
-
-dbg_base         = ["../src/configure",
-                     "--enable-debug",
-                     "--enable-sci-malloc"
-                    ]
-
-dbg_static_base  = ["../src/configure",
-                     "--enable-debug",
-                     "--enable-static",
-                     "--enable-sci-malloc",
-                     "CXXFLAGS=-pthread"
-                     ]
-
-opt_gpu_base     = ["../src/configure",
-                      "--enable-optimize=-O3 -mfpmath=sse",
-                      "--enable-64bit",
-                      "--enable-assertion-level=0",
-                      "--enable-gencode=52",
-                      "--with-cuda=/usr/local/cuda"
-                    ]
-
-opt_base  = ["../src/configure",
-              "--enable-optimize=-O3 -mfpmath=sse",
-              "--enable-64bit",
-              "--enable-assertion-level=0",
-              "--disable-sci-malloc"
-             ]
-
-dbg_configCmd         = ( dbg_base
-                      +   wasatch
-                      +   all_components
->>>>>>> 89148391
                       +   mpi
                       +   hypre
                       +   petsc
                       +   boost )
 
-dbg_static_configCmd  = ( dbg_static_base
-                      +   all_components
-                      +   wasatch
-                      +   mpi
-                      +   hypre
-                      +   petsc
-                      +   boost )
-
-<<<<<<< HEAD
+
 kokkos_opt_configCmd = (    opt_base
                          +  gpu_kokkos_components
                          +  mpi
@@ -797,103 +479,6 @@
 
 GPU_RT_goldStd      = '/home/gpu_rt/Linux/TestData/'
 
-kokkos_RT_goldStd   = '/home/rt/Linux/TestData/'
-=======
-opt_gpu_configCmd     = ( opt_gpu_base
-                      +   gpu_kokkos_components
-                      +   mpi
-                      +   hypre
-                      +   petsc
-                      +   boost )
-
-opt_configCmd         = ( opt_base
-                      +   all_components
-                      +   wasatch
-                      +   mpi
-                      +   hypre
-                      +   petsc
-                      +   boost )
-
-
-kokkos_opt_configCmd = (    opt_base
-                         +  gpu_kokkos_components
-                         +  mpi
-                         +  hypre
-                         +  petsc
-                         +  boost )
-
-kokkos_opt_omp_configCmd =(
-                            opt_base
-                         +  gpu_kokkos_components
-                         +  kokkos_omp
-                         +  mpi
-                         +  hypre
-                         +  boost )
-
-kokkos_opt_cuda_configCmd =(
-                            opt_base
-                         +  gpu_kokkos_components
-                         +  kokkos_cuda
-                         +  mpi
-                         +  hypre
-                         +  boost )
-
-
-kokkos_opt_omp_cuda_configCmd = kokkos_opt_cuda_configCmd
-
-opt_nightly_configCmd = opt_configCmd
-
-dbg_nightly_configCmd = dbg_configCmd
-
-
-trunk_RT_components  = ["ARCHES", "Examples","ICE", "IMPM", "Models", "MPMICE", "MPM", "UCF", "Wasatch"]
-
-kokkos_RT_components = ["ARCHES", "Examples"]
-
-GPU_RT_components   = ["Examples", "ARCHES"]
-
-trunk_RT_goldStd    = '/home/rt/Linux/TestData/'
->>>>>>> 89148391
-
-GPU_RT_goldStd      = '/home/gpu_rt/Linux/TestData/'
-
-<<<<<<< HEAD
-
-#______________________________________________________________________
-#
-#  Common steps for the factories
-
-
-#__________________________________
-#   returns value from either input argv or the property dictionary
-
-def getValue( Q, Qname):
-    Q_prop = Property( Qname )
-
-    # bulletproofing
-    if Q == None and Q_prop == None:
-      print( "ERROR the variable %s has not been set!!! " % Qname )
-
-    if Q == None:
-      return  Property( Qname )
-    else:
-      return Q
-
-
-#__________________________________
-#
-def svnUpdate( factory ):
-
-    factory.addStep( source.SVN,
-                     baseURL        = Property( 'svn_url' ),
-                     defaultBranch  = "",
-                     workdir        = 'build/src',
-                     mode           = "update",
-                     retry          = (10,2),
-                     warnOnFailure  = True,
-                     haltOnFailure  = True )
-
-=======
 kokkos_RT_goldStd   = '/home/rt/Linux/TestData/'
 
 
@@ -939,54 +524,12 @@
                      warnOnWarnings= True,
                      warnOnFailure = True )
 
->>>>>>> 89148391
 #__________________________________
 #   configure step
 def configure( factory, wrkDir=None, configCmd=None):
 
     configCmd = getValue( configCmd, 'configCmd' )
     workDir   = getValue( wrkDir,     'wrkDir' )
-<<<<<<< HEAD
-
-    factory.addStep( shell.Configure,
-                     command        = configCmd,
-                     env            = Property( 'compiler_env' ),
-                     workdir        = workDir,
-                     warnOnFailure  = True,
-                     haltOnFailure  = True )
-
-#__________________________________
-#   compile step
-def compile( factory, numProcs, wrkDir=None ):
-
-    workDir = getValue( wrkDir, 'wrkDir' )
-
-    factory.addStep( shell.Compile,
-                     command        = ["python", "../src/scripts/buildbot/make.py", " 16"],
-                     workdir        = workDir,
-                     warnOnFailure  = True,
-                     haltOnFailure  = False)
-
-#__________________________________
-# determine if a step has failed return true if one has.
-def hasStepFailed(step):
-    allSteps = step.build.getStatus().getSteps()
-
-    for s in allSteps:
-        if ( s.isFinished() == True ):
-            (result, strings) = s.getResults()
-            print( "hasStepFailed: step %s result %s string: %s" %(s, result, strings) )
-            
-            if result == FAILURE:
-                return True
-
-    return False
-
-#__________________________________
-def skipped(result, s):
-    return (result == results.SKIPPED)
-
-=======
 
     factory.addStep( shell.Configure,
                      command        = configCmd,
@@ -1159,133 +702,6 @@
 configure( f_compile )
 
 compile( f_compile, 16 )
->>>>>>> 89148391
-
-makeclean( f_compile )
-
-<<<<<<< HEAD
-#__________________________________
-# run make cleanrelly
-def makeclean( factory, wrkDir= None ):
-
-  wrkDir = getValue( wrkDir, 'wrkDir' )
-
-  factory.addStep( shell.ShellCommand,
-                   description   = ["make clean"],
-                   name          = "make clean",
-                   command       = ["make", "reallyclean"],
-                   workdir       = Property( 'wrkDir' ),
-                   warnOnWarnings= True,
-                   warnOnFailure = True 
-                  )
-
-#__________________________________
-# copy build directory to appropriate /data  directory
-def copyBuildDir( factory ):
-
-  factory.addStep( shell.ShellCommand,
-                   description   = ["change permissions"],
-                   name          = "Change permissions",
-                   command       = ["/bin/sh", "-c", "chgrp -R users . ; chmod -R g+rwX ."],
-                   doStepIf      = hasStepFailed,
-                   hideStepIf    = skipped ,
-                   workdir       = 'build/',
-                   warnOnWarnings= True,
-                   warnOnFailure = True
-                )
-
-  factory.addStep( MakeDirectory( dir = Interpolate( '/data/buildbot/%(prop:buildername)s/%(prop:buildnumber)s/' ),
-                                  name       ="mkdir",
-                                  doStepIf   = hasStepFailed,
-                                  hideStepIf = skipped
-                                )
-                 )
-
-  factory.addStep( CopyDirectory( src = "build",
-                                  dest       = Interpolate( '/data/buildbot/%(prop:buildername)s/%(prop:buildnumber)s/' ),
-                                  name       = "cp build ",
-                                  doStepIf   = hasStepFailed,
-                                  hideStepIf = skipped
-                                )
-                 )
-
-#__________________________________
-
-def runComponentTests(factory, component, test_set, goldStd, build_type, RT_webpage_env):
-
-    RT_env = {'TEST_COMPONENTS': component ,
-              'WHICH_TESTS'    : test_set,
-              'GOLD_STANDARDS' : goldStd + build_type,
-              'RT_CHECKPOINTS' : '/home/rt/CheckPoints/'
-             }
-    RT_env.update(RT_webpage_env)
-
-    factory.addStep( shell.ShellCommand,
-                     description    = ["Running " + component.upper() + " " + build_type + " tests"],
-                     command        = ["make", "runLocalRT"],
-                     env            = RT_env,
-                     workdir        = Property( 'wrkDir' ),
-                     timeout        = 60*60,  # timeout after 1 hour
-                     name           = component + "_test",
-                     warnOnWarnings = True,
-                     warnOnFailure  = True,
-                     haltOnFailure  = False
-                   )
-
-#__________________________________
-
-def runComponentTestsGPU(factory, component, test_set, goldStd, build_type):
-
-    RT_env = {'TEST_COMPONENTS' : component ,
-              'WHICH_TESTS'     : test_set,
-              'GOLD_STANDARDS'  : goldStd + build_type,
-              'RT_CHECKPOINTS'  : '/home/gpu_rt/CheckPoints/',
-              'CUDA_VISIBLE_DEVICES' : '0',
-              'SCI_DEBUG'       : 'SingleDevice:+'
-             }
-
-    factory.addStep(shell.ShellCommand,
-                    description   =["Running " + component.upper() + " " + build_type + " tests"],
-                    command       =["make", "runLocalRT"],
-                    env           =RT_env,
-                    workdir       = Property( 'wrkDir' ),
-                    timeout       =60*60,  # timeout after 1 hour
-                    name          =component + "_test",
-                   warnOnWarnings = True,
-                   warnOnFailure  = True,
-                   haltOnFailure  = False
-                   )
-
-#______________________________________________________________________
-#
-#   Uintah documentation factory
-f_doc = factory.BuildFactory()
-
-f_doc.addStep(source.SVN,
-              baseURL       = doc_svn_url,
-              defaultBranch = "",
-              workdir       = 'build/doc',
-              mode          = "update",
-              retry         = (10,2))
-
-f_doc.addStep(shell.ShellCommand,
-              description   = ["Building documentation"],
-              command       = ["./runLatex"],
-              workdir       = 'build/doc',
-              warnOnWarnings= False,
-              warnOnFailure = False,
-              name          = "build documentation")
-
-#______________________________________________________________________
-#
-# Factory for testing compilations
-f_compile = factory.BuildFactory()
-
-svnUpdate ( f_compile )
-
-configure( f_compile )
-
-compile( f_compile, 16 )
 
 makeclean( f_compile )
 
@@ -1296,7 +712,7 @@
 #   Debug full factory
 f_full_dbg = factory.BuildFactory()
 
-svnUpdate ( f_full_dbg )
+gitUpdate ( f_full_dbg )
 
 configure( f_full_dbg )
 
@@ -1314,7 +730,7 @@
 #   Optimize full  factory
 f_full_opt = factory.BuildFactory()
 
-svnUpdate( f_full_opt )
+gitUpdate( f_full_opt )
 
 configure( f_full_opt )
 
@@ -1332,7 +748,7 @@
 #   Opt full GPU factory
 f_full_opt_gpu = factory.BuildFactory()
 
-svnUpdate( f_full_opt_gpu )
+gitUpdate( f_full_opt_gpu )
 
 f_full_opt_gpu.addStep(shell.ShellCommand,
                        description    = ["Modifying Source"],
@@ -1361,7 +777,7 @@
 #   kokkos Optimize full factory
 f_kokkos_full_opt = factory.BuildFactory()
 
-svnUpdate( f_kokkos_full_opt )
+gitUpdate( f_kokkos_full_opt )
 
 configure( f_kokkos_full_opt )
 
@@ -1369,77 +785,9 @@
 
 for c in kokkos_RT_components:
     runComponentTests( f_kokkos_full_opt, c,"BUILDBOTTESTS", kokkos_RT_goldStd, "opt", RT_webpage_env )
-=======
-copyBuildDir( f_compile )
-
-#______________________________________________________________________
-#
-#   Debug full factory
-f_full_dbg = factory.BuildFactory()
-
-gitUpdate ( f_full_dbg )
-
-configure( f_full_dbg )
-
-compile( f_full_dbg, 16 )
-
-for x in trunk_RT_components:
-    runComponentTests( f_full_dbg, x, "BUILDBOTTESTS", trunk_RT_goldStd, "dbg", notUsed )
-
-makeclean( f_full_dbg )
-
-copyBuildDir( f_full_dbg )
-
-#______________________________________________________________________
-#
-#   Optimize full  factory
-f_full_opt = factory.BuildFactory()
-
-gitUpdate( f_full_opt )
-
-configure( f_full_opt )
-
-compile( f_full_opt, 16 )
-
-for x in trunk_RT_components:
-    runComponentTests( f_full_opt, x, "BUILDBOTTESTS", trunk_RT_goldStd, "opt", RT_webpage_env )
-
-makeclean( f_full_opt )
-
-copyBuildDir( f_full_opt )
-
-#______________________________________________________________________
-#
-#   Opt full GPU factory
-f_full_opt_gpu = factory.BuildFactory()
-
-gitUpdate( f_full_opt_gpu )
-
-f_full_opt_gpu.addStep(shell.ShellCommand,
-                       description    = ["Modifying Source"],
-                       command        = ["./R_Tester/modifySrc"],
-                       workdir        = 'build/src',
-                       name           ="modify source",
-                       warnOnWarnings = True,
-                       warnOnFailure  = True,
-                       haltOnFailure  = True
-                      )
-
-configure( f_full_opt_gpu )
-
-compile( f_full_opt_gpu, 16 )
-
-for x in GPU_RT_components:
-    runComponentTestsGPU(f_full_opt_gpu, x, "BUILDBOTTESTS", GPU_RT_goldStd, "opt")
-
-makeclean( f_full_opt_gpu )
-
-copyBuildDir( f_full_opt_gpu )
->>>>>>> 89148391
 
 makeclean( f_kokkos_full_opt )
 
-<<<<<<< HEAD
 copyBuildDir( f_kokkos_full_opt )
 
 #______________________________________________________________________
@@ -1450,35 +798,6 @@
 #
 f_nightly = factory.BuildFactory()
 
-svnUpdate( f_nightly )
-
-=======
-#______________________________________________________________________
-#
-#   kokkos Optimize full factory
-f_kokkos_full_opt = factory.BuildFactory()
-
-gitUpdate( f_kokkos_full_opt )
-
-configure( f_kokkos_full_opt )
-
-compile( f_kokkos_full_opt, 16 )
-
-for c in kokkos_RT_components:
-    runComponentTests( f_kokkos_full_opt, c,"BUILDBOTTESTS", kokkos_RT_goldStd, "opt", RT_webpage_env )
-
-makeclean( f_kokkos_full_opt )
-
-copyBuildDir( f_kokkos_full_opt )
-
-#______________________________________________________________________
-#
-#   nightly full factory
-#  This factory isn't used but is a good example of how to run both dbg/opt
-#  compilations in one factory.
-#
-f_nightly = factory.BuildFactory()
-
 gitUpdate( f_nightly )
 
 
@@ -1504,35 +823,8 @@
 makeclean( f_nightly, 'build/dbg' )
 
 copyBuildDir( f_nightly )
->>>>>>> 89148391
-
-#    Opt
-configure( f_nightly, 'build/dbg', dbg_nightly_configCmd )
-
-compile( f_nightly, 16, 'build/dbg' )
-
-<<<<<<< HEAD
-
-for x in trunk_RT_components:
-    runComponentTests(f_nightly, x, "NIGHTLYTESTS", trunk_RT_goldStd, "dbg", notUsed)
-
-makeclean( f_nightly, 'build/opt' )
-
-#     dbg
-configure( f_nightly, 'build/opt', opt_nightly_configCmd, )
-
-compile( f_nightly, 16, 'build/opt' )
-
-for x in trunk_RT_components:
-    runComponentTests(f_nightly, x,"NIGHTLYTESTS", trunk_RT_goldStd,  "dbg", notUsed)
-
-makeclean( f_nightly, 'build/dbg' )
-
-copyBuildDir( f_nightly )
-
-
-=======
->>>>>>> 89148391
+
+
 #______________________________________________________________________
 #
 #   buildbot_testing  factory
@@ -1540,17 +832,11 @@
 
 recompile = False
 
-<<<<<<< HEAD
+gitUpdate( f_bb_test )
+
 #if(recompile):
 
-#  svnUpdate( f_bb_test )
-=======
-gitUpdate( f_bb_test )
-
-#if(recompile):
-
 #  gitUpdate( f_bb_test )
->>>>>>> 89148391
 
 #  configCmd = opt_base + mpi +  ["--enable-examples", "--enable-ice", "--enable-mpm"]
 
@@ -1566,19 +852,11 @@
 #                   )
 
 
-<<<<<<< HEAD
-myRT_tests  = makeList( ('ICE' ) )        # Crux:  How do you get a python list from a property??
-
-#myRT_tests = Todd_RT_tests
-for test in myRT_tests:
-  runComponentTests(f_bb_test,test,"DEBUGGING", kokkos_RT_goldStd, "opt", notUsed)
-=======
 #myRT_tests  = makeList( ('ICE' ) )        # Crux:  How do you get a python list from a property??
 
 #myRT_tests = Todd_RT_tests
 #for test in myRT_tests:
 #  runComponentTests(f_bb_test,test,"DEBUGGING", kokkos_RT_goldStd, "opt", notUsed)
->>>>>>> 89148391
 
 #makeclean( f_bb_test, 'build/opt' )
 
@@ -1607,12 +885,7 @@
        'builddir'    : "trunk/dbg-compile",
        'factory'     : f_compile,
 
-<<<<<<< HEAD
-       'properties'  :  {'svn_url'     : trunk_svn_url,
-                         'compiler_env': compiler_env,
-=======
        'properties'  :  {'compiler_env': compiler_env,
->>>>>>> 89148391
                          'configCmd'   : dbg_configCmd,
                          'wrkDir'      : 'build/dbg' }
       }
@@ -1623,12 +896,7 @@
        'builddir'    : "trunk/dbg-compile-static",
        'factory'     : f_compile,
 
-<<<<<<< HEAD
-       'properties'  :  {'svn_url'     : trunk_svn_url,
-                         'compiler_env': compiler_env,
-=======
        'properties'  :  {'compiler_env': compiler_env,
->>>>>>> 89148391
                          'configCmd'   : dbg_static_configCmd,
                          'wrkDir'      : 'build/dbg_static' }
       }
@@ -1639,12 +907,7 @@
        'builddir'    : "trunk/dbg-full-try",
        'factory'     : f_full_dbg,
 
-<<<<<<< HEAD
-       'properties'  :  {'svn_url'     : trunk_svn_url,
-                         'compiler_env': compiler_env,
-=======
        'properties'  :  {'compiler_env': compiler_env,
->>>>>>> 89148391
                          'configCmd'   : dbg_configCmd,
                          'wrkDir'      : 'build/dbg' }
       }
@@ -1655,12 +918,7 @@
        'builddir'    : "trunk/opt-full",
        'factory'     : f_full_opt,
 
-<<<<<<< HEAD
-       'properties'  :  {'svn_url'     : trunk_svn_url,
-                         'compiler_env': compiler_env,
-=======
        'properties'  :  {'compiler_env': compiler_env,
->>>>>>> 89148391
                          'configCmd'   : opt_configCmd,
                          'wrkDir'      : 'build/opt' }
       }
@@ -1671,12 +929,7 @@
        'builddir'  : "trunk/opt-full-try",
        'factory'   : f_full_opt,
 
-<<<<<<< HEAD
-       'properties'  :  {'svn_url'     : trunk_svn_url,
-                         'compiler_env': compiler_env,
-=======
        'properties'  :  {'compiler_env': compiler_env,
->>>>>>> 89148391
                          'configCmd'   : opt_configCmd,
                          'wrkDir'      : 'build/opt' }
       }
@@ -1687,9 +940,7 @@
        'builddir'    : "trunk/opt-full-gpu",
        'factory'     : f_full_opt_gpu,
 
-<<<<<<< HEAD
-       'properties'  :  {'svn_url'     : trunk_svn_url,
-                         'compiler_env': gpu_compiler_env,
+       'properties'  :  {'compiler_env': gpu_compiler_env,
                          'configCmd'   : opt_gpu_configCmd,
                          'wrkDir'      : 'build/opt' }
       }
@@ -1700,22 +951,7 @@
        'builddir'  : "trunk/opt-full-gpu-try",
        'factory'   : f_full_opt_gpu,
 
-       'properties'  :  {'svn_url'     : trunk_svn_url,
-                         'compiler_env': gpu_compiler_env,
-=======
        'properties'  :  {'compiler_env': gpu_compiler_env,
-                         'configCmd'   : opt_gpu_configCmd,
-                         'wrkDir'      : 'build/opt' }
-      }
-
-b_trunk_full_opt_gpu_try= {
-       'name'      : "Trunk:opt-full-gpu-try",
-       'slavename' : "stretch",
-       'builddir'  : "trunk/opt-full-gpu-try",
-       'factory'   : f_full_opt_gpu,
-
-       'properties'  :  {'compiler_env': gpu_compiler_env,
->>>>>>> 89148391
                          'configCmd'   : opt_gpu_configCmd,
                          'wrkDir'      : 'build/opt' }
       }
@@ -1729,12 +965,7 @@
        'builddir'    : "kokkos/opt-full",
        'factory'     : f_kokkos_full_opt,
 
-<<<<<<< HEAD
-       'properties'  :  {'svn_url'     : kokkos_dev_svn_url,
-                         'compiler_env': compiler_env,
-=======
        'properties'  :  {'compiler_env': compiler_env,
->>>>>>> 89148391
                          'configCmd'   : kokkos_opt_configCmd,
                          'wrkDir'      : 'build/opt' }
       }
@@ -1745,12 +976,7 @@
        'builddir'    : "kokkos/opt-full-try",
        'factory'     : f_kokkos_full_opt,
 
-<<<<<<< HEAD
-       'properties'  :  {'svn_url'     : kokkos_dev_svn_url,
-                         'compiler_env': compiler_env,
-=======
        'properties'  :  {'compiler_env': compiler_env,
->>>>>>> 89148391
                          'configCmd'   : kokkos_opt_configCmd,
                          'wrkDir'      : 'build/opt' }
       }
@@ -1761,9 +987,7 @@
        'builddir'    : "kokkos/opt-omp-compile",
        'factory'     : f_compile,
 
-<<<<<<< HEAD
-       'properties'  :  {'svn_url'     : kokkos_dev_svn_url,
-                         'compiler_env': kokkos_omp_compiler_env,
+       'properties'  :  {'compiler_env': kokkos_omp_compiler_env,
                          'configCmd'   : kokkos_opt_omp_configCmd,
                          'wrkDir'      : 'build/opt' }
       }
@@ -1774,8 +998,7 @@
        'builddir'    : "kokkos/opt-cuda-compile",
        'factory'     : f_compile,
 
-       'properties'  :  {'svn_url'     : kokkos_dev_svn_url,
-                         'compiler_env': kokkos_cuda_compiler_env,
+       'properties'  :  {'compiler_env': kokkos_cuda_compiler_env,
                          'configCmd'   : kokkos_opt_cuda_configCmd,
                          'wrkDir'      : 'build/opt' }
       }
@@ -1786,41 +1009,11 @@
        'builddir'    : "kokkos/opt-omp-cuda-compile",
        'factory'     : f_compile,
 
-       'properties'  :  {'svn_url'     : kokkos_dev_svn_url,
-                         'compiler_env': kokkos_cuda_compiler_env,
-                         'configCmd'   : kokkos_opt_omp_cuda_configCmd,
-                         'wrkDir'      : 'build/opt' }
-      }
-
-=======
-       'properties'  :  {'compiler_env': kokkos_omp_compiler_env,
-                         'configCmd'   : kokkos_opt_omp_configCmd,
-                         'wrkDir'      : 'build/opt' }
-      }
-
-b_kokkos_compile_opt_cuda= {
-       'name'        : "Kokkos:opt-cuda-compile",
-       'slavename'   : "stretch",
-       'builddir'    : "kokkos/opt-cuda-compile",
-       'factory'     : f_compile,
-
-       'properties'  :  {'compiler_env': kokkos_cuda_compiler_env,
-                         'configCmd'   : kokkos_opt_cuda_configCmd,
-                         'wrkDir'      : 'build/opt' }
-      }
-
-b_kokkos_compile_opt_omp_cuda= {
-       'name'        : "Kokkos:opt-omp-cuda-compile",
-       'slavename'   : "stretch",
-       'builddir'    : "kokkos/opt-omp-cuda-compile",
-       'factory'     : f_compile,
-
        'properties'  :  {'compiler_env': kokkos_cuda_compiler_env,
                          'configCmd'   : kokkos_opt_omp_cuda_configCmd,
                          'wrkDir'      : 'build/opt' }
       }
 
->>>>>>> 89148391
 #__________________________________
 # not used
 b_trunk_full_nightly= {
@@ -1829,12 +1022,7 @@
        'builddir'    : "trunk:opt-full-nightly",
        'factory'     : f_nightly,
 
-<<<<<<< HEAD
-       'properties'  :  {'svn_url'     : trunk_svn_url,
-                         'compiler_env': compiler_env }
-=======
        'properties'  :  {'compiler_env': compiler_env }
->>>>>>> 89148391
        }
 
 b_buildbot_testing= {
@@ -1842,11 +1030,7 @@
        'slavename' : "stretch",
        'builddir'  : "buildbot_testing",
        'factory'   : f_bb_test,
-<<<<<<< HEAD
-       'properties' :  {'svn_url'     : trunk_svn_url,
-=======
        'properties' :  {'branch'      : 'master',
->>>>>>> 89148391
                         'compiler_env': compiler_env,
                         'configCmd'   : dbg_configCmd,
                         'wrkDir'      : 'build/dbg' }
@@ -1881,35 +1065,20 @@
 master['status'] = []
 
 
-<<<<<<< HEAD
-master['status'].append(html.WebStatus(http_port="8010",allowForce=True))
-=======
 master['status'].append(html.WebStatus(http_port  = "8010",
                                        allowForce = True))
->>>>>>> 89148391
 
 
 master['status'].append(mail.MailNotifier(fromaddr        ="uintah-developer@gforge.sci.utah.edu",
                                           extraRecipients =["uintah-developer@gforge.sci.utah.edu"],
-<<<<<<< HEAD
-                                          builders        =[
-                                                            #"Documentation-Builder",
-=======
                                           builders        =[#"Documentation-Builder",
->>>>>>> 89148391
                                                             "Trunk:dbg-compile",
                                                             "Trunk:opt-full-gpu",
                                                             "Trunk:dbg-compile-static",
                                                             "Trunk:opt-full"],
-<<<<<<< HEAD
-                                          sendToInterestedUsers=True,
-                                          lookup="sci.utah.edu",
-                                          mode="failing"))
-=======
                                           sendToInterestedUsers = True,
                                           lookup  = "sci.utah.edu",
                                           mode    = "failing"))
->>>>>>> 89148391
 
 
 master['status'].append(mail.MailNotifier(fromaddr = "uintah-developer@gforge.sci.utah.edu",
@@ -1917,21 +1086,12 @@
                                                       "Trunk:dbg-full-try",
                                                       "Trunk:opt-gpu-try",
                                                       "Kokkos:opt-full-try"],
-<<<<<<< HEAD
-                                          sendToInterestedUsers=True,
-                                          lookup="sci.utah.edu",
-                                          mode="failing"))
-
-master['status'].append(mail.MailNotifier(fromaddr = "uintah-developer@gforge.sci.utah.edu",
-                                     
-=======
                                           sendToInterestedUsers = True,
                                           lookup = "sci.utah.edu",
                                           mode   = "failing"))
 
 master['status'].append(mail.MailNotifier(fromaddr = "uintah-developer@gforge.sci.utah.edu",
 
->>>>>>> 89148391
                                           extraRecipients =["jholmen@sci.utah.edu",
                                                             "j.thornock@utah.edu",
                                                             "bradleypeterson@weber.edu",
@@ -1943,13 +1103,8 @@
                                                       "Kokkos:opt-cuda-compile",
                                                       "Kokkos:opt-omp-cuda-compile"],
                                           sendToInterestedUsers=True,
-<<<<<<< HEAD
-                                          lookup="sci.utah.edu",
-                                          mode="failing"))
-=======
                                           lookup = "sci.utah.edu",
                                           mode   = "failing"))
->>>>>>> 89148391
 
 #______________________________________________________________________
 
